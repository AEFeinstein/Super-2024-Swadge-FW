//==============================================================================
// Includes
//==============================================================================

#include "ext_modes.h"
#include "emu_main.h"
#include "esp_timer.h"
#include "esp_sleep_emu.h"
#include "macros.h"

#include <stdlib.h>

// Mode Includes
/*
 Quickly regenerate with:
   grep -lirE '^extern swadgeMode_t (.*);' | grep -oE '([^/]+\.h)'
    | grep -v quickSettings | awk '{printf "#include \"%s\"\n",$1 }' | sort
*/
#include "accelTest.h"
#include "colorchord.h"
#include "dance.h"
#include "factoryTest.h"
#include "gamepad.h"
#include "jukebox.h"
#include "mainMenu.h"
#include "modeTimer.h"
#include "mode_credits.h"
#include "mode_pinball.h"
<<<<<<< HEAD
#include "mode_synth.h"
=======
#include "ultimateTTT.h"
>>>>>>> dceb312c
#include "touchTest.h"
#include "tunernome.h"

//==============================================================================
// Defines
//==============================================================================

#define ONE_SECOND 1000000 // us

//==============================================================================
// Function Prototypes
//==============================================================================

bool modesInitCb(emuArgs_t* args);
void modesPreFrameCb(uint64_t frame);
static swadgeMode_t* getRandomSwadgeMode(void);

//==============================================================================
// Variables
//==============================================================================

/*
 Quickly regenerate with:
   grep -hirE '^extern swadgeMode_t (.*);' main/modes/ | awk '{print $3}'
     | sed -E 's/(.*);/\&\1,/g' | grep -v quickSettings | sort
*/
// clang-format off
static swadgeMode_t* allSwadgeModes[] = {
    &accelTestMode,
    &colorchordMode,
    &danceMode,
    &factoryTestMode,
    &gamepadMode,
    &jukeboxMode,
    &mainMenuMode,
    &modeCredits,
    &pinballMode,
<<<<<<< HEAD
    &synthMode,
=======
    &tttMode,
>>>>>>> dceb312c
    &timerMode,
    &touchTestMode,
    &tunernomeMode,
};
// clang-format on

emuExtension_t modesEmuExtension = {
    .name            = "modes",
    .fnInitCb        = modesInitCb,
    .fnPreFrameCb    = modesPreFrameCb,
    .fnPostFrameCb   = NULL,
    .fnKeyCb         = NULL,
    .fnMouseMoveCb   = NULL,
    .fnMouseButtonCb = NULL,
    .fnRenderCb      = NULL,
};

static swadgeMode_t* startMode = NULL;

//==============================================================================
// Functions
//==============================================================================

bool modesInitCb(emuArgs_t* args)
{
    if (args->lock)
    {
        emulatorSetSwadgeModeLocked(true);
    }

    if (args->startMode)
    {
        startMode = emulatorFindSwadgeMode(args->startMode);

        if (!startMode)
        {
            printf("ERR: No swadge mode matching '%s' found.\n", args->startMode);
            emulatorQuit();
            return false;
        }
    }

    return NULL != startMode || args->modeSwitchTime != 0;
}

void modesPreFrameCb(uint64_t frame)
{
    if (frame == 1 && startMode != NULL)
    {
        emulatorForceSwitchToSwadgeMode(startMode);
    }
    else if (emulatorArgs.modeSwitchTime != 0)
    {
        // Periodic mode switching is enabled!
        // Keep track of when we need to switch modes
        static int64_t lastTime = 0;
        static int64_t timer    = 0;

        if (lastTime == 0)
        {
            lastTime = esp_timer_get_time();
            timer    = ((int64_t)emulatorArgs.modeSwitchTime) * ONE_SECOND;
        }
        else
        {
            int64_t now     = esp_timer_get_time();
            int64_t elapsed = now - lastTime;
            lastTime        = now;
            if (elapsed >= timer)
            {
                timer = ((int64_t)emulatorArgs.modeSwitchTime * ONE_SECOND) - (elapsed - timer);
                emulatorForceSwitchToSwadgeMode(getRandomSwadgeMode());
            }
            else
            {
                timer -= elapsed;
            }
        }
    }
}

swadgeMode_t** emulatorGetSwadgeModes(int* count)
{
    *count = ARRAY_SIZE(allSwadgeModes);
    return allSwadgeModes;
}

swadgeMode_t* emulatorFindSwadgeMode(const char* name)
{
    for (uint8_t i = 0; i < ARRAY_SIZE(allSwadgeModes); i++)
    {
        if (!strncmp(allSwadgeModes[i]->modeName, name, strlen(name)))
        {
            return allSwadgeModes[i];
        }
    }

    return NULL;
}

swadgeMode_t* getRandomSwadgeMode(void)
{
    return allSwadgeModes[rand() % ARRAY_SIZE(allSwadgeModes)];
}

bool emulatorSetSwadgeModeByName(const char* name)
{
    swadgeMode_t* mode = emulatorFindSwadgeMode(name);

    if (NULL != mode)
    {
        emulatorForceSwitchToSwadgeMode(mode);
        return true;
    }
    else
    {
        return false;
    }
}<|MERGE_RESOLUTION|>--- conflicted
+++ resolved
@@ -26,11 +26,8 @@
 #include "modeTimer.h"
 #include "mode_credits.h"
 #include "mode_pinball.h"
-<<<<<<< HEAD
 #include "mode_synth.h"
-=======
 #include "ultimateTTT.h"
->>>>>>> dceb312c
 #include "touchTest.h"
 #include "tunernome.h"
 
@@ -68,11 +65,8 @@
     &mainMenuMode,
     &modeCredits,
     &pinballMode,
-<<<<<<< HEAD
     &synthMode,
-=======
     &tttMode,
->>>>>>> dceb312c
     &timerMode,
     &touchTestMode,
     &tunernomeMode,
