//==============================================================================
// Includes
//==============================================================================

#include "ext_modes.h"
#include "emu_main.h"
#include "esp_timer.h"
#include "esp_sleep_emu.h"
#include "macros.h"

#include <stdlib.h>

<<<<<<< HEAD
// Mode Includes
/*
 Quickly regenerate with:
   grep -lirE '^extern swadgeMode_t (.*);' main | grep -oE '([^/]+\.h)' \
    | grep -v quickSettings | awk '{printf "#include \"%s\"\n",$1 }' | sort
*/
#include "accelTest.h"
#include "bongoTest.h"
#include "colorchord.h"
#include "dance.h"
#include "factoryTest.h"
#include "gamepad.h"
#include "introMode.h"
#include "jukebox.h"
#include "keebTest.h"
#include "mainMenu.h"
#include "mode_2048.h"
#include "mode_bigbug.h"
#include "mode_cGrove.h"
#include "mode_credits.h"
#include "mode_swadgeHero.h"
#include "mode_synth.h"
#include "modeTimer.h"
#include "pango.h"
#include "sequencerMode.h"
#include "soko.h"
#include "touchTest.h"
#include "tunernome.h"
#include "ultimateTTT.h"
#include "trophyTest.h"
=======
#include "modeIncludeList.h"
>>>>>>> 666865f4

//==============================================================================
// Defines
//==============================================================================

#define ONE_SECOND 1000000 // us

//==============================================================================
// Function Prototypes
//==============================================================================

bool modesInitCb(emuArgs_t* args);
void modesPreFrameCb(uint64_t frame);
static swadgeMode_t* getRandomSwadgeMode(void);

//==============================================================================
// Variables
//==============================================================================

/*
 Quickly regenerate with:
   grep -hirE '^extern swadgeMode_t (.*);' main/modes/ | awk '{print $3}' \
     | sed -E 's/(.*);/\&\1,/g' | grep -v quickSettings | sort
*/
// clang-format off
<<<<<<< HEAD
static swadgeMode_t* allSwadgeModes[] = {
    &accelTestMode,
    &bigbugMode,
    &bongoTest,
    &cGroveMode,
    &colorchordMode,
    &danceMode,
    &factoryTestMode,
    &gamepadMode,
    &introMode,
    &jukeboxMode,
    &keebTestMode,
    &mainMenuMode,
    &modeCredits,
    &pangoMode,
    &sequencerMode,
    &sokoMode,
    &swadgeHeroMode,
    &synthMode,
    &t48Mode,
    &timerMode,
    &touchTestMode,
    &trophyTestMode,
    &tttMode,
    &tunernomeMode,
};
=======

>>>>>>> 666865f4
// clang-format on

emuExtension_t modesEmuExtension = {
    .name            = "modes",
    .fnInitCb        = modesInitCb,
    .fnPreFrameCb    = modesPreFrameCb,
    .fnPostFrameCb   = NULL,
    .fnKeyCb         = NULL,
    .fnMouseMoveCb   = NULL,
    .fnMouseButtonCb = NULL,
    .fnRenderCb      = NULL,
};

static swadgeMode_t* startMode = NULL;

//==============================================================================
// Functions
//==============================================================================

bool modesInitCb(emuArgs_t* args)
{
    if (args->lock)
    {
        emulatorSetSwadgeModeLocked(true);
    }

    if (args->startMode)
    {
        startMode = emulatorFindSwadgeMode(args->startMode);

        if (!startMode)
        {
            printf("ERR: No swadge mode matching '%s' found.\n", args->startMode);
            emulatorQuit();
            return false;
        }
    }

    return NULL != startMode || args->modeSwitchTime != 0;
}

void modesPreFrameCb(uint64_t frame)
{
    if (frame == 1 && startMode != NULL)
    {
        emulatorForceSwitchToSwadgeMode(startMode);
    }
    else if (emulatorArgs.modeSwitchTime != 0)
    {
        // Periodic mode switching is enabled!
        // Keep track of when we need to switch modes
        static int64_t lastTime = 0;
        static int64_t timer    = 0;

        if (lastTime == 0)
        {
            lastTime = esp_timer_get_time();
            timer    = ((int64_t)emulatorArgs.modeSwitchTime) * ONE_SECOND;
        }
        else
        {
            int64_t now     = esp_timer_get_time();
            int64_t elapsed = now - lastTime;
            lastTime        = now;
            if (elapsed >= timer)
            {
                timer = ((int64_t)emulatorArgs.modeSwitchTime * ONE_SECOND) - (elapsed - timer);
                emulatorForceSwitchToSwadgeMode(getRandomSwadgeMode());
            }
            else
            {
                timer -= elapsed;
            }
        }
    }
}

swadgeMode_t** emulatorGetSwadgeModes(int* count)
{
    *count = modeListGetCount();
    return allSwadgeModes;
}

swadgeMode_t* emulatorFindSwadgeMode(const char* name)
{
    for (uint8_t i = 0; i < modeListGetCount(); i++)
    {
        if (!strncmp(allSwadgeModes[i]->modeName, name, strlen(name)))
        {
            return allSwadgeModes[i];
        }
    }

    return NULL;
}

swadgeMode_t* getRandomSwadgeMode(void)
{
    return allSwadgeModes[rand() % modeListGetCount()];
}

bool emulatorSetSwadgeModeByName(const char* name)
{
    swadgeMode_t* mode = emulatorFindSwadgeMode(name);

    if (NULL != mode)
    {
        emulatorForceSwitchToSwadgeMode(mode);
        return true;
    }
    else
    {
        return false;
    }
}<|MERGE_RESOLUTION|>--- conflicted
+++ resolved
@@ -10,40 +10,7 @@
 
 #include <stdlib.h>
 
-<<<<<<< HEAD
-// Mode Includes
-/*
- Quickly regenerate with:
-   grep -lirE '^extern swadgeMode_t (.*);' main | grep -oE '([^/]+\.h)' \
-    | grep -v quickSettings | awk '{printf "#include \"%s\"\n",$1 }' | sort
-*/
-#include "accelTest.h"
-#include "bongoTest.h"
-#include "colorchord.h"
-#include "dance.h"
-#include "factoryTest.h"
-#include "gamepad.h"
-#include "introMode.h"
-#include "jukebox.h"
-#include "keebTest.h"
-#include "mainMenu.h"
-#include "mode_2048.h"
-#include "mode_bigbug.h"
-#include "mode_cGrove.h"
-#include "mode_credits.h"
-#include "mode_swadgeHero.h"
-#include "mode_synth.h"
-#include "modeTimer.h"
-#include "pango.h"
-#include "sequencerMode.h"
-#include "soko.h"
-#include "touchTest.h"
-#include "tunernome.h"
-#include "ultimateTTT.h"
-#include "trophyTest.h"
-=======
 #include "modeIncludeList.h"
->>>>>>> 666865f4
 
 //==============================================================================
 // Defines
@@ -69,36 +36,7 @@
      | sed -E 's/(.*);/\&\1,/g' | grep -v quickSettings | sort
 */
 // clang-format off
-<<<<<<< HEAD
-static swadgeMode_t* allSwadgeModes[] = {
-    &accelTestMode,
-    &bigbugMode,
-    &bongoTest,
-    &cGroveMode,
-    &colorchordMode,
-    &danceMode,
-    &factoryTestMode,
-    &gamepadMode,
-    &introMode,
-    &jukeboxMode,
-    &keebTestMode,
-    &mainMenuMode,
-    &modeCredits,
-    &pangoMode,
-    &sequencerMode,
-    &sokoMode,
-    &swadgeHeroMode,
-    &synthMode,
-    &t48Mode,
-    &timerMode,
-    &touchTestMode,
-    &trophyTestMode,
-    &tttMode,
-    &tunernomeMode,
-};
-=======
 
->>>>>>> 666865f4
 // clang-format on
 
 emuExtension_t modesEmuExtension = {
