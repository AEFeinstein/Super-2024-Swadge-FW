--- conflicted
+++ resolved
@@ -19,19 +19,14 @@
 {
     if (!seeded)
     {
-<<<<<<< HEAD
-#ifdef __wasm__
-        int pid = 0x1337;
-#else
-        pid_t pid = getpid();
-#endif
-        seeded    = true;
-        srand(time(NULL) ^ pid);
-=======
         printf("rand() seeding...\n");
         if (!seedValueSet)
         {
+#ifdef __wasm__
+            int pid = 0x1337;
+#else
             pid_t pid = getpid();
+#endif
             seed      = time(NULL) ^ pid;
         }
 
@@ -41,7 +36,6 @@
         printf("Random Seed: %" PRIu32 "\n", seed);
 
         emulatorRecordRandomSeed(seed);
->>>>>>> c8bf3d69
     }
     uint32_t val = rand();
     return val;
