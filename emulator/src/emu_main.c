--- conflicted
+++ resolved
@@ -270,11 +270,7 @@
     if (!isRunning)
     {
         deinitSystem();
-<<<<<<< HEAD
-        // This is registered with atexit(), so don't call it twice
-=======
         // This is registered with atexit()
->>>>>>> cc078626
         // CNFGTearDown();
 
 #ifdef ENABLE_GCOV
