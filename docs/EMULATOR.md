--- conflicted
+++ resolved
@@ -255,13 +255,10 @@
 
 ## MIDI Instructions
 
-<<<<<<< HEAD
-=======
 MIDI Files (`.mid`, `.midi`, and `.kar`) can be played in directly by passing the name of
 the MIDI file as a command-line argument to the Swadge Emulator. On Windows, you should also be able
 to drag a MIDI file on top of `SwadgeEmulator.exe` to play it.
 
->>>>>>> 1a16767a
 The Swadge Emulator includes MIDI support, which simulates the USB-MIDI behavior of the real Swadge
 using the system MIDI implementation. Note that MIDI implementation and behavior will vary between
 platforms.
