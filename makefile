# Makefile by Adam, 2022

################################################################################
# What OS we're compiling on
################################################################################

IS_WSL := 0
ifeq ($(OS),Windows_NT)
    HOST_OS = Windows
else
    UNAME_S := $(shell uname -s)
    ifeq ($(UNAME_S),Linux)
        HOST_OS = Linux
		# Check if this is WSL. 0 for not WSL, 1 for WSL
	    IS_WSL := $(shell uname -a | grep -i WSL | wc -l)
    else ifeq ($(UNAME_S),Darwin)
        HOST_OS = Darwin
    endif
endif

################################################################################
# Programs to use
################################################################################

ifeq ($(HOST_OS),Windows)
	CC = gcc
else ifeq ($(HOST_OS),Linux)
	CC = gcc
else ifeq ($(UNAME_S),Darwin)
	CC = gcc
endif

FIND:=find
ifeq ($(HOST_OS),Windows)
	FIND:=$(shell cygpath `where find | grep bin | grep -v " "`)
endif

# clang-format may actually be clang-format-17
CLANG_FORMAT:=clang-format-17
ifeq (, $(shell which $(CLANG_FORMAT)))
	CLANG_FORMAT:=clang-format
endif

ifeq ($(HOST_OS),Linux)
	ifneq (,$(shell getent group plugdev))
		UDEV_GROUP:=plugdev
	else
		UDEV_GROUP:=$(USER)
	endif
endif

################################################################################
# Source Files
################################################################################

ASSET_FILES = $(shell $(FIND) assets -type f)
CNFS_FILE   = main/utils/cnfs_image.c
CNFS_FILE_H = main/utils/cnfs_image.h

# This is a list of directories to scan for c files recursively
SRC_DIRS_RECURSIVE = emulator/src main
# This is a list of directories to scan for c files not recursively
SRC_DIRS_FLAT = emulator/src-lib
# This is a list of files to compile directly. There's no scanning here
# cnfs_image.c may not exist when the makefile is invoked, explicitly list it
SRC_FILES = $(CNFS_FILE)
# This is all the source directories combined
SRC_DIRS = $(shell $(FIND) $(SRC_DIRS_RECURSIVE) -type d) $(SRC_DIRS_FLAT)
# This is all the source files combined and deduplicated
SOURCES   = $(sort $(shell $(FIND) $(SRC_DIRS) -maxdepth 1 -iname "*.[c]") $(SRC_FILES))
# Remove firmware's cnfs.c because emu_cnfs.c duplicates those functions
SOURCES   := $(filter-out main/utils/cnfs.c, $(SOURCES))

# The emulator doesn't build components, but there is a target for formatting them
ALL_FILES = $(shell $(FIND) components assets $(SRC_DIRS_RECURSIVE) -iname "*.[c|h]" -or -iname "*.cfun")

SUBMODULES = $(shell git config --file .gitmodules --name-only --get-regexp path | sed -nr 's/submodule.(.*).path/\1/p')

################################################################################
# Includes
################################################################################

# Look for folders with .h files in these directories, recursively
INC_DIRS_RECURSIVE = emulator main
# Look for folders named "include" in these directories, recursively
INC_DIRS_INCLUDE = components
# Treat every source directory as one to search for headers in, also add a few more
INC_DIRS  = $(shell $(FIND) $(INC_DIRS_RECURSIVE) -type d)
INC_DIRS += $(shell $(FIND) $(INC_DIRS_INCLUDE) -type d -iname "include")
# Prefix the directories for gcc
INC = $(patsubst %, -I%, $(INC_DIRS) )

################################################################################
# Compiler Flags
################################################################################

# These are flags for the compiler, all files
CFLAGS = \
	-c \
	-g \
	-fdiagnostics-color=always \
	-ffunction-sections \
	-fdata-sections \
	-gdwarf-4 \
	-ggdb \
	-fno-jump-tables \
	-finline-functions \
	-std=gnu17

ifneq ($(HOST_OS),Darwin)
# Incompatible flags for clang on MacOS
CFLAGS += \
	-static-libgcc \
	-static-libstdc++ \
	-fstrict-volatile-bitfields \
	-fno-tree-switch-conversion \
	-fno-omit-frame-pointer
else
# Required for OpenGL and some other libraries
CFLAGS += \
	-I/opt/X11/include \
	-I/opt/homebrew/include \
	-mmacosx-version-min=10.0
endif

ifeq ($(HOST_OS),Linux)
CFLAGS += \
	-fsanitize=address \
	-fsanitize=bounds-strict
ENABLE_GCOV=false

ifeq ($(ENABLE_GCOV),true)
    CFLAGS += -fprofile-arcs -ftest-coverage -DENABLE_GCOV
endif
endif

# These are warning flags that the IDF uses
CFLAGS_WARNINGS = \
	-Wall \
	-Werror=all \
	-Wno-error=unused-function \
	-Wno-error=unused-variable \
	-Wno-error=deprecated-declarations \
	-Wextra \
	-Wno-unused-parameter \
	-Wno-sign-compare \
	-Wno-enum-conversion \
	-Wno-error=unused-but-set-variable

# These are warning flags that I like
CFLAGS_WARNINGS_EXTRA = \
	-Wundef \
	-Wformat=2 \
	-Winvalid-pch \
	-Wmissing-format-attribute \
	-Wmissing-include-dirs \
	-Wpointer-arith \
	-Wunused-local-typedefs \
	-Wuninitialized \
	-Wshadow \
	-Wswitch \
	-Wcast-align \
	-Wformat-nonliteral \
	-Wno-switch-default \
	-Wunused \
	-Wunused-macros \
	-Wmissing-declarations \
	-Wmissing-prototypes \
	-Wcast-qual \
	-Wno-switch \
	-Wunused-result \
#	-Wstrict-prototypes \
#	-Wpedantic \
#	-Wconversion \
#	-Wsign-conversion \
#	-Wredundant-decls \
#	-Wdouble-promotion

ifneq ($(HOST_OS),Darwin)
# Incompatible warnings for clang on MacOS
CFLAGS_WARNINGS += \
	-Wno-old-style-declaration

CFLAGS_WARNINGS_EXTRA += \
	-Wlogical-op \
	-Wjump-misses-init
endif

################################################################################
# Defines
################################################################################

# Create a variable with the git hash and branch name
GIT_HASH  = $(shell git rev-parse --short=7 HEAD)

# Used by the ESP SDK
DEFINES_LIST = \
	CONFIG_ESP_SYSTEM_PANIC=y\
	CONFIG_ESP_SYSTEM_GDBSTUB_RUNTIME=y\
	CONFIG_DEBUG_OUTPUT_USB=y\
	CONFIG_HARDWARE_HOTDOG_PRODUCTION=y \
	CONFIG_IDF_TARGET_ESP32S2=y \
	SOC_RMT_CHANNELS_PER_GROUP=4 \
	SOC_TOUCH_SENSOR_NUM=15 \
	SOC_ULP_SUPPORTED=y \
	SOC_PM_SUPPORT_EXT_WAKEUP=y \
	SOC_GPIO_SUPPORT_SLP_SWITCH=y \
	SOC_TIMER_GROUP_TIMERS_PER_GROUP=2 \
	SOC_TIMER_GROUPS=2 \
	SOC_I2C_NUM=2 \
	SOC_I2C_SUPPORT_SLAVE=y \
	SOC_LEDC_CHANNEL_NUM=8 \
	SOC_UART_NUM=2 \
	SOC_ADC_DIGI_RESULT_BYTES=2 \
	CONFIG_ESP_TIMER_SUPPORTS_ISR_DISPATCH_METHOD=0 \
	CONFIG_LOG_MAXIMUM_LEVEL=3 \
	CONFIG_GC9307_240x280=y \
	CONFIG_TFT_MAX_BRIGHTNESS=200 \
	CONFIG_TFT_MIN_BRIGHTNESS=10 \
	CONFIG_NUM_LEDS=9 \
	configENABLE_FREERTOS_DEBUG_OCDAWARE=1 \
	_GNU_SOURCE \
	IDF_VER="v5.2.5" \
	ESP_PLATFORM \
	_POSIX_READER_WRITER_LOCKS \
	CFG_TUSB_MCU=OPT_MCU_ESP32S2 \
	CONFIG_SOUND_OUTPUT_SPEAKER=y \
	CONFIG_FACTORY_TEST_NORMAL=y \
	SOC_TOUCH_PAD_THRESHOLD_MAX=0x1FFFFF

# If this is not WSL, use OpenGL for rawdraw
ifeq ($(IS_WSL),0)
	DEFINES_LIST += CNFGOGL
endif

# Extra defines
DEFINES_LIST += \
	GIT_SHA1=\\\"${GIT_HASH}\\\" \
	HAS_XINERAMA=1 \
	FULL_SCREEN_STEAL_FOCUS=1

DEFINES = $(patsubst %, -D%, $(DEFINES_LIST))

################################################################################
# Files to write compiler arguments to (workaround for Windows line limits)
################################################################################

ARGS_DEFINES_FILE       = args_defines.txt
ARGS_WARNINGS_FILE      = args_warnings.txt
ARGS_C_FLAGS            = args_c_flags.txt

################################################################################
# Output Objects
################################################################################

# This is the directory in which object files will be stored
OBJ_DIR = emulator/obj

# This is a list of objects to build
OBJECTS = $(patsubst %.c, $(OBJ_DIR)/%.o, $(SOURCES))

################################################################################
# Linker options
################################################################################

# This is a list of libraries to include. Order doesn't matter

ifeq ($(HOST_OS),Windows)
    LIBS = opengl32 gdi32 user32 winmm WSock32
endif
ifeq ($(HOST_OS),Linux)
    LIBS = m X11 asound pulse rt GL GLX pthread Xext Xinerama
endif
ifeq ($(HOST_OS),Darwin)
    LIBS = m X11 GL pthread Xext Xinerama
endif

# These are directories to look for library files in
LIB_DIRS =

# On MacOS we need to ensure that X11 is added for OpenGL and some others
ifeq ($(HOST_OS),Darwin)
    LIB_DIRS = /opt/X11/lib /opt/homebrew/lib
endif

# This combines the flags for the linker to find and use libraries
LIBRARY_FLAGS = $(patsubst %, -L%, $(LIB_DIRS)) $(patsubst %, -l%, $(LIBS)) \
	-ggdb

# Incompatible flags for clang on MacOS
ifneq ($(HOST_OS),Darwin)
LIBRARY_FLAGS += \
	-static-libgcc \
	-static-libstdc++
else
LIBRARY_FLAGS += \
    -framework Carbon \
    -framework Foundation \
	-framework CoreFoundation \
	-framework CoreMIDI \
	-framework AudioToolbox
endif

ifeq ($(HOST_OS),Linux)
LIBRARY_FLAGS += \
	-fsanitize=address \
	-fsanitize=bounds-strict \
	-fno-omit-frame-pointer \
	-static-libasan
ifeq ($(ENABLE_GCOV),true)
    LIBRARY_FLAGS += -lgcov -fprofile-arcs -ftest-coverage
endif
endif

ifeq ($(HOST_OS),Windows)
	LIBRARY_FLAGS += -Wl,-Bstatic -lpthread
endif

################################################################################
# Build Filenames
################################################################################

# These are the files to build
EXECUTABLE = swadge_emulator

MACOS_APP     = SwadgeEmulator.app
MACOS_ICON    = build/SwadgeEmulator.icns
MACOS_ICONSET = build/SwadgeEmulator.iconset
MACOS_PLIST   = emulator/resources/Info.plist

################################################################################
# Targets for Building
################################################################################

# This list of targets do not build files which match their name
<<<<<<< HEAD
.PHONY: all preprocess-assets firmware bundle assets \
=======
.PHONY: all assets preprocess-assets firmware bundle \
>>>>>>> 4a2c97a5
	clean clean-firmware clean-docs clean-assets clean-git clean-utils fullclean \
	docs format gen-coverage update-dependencies cppcheck \
	usbflash monitor installudev \
	print-%

# Build the executable
all: $(EXECUTABLE)

# Recipes to save gcc arguments to files, dependent on the makefile itself
# This is a workaround for Windows, which has an 8192 char limit for commands
$(ARGS_DEFINES_FILE): makefile
	@echo $(DEFINES) > $(ARGS_DEFINES_FILE)

$(ARGS_WARNINGS_FILE): makefile
	@echo $(CFLAGS_WARNINGS) $(CFLAGS_WARNINGS_EXTRA) > $(ARGS_WARNINGS_FILE)

$(ARGS_C_FLAGS):makefile
	@echo $(CFLAGS) > $(ARGS_C_FLAGS)

# Force clean of assets
preprocess-assets: clean-assets assets

# Asset processing prereqs
./tools/assets_preprocessor/assets_preprocessor:
	$(MAKE) -C ./tools/assets_preprocessor

./tools/cnfs/cnfs_gen:
	$(MAKE) -C ./tools/cnfs

# The "assets" target is dependent on all the asset files
assets ./.assets_ts &: ./assets.conf $(ASSET_FILES)
	$(MAKE) -C ./tools/assets_preprocessor/
	./tools/assets_preprocessor/assets_preprocessor -c ./assets.conf -i ./assets/ -o ./assets_image/ -t ./.assets_ts

# To create CNFS_FILE, first the assets must be processed
$(CNFS_FILE) $(CNFS_FILE_H) &: ./.assets_ts | ./tools/cnfs/cnfs_gen assets
	./tools/cnfs/cnfs_gen assets_image/ $(CNFS_FILE) $(CNFS_FILE_H)

# To build the main file, you have to compile the objects
$(EXECUTABLE): $(CNFS_FILE) $(OBJECTS)
	$(CC) $(OBJECTS) $(LIBRARY_FLAGS) -o $@

# This compiles each c file into an o file
# $(CNFS_FILE) is a dependency of all objects because some C files include "cnfs_image.h"
# $(CNFS_FILE) is not a phony target, so it should only be called if the file doesn't exist
./$(OBJ_DIR)/%.o: ./%.c $(CNFS_FILE) $(ARGS_DEFINES_FILE) $(ARGS_WARNINGS_FILE) $(ARGS_C_FLAGS)
	@mkdir -p $(@D) # This creates a directory before building an object in it.
	$(CC) @$(ARGS_C_FLAGS) @$(ARGS_WARNINGS_FILE) @$(ARGS_DEFINES_FILE) $(INC) $< -o $@

# Build the firmware. Cmake will take care of generating the CNFS files
firmware:
	idf.py build

# Build an macOS bundle, which depends on a .app
bundle: $(MACOS_APP)

# Build an macOS app, which depends on ab executable, icon, and plist
$(MACOS_APP): $(EXECUTABLE) $(MACOS_ICON) $(MACOS_PLIST)
	rm -rf $(MACOS_APP)
	mkdir -p $(MACOS_APP)/Contents/{MacOS,Resources,libs}
	cat $(MACOS_PLIST) | sed "s/##GIT_HASH##/$(GIT_HASH)/" > $(MACOS_APP)/Contents/Info.plist
	echo "APPLSwadgeEmulator" > $(MACOS_APP)/Contents/PkgInfo
	cp $(MACOS_ICON) $(MACOS_APP)/Contents/Resources/
	vtool -set-build-version macos 10.0 10.0 -replace -output $(MACOS_APP)/Contents/MacOS/SwadgeEmulator $(EXECUTABLE)
	dylibbundler -od -b -x ./$(MACOS_APP)/Contents/MacOS/SwadgeEmulator -d ./$(MACOS_APP)/Contents/libs/

# Build a macOS icon, which depends on a png
$(MACOS_ICON): emulator/resources/icon.png
	rm -rf $(MACOS_ICONSET)
	mkdir -p $(MACOS_ICONSET)
	sips -z 16 16     $< --out $(MACOS_ICONSET)/icon_16x16.png
	sips -z 32 32     $< --out $(MACOS_ICONSET)/icon_16x16@2x.png
	sips -z 32 32     $< --out $(MACOS_ICONSET)/icon_32x32.png
	sips -z 64 64     $< --out $(MACOS_ICONSET)/icon_32x32@2x.png
	sips -z 128 128   $< --out $(MACOS_ICONSET)/icon_128x128.png
	sips -z 256 256   $< --out $(MACOS_ICONSET)/icon_128x128@2x.png
	sips -z 256 256   $< --out $(MACOS_ICONSET)/icon_256x256.png
	sips -z 512 512   $< --out $(MACOS_ICONSET)/icon_256x256@2x.png
	sips -z 512 512   $< --out $(MACOS_ICONSET)/icon_512x512.png
	sips -z 1024 1024 $< --out $(MACOS_ICONSET)/icon_512x512@2x.png
	iconutil -c icns -o $(MACOS_ICON) $(MACOS_ICONSET)
	rm -r $(MACOS_ICONSET)

################################################################################
# Targets for cleaning
################################################################################

# Clean emulator files, depends on cleaning assets too
clean: clean-assets
	-@rm -f $(OBJECTS) $(EXECUTABLE)
	-@rm -f $(ARGS_DEFINES_FILE) $(ARGS_WARNINGS_FILE) $(ARGS_C_FLAGS)

# Clean firmware files, depends on cleaning assets too
clean-firmware: clean-assets
	idf.py clean

# Clean docs
clean-docs:
	-@rm -rf ./docs/html

# Clean assets
clean-assets:
	$(MAKE) -C ./tools/assets_preprocessor/ clean
	$(MAKE) -C ./tools/cnfs clean
	-@rm -rf $(CNFS_FILE) $(CNFS_FILE_H)
	-@rm -rf ./assets_image/*

# Clean git. Be careful, since this will wipe uncommitted changes
clean-git:
	git clean -dfX
	git clean -df
	git clean -fX
	git clean -f

# Clean utilities
clean-utils:
	$(MAKE) -C ./tools/sandbox_test clean
	$(MAKE) -C ./tools/hidapi_test clean
	$(MAKE) -C ./tools/bootload_reboot_stub clean
	$(MAKE) -C ./tools/font_maker clean
	$(MAKE) -C ./tools/swadgeterm clean
	$(MAKE) -C ./tools/reboot_into_bootloader clean

# This cleans everything
fullclean: clean clean-firmware clean-docs clean-assets clean-git clean-utils
	-@rm -rf managed_components/
	-@rm -rf build/
	idf.py fullclean

################################################################################
# Utility targets
################################################################################

plantuml.jar:
	-wget -nc -O plantuml.jar https://github.com/plantuml/plantuml/releases/download/v1.2023.4/plantuml-1.2023.4.jar

docs: plantuml.jar
	doxygen ./Doxyfile

format:
	$(CLANG_FORMAT) -i -style=file $(ALL_FILES)

gen-coverage:
	lcov --capture --directory ./emulator/obj/ --output-file ./coverage.info
	genhtml ./coverage.info --output-directory ./coverage
	firefox ./coverage/index.html &

update-dependencies:
	for submodule in $(SUBMODULES) ; do \
		echo Updating $$submodule to latest ; \
		git -C $$submodule fetch --prune ; \
		git -C $$submodule checkout origin/HEAD ; \
	done
	idf.py update-dependencies

################################################################################
# Flashing targets
################################################################################

# Target to flash over USB. 
ifeq ($(HOST_OS),Windows)
usbflash :
	tools/reflash_and_monitor.bat
else
usbflash :
	# In case we are already in the bootloader...
	($(MAKE) -C tools/bootload_reboot_stub reboot)||(true)
	# Command reboot out of game into bootloader.
	$(MAKE) -C tools/reboot_into_bootloader
	idf.py flash
	sleep 1.2
	$(MAKE) -C tools/bootload_reboot_stub reboot
	$(MAKE) -C tools/swadgeterm monitor
endif

# Target to launch a USB monitor for firmware debugging
monitor :
	$(MAKE) -C tools/swadgeterm monitor

# Targt to create 99-swadge.rules if it doesn't already exist
/etc/udev/rules.d/99-swadge.rules :
	printf "KERNEL==\"hidraw*\", SUBSYSTEM==\"hidraw\", MODE=\"0664\", GROUP=\"%s\", ATTRS{idVendor}==\"1209\", ATTRS{idProduct}==\"4269\"\n" $(UDEV_GROUP) > /tmp/99-swadge.rules
	printf "KERNEL==\"hidraw*\", SUBSYSTEM==\"hidraw\", ATTRS{idVendor}==\"1209\", ATTRS{idProduct}==\"4269\", GROUP=\"%s\", MODE=\"0660\"\n" $(UDEV_GROUP) >> /tmp/99-swadge.rules
	printf "KERNEL==\"hidraw*\", SUBSYSTEM==\"hidraw\", MODE=\"0664\", GROUP=\"%s\", ATTRS{idVendor}==\"303a\", ATTRS{idProduct}==\"00??\"\n" $(UDEV_GROUP) >> /tmp/99-swadge.rules
	printf "KERNEL==\"hidraw*\", SUBSYSTEM==\"hidraw\", ATTRS{idVendor}==\"303a\", ATTRS{idProduct}==\"00??\", GROUP=\"%s\", MODE=\"0660\"\n" $(UDEV_GROUP) >> /tmp/99-swadge.rules
	sudo cp -a /tmp/99-swadge.rules /etc/udev/rules.d/99-swadge.rules

# Target to automatically add udev rules on Linux
installudev : /etc/udev/rules.d/99-swadge.rules
	getent group plugdev >/dev/null && sudo usermod -aG plugdev $(USER) || true
	sudo udevadm control --reload
	sudo udevadm trigger

################################################################################
# cppcheck targets
################################################################################

CPPCHECK_FLAGS= \
	--enable=warning \
	--inconclusive \
	--library=posix \
	--language=c \
	--platform=unix32 \
	--std=c++17 \
	--suppress=missingIncludeSystem \
	--output-file=./cppcheck_result.txt \
	-j12 \
	-D__linux__=1

CPPCHECK_DIRS= \
	main \
	components \
	emulator/src

CPPCHECK_IGNORE= \
	$(shell $(FIND) emulator/src-lib -type f) \
	$(shell $(FIND) main/asset_loaders -type f -iname "*heatshrink*")

CPPCHECK_IGNORE_FLAGS = $(patsubst %,-i%, $(CPPCHECK_IGNORE))

cppcheck:
	cppcheck $(CPPCHECK_FLAGS) $(DEFINES) $(INC) $(CPPCHECK_DIRS) $(CPPCHECK_IGNORE_FLAGS)

################################################################################
# Makefile debug targets
################################################################################

# Print any value from this makefile
print-%  : ; @echo $* = $($*)<|MERGE_RESOLUTION|>--- conflicted
+++ resolved
@@ -333,11 +333,7 @@
 ################################################################################
 
 # This list of targets do not build files which match their name
-<<<<<<< HEAD
-.PHONY: all preprocess-assets firmware bundle assets \
-=======
 .PHONY: all assets preprocess-assets firmware bundle \
->>>>>>> 4a2c97a5
 	clean clean-firmware clean-docs clean-assets clean-git clean-utils fullclean \
 	docs format gen-coverage update-dependencies cppcheck \
 	usbflash monitor installudev \
