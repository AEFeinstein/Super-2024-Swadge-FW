# Makefile by Adam, 2022

################################################################################
# What OS we're compiling on
################################################################################

IS_WSL := 0
ifeq ($(OS),Windows_NT)
    HOST_OS = Windows
else
    UNAME_S := $(shell uname -s)
    ifeq ($(UNAME_S),Linux)
        HOST_OS = Linux
		# Check if this is WSL. 0 for not WSL, 1 for WSL
	    IS_WSL := $(shell uname -a | grep -i WSL | wc -l)
    else ifeq ($(UNAME_S),Darwin)
        HOST_OS = Darwin
    endif
endif

################################################################################
# Programs to use
################################################################################

ifeq ($(HOST_OS),Windows)
	CC = gcc
else ifeq ($(HOST_OS),Linux)
	CC = gcc
else ifeq ($(UNAME_S),Darwin)
	CC = gcc
endif

FIND:=find
ifeq ($(HOST_OS),Windows)
	FIND:=$(shell cygpath `where find | grep bin | grep -v " "`)
endif

# clang-format may actually be clang-format-17
CLANG_FORMAT:=clang-format-17
ifeq (, $(shell which $(CLANG_FORMAT)))
	CLANG_FORMAT:=clang-format
endif

ifeq ($(HOST_OS),Linux)
	ifneq (,$(shell getent group plugdev))
		UDEV_GROUP:=plugdev
	else
		UDEV_GROUP:=$(USER)
	endif
endif

################################################################################
# Source Files
################################################################################

ASSET_FILES = $(shell $(FIND) assets -type f)
CNFS_FILE   = main/utils/cnfs_image.c
CNFS_FILE_H = main/utils/cnfs_image.h

# This is a list of directories to scan for c files recursively
SRC_DIRS_RECURSIVE = emulator/src main
# This is a list of directories to scan for c files not recursively
SRC_DIRS_FLAT = emulator/src-lib
# This is a list of files to compile directly. There's no scanning here
# cnfs_image.c may not exist when the makefile is invoked, explicitly list it
SRC_FILES = $(CNFS_FILE)
# This is all the source directories combined
SRC_DIRS = $(shell $(FIND) $(SRC_DIRS_RECURSIVE) -type d) $(SRC_DIRS_FLAT)
# This is all the source files combined and deduplicated
SOURCES   = $(sort $(shell $(FIND) $(SRC_DIRS) -maxdepth 1 -iname "*.[c]") $(SRC_FILES))
# Remove firmware's cnfs.c because emu_cnfs.c duplicates those functions
SOURCES   := $(filter-out main/utils/cnfs.c, $(SOURCES))

# The emulator doesn't build components, but there is a target for formatting them
ALL_FILES = $(shell $(FIND) components $(SRC_DIRS_RECURSIVE) -iname "*.[c|h]")

SUBMODULES = $(shell git config --file .gitmodules --name-only --get-regexp path | sed -nr 's/submodule.(.*).path/\1/p')

################################################################################
# Includes
################################################################################

# Look for folders with .h files in these directories, recursively
INC_DIRS_RECURSIVE = emulator main
# Look for folders named "include" in these directories, recursively
INC_DIRS_INCLUDE = components
# Treat every source directory as one to search for headers in, also add a few more
INC_DIRS  = $(shell $(FIND) $(INC_DIRS_RECURSIVE) -type d)
INC_DIRS += $(shell $(FIND) $(INC_DIRS_INCLUDE) -type d -iname "include")
# Prefix the directories for gcc
INC = $(patsubst %, -I%, $(INC_DIRS) )

################################################################################
# Compiler Flags
################################################################################

# These are flags for the compiler, all files
CFLAGS = \
	-c \
	-g \
	-fdiagnostics-color=always \
	-ffunction-sections \
	-fdata-sections \
	-gdwarf-4 \
	-ggdb \
	-fno-jump-tables \
	-finline-functions \
	-std=gnu17

ifneq ($(HOST_OS),Darwin)
# Incompatible flags for clang on MacOS
CFLAGS += \
	-static-libgcc \
	-static-libstdc++ \
	-fstrict-volatile-bitfields \
	-fno-tree-switch-conversion \
	-fno-omit-frame-pointer
else
# Required for OpenGL and some other libraries
CFLAGS += \
	-I/opt/X11/include \
	-I/opt/homebrew/include \
	-mmacosx-version-min=10.0
endif

ifeq ($(HOST_OS),Linux)
CFLAGS += \
	-fsanitize=address \
	-fsanitize=bounds-strict
ENABLE_GCOV=false

ifeq ($(ENABLE_GCOV),true)
    CFLAGS += -fprofile-arcs -ftest-coverage -DENABLE_GCOV
endif
endif

# These are warning flags that the IDF uses
CFLAGS_WARNINGS = \
	-Wall \
	-Werror=all \
	-Wno-error=unused-function \
	-Wno-error=unused-variable \
	-Wno-error=deprecated-declarations \
	-Wextra \
	-Wno-unused-parameter \
	-Wno-sign-compare \
	-Wno-enum-conversion \
	-Wno-error=unused-but-set-variable

# These are warning flags that I like
CFLAGS_WARNINGS_EXTRA = \
	-Wundef \
	-Wformat=2 \
	-Winvalid-pch \
	-Wmissing-format-attribute \
	-Wmissing-include-dirs \
	-Wpointer-arith \
	-Wunused-local-typedefs \
	-Wuninitialized \
	-Wshadow \
	-Wredundant-decls \
	-Wswitch \
	-Wcast-align \
	-Wformat-nonliteral \
	-Wno-switch-default \
	-Wunused \
	-Wunused-macros \
	-Wmissing-declarations \
	-Wmissing-prototypes \
	-Wcast-qual \
	-Wno-switch \
	-Wunused-result \
#	-Wstrict-prototypes \
#	-Wpedantic \
#	-Wconversion \
#	-Wsign-conversion \
#	-Wdouble-promotion

ifneq ($(HOST_OS),Darwin)
# Incompatible warnings for clang on MacOS
CFLAGS_WARNINGS += \
	-Wno-old-style-declaration

CFLAGS_WARNINGS_EXTRA += \
	-Wlogical-op \
	-Wjump-misses-init
endif

################################################################################
# Defines
################################################################################

# Create a variable with the git hash and branch name
GIT_HASH  = \"$(shell git rev-parse --short=7 HEAD)\"

# Used by the ESP SDK
DEFINES_LIST = \
	CONFIG_ESP_SYSTEM_PANIC=y\
	CONFIG_ESP_SYSTEM_GDBSTUB_RUNTIME=y\
	CONFIG_DEBUG_OUTPUT_USB=y\
	CONFIG_HARDWARE_HOTDOG_PRODUCTION=y \
	CONFIG_IDF_TARGET_ESP32S2=y \
	SOC_RMT_CHANNELS_PER_GROUP=4 \
	SOC_TOUCH_SENSOR_NUM=15 \
	SOC_ULP_SUPPORTED=y \
	SOC_PM_SUPPORT_EXT_WAKEUP=y \
	SOC_GPIO_SUPPORT_SLP_SWITCH=y \
	SOC_TIMER_GROUP_TIMERS_PER_GROUP=2 \
	SOC_TIMER_GROUPS=2 \
	SOC_I2C_NUM=2 \
	SOC_I2C_SUPPORT_SLAVE=y \
	SOC_LEDC_CHANNEL_NUM=8 \
	SOC_UART_NUM=2 \
	SOC_ADC_DIGI_RESULT_BYTES=2 \
	CONFIG_ESP_TIMER_SUPPORTS_ISR_DISPATCH_METHOD=0 \
	CONFIG_LOG_MAXIMUM_LEVEL=3 \
	CONFIG_GC9307_240x280=y \
	CONFIG_TFT_MAX_BRIGHTNESS=200 \
	CONFIG_TFT_MIN_BRIGHTNESS=10 \
	CONFIG_NUM_LEDS=9 \
	configENABLE_FREERTOS_DEBUG_OCDAWARE=1 \
	_GNU_SOURCE \
	IDF_VER="v5.2.5" \
	ESP_PLATFORM \
	_POSIX_READER_WRITER_LOCKS \
	CFG_TUSB_MCU=OPT_MCU_ESP32S2 \
	CONFIG_SOUND_OUTPUT_SPEAKER=y \
	CONFIG_FACTORY_TEST_NORMAL=y \
	SOC_TOUCH_PAD_THRESHOLD_MAX=0x1FFFFF

# If this is not WSL, use OpenGL for rawdraw
ifeq ($(IS_WSL),0)
	DEFINES_LIST += CNFGOGL
endif

# Extra defines
DEFINES_LIST += \
	GIT_SHA1=${GIT_HASH} \
	HAS_XINERAMA=1 \
	FULL_SCREEN_STEAL_FOCUS=1

DEFINES = $(patsubst %, -D%, $(DEFINES_LIST))

################################################################################
# Output Objects
################################################################################

# This is the directory in which object files will be stored
OBJ_DIR = emulator/obj

# This is a list of objects to build
OBJECTS = $(patsubst %.c, $(OBJ_DIR)/%.o, $(SOURCES))

################################################################################
# Linker options
################################################################################

# This is a list of libraries to include. Order doesn't matter

ifeq ($(HOST_OS),Windows)
    LIBS = opengl32 gdi32 user32 winmm WSock32
endif
ifeq ($(HOST_OS),Linux)
    LIBS = m X11 asound pulse rt GL GLX pthread Xext Xinerama
endif
ifeq ($(HOST_OS),Darwin)
    LIBS = m X11 GL pthread Xext Xinerama
endif

# These are directories to look for library files in
LIB_DIRS =

# On MacOS we need to ensure that X11 is added for OpenGL and some others
ifeq ($(HOST_OS),Darwin)
    LIB_DIRS = /opt/X11/lib /opt/homebrew/lib
endif

# This combines the flags for the linker to find and use libraries
LIBRARY_FLAGS = $(patsubst %, -L%, $(LIB_DIRS)) $(patsubst %, -l%, $(LIBS)) \
	-ggdb

# Incompatible flags for clang on MacOS
ifneq ($(HOST_OS),Darwin)
LIBRARY_FLAGS += \
	-static-libgcc \
	-static-libstdc++
else
LIBRARY_FLAGS += \
    -framework Carbon \
    -framework Foundation \
	-framework CoreFoundation \
	-framework CoreMIDI \
	-framework AudioToolbox
endif

ifeq ($(HOST_OS),Linux)
LIBRARY_FLAGS += \
	-fsanitize=address \
	-fsanitize=bounds-strict \
	-fno-omit-frame-pointer \
	-static-libasan
ifeq ($(ENABLE_GCOV),true)
    LIBRARY_FLAGS += -lgcov -fprofile-arcs -ftest-coverage
endif
endif

ifeq ($(HOST_OS),Windows)
	LIBRARY_FLAGS += -Wl,-Bstatic -lpthread
endif

################################################################################
# Build Filenames
################################################################################

# These are the files to build
EXECUTABLE = swadge_emulator

MACOS_APP     = SwadgeEmulator.app
MACOS_ICON    = build/SwadgeEmulator.icns
MACOS_ICONSET = build/SwadgeEmulator.iconset
MACOS_PLIST   = emulator/resources/Info.plist

################################################################################
# Targets for Building
################################################################################

# This list of targets do not build files which match their name
<<<<<<< HEAD
.PHONY: all assets bundle clean fullclean docs format gen-coverage update-submodules clean-firmware firmware usbflash monitor installudev cppcheck print-%

# Build the executable
all: $(EXECUTABLE)

# Asset Processing Prereqs
./tools/assets_preprocessor/assets_preprocessor:
	$(MAKE) -C ./tools/assets_preprocessor

./tools/cnfs/cnfs_gen:
	$(MAKE) -C ./tools/cnfs/

assets ./.assets_ts &: | ./tools/assets_preprocessor/assets_preprocessor
	./tools/assets_preprocessor/assets_preprocessor -i ./assets/ -o ./assets_image/ -t ./.assets_ts -v

=======
.PHONY: all assets firmware bundle \
	clean clean-firmware clean-docs clean-assets clean-git clean-utils fullclean \
	docs format gen-coverage update-dependencies cppcheck \
	usbflash monitor installudev \
	print-%
	
# Build the executable
all: $(EXECUTABLE)

>>>>>>> 1b5143bf
# To build the main file, you have to compile the objects
$(EXECUTABLE): $(OBJECTS)
	$(CC) $(OBJECTS) $(LIBRARY_FLAGS) -o $@

# This compiles each c file into an o file
# $(CNFS_FILE) is a dependency of all objects because some C files include "cnfs_image.h"
# $(CNFS_FILE) is not a phony target, so it should only be called if the file doesn't exist
./$(OBJ_DIR)/%.o: ./%.c $(CNFS_FILE)
	@mkdir -p $(@D) # This creates a directory before building an object in it.
	$(CC) $(CFLAGS) $(CFLAGS_WARNINGS) $(CFLAGS_WARNINGS_EXTRA) $(DEFINES) $(INC) $< -o $@

# To create CNFS_FILE, first the assets must be processed
<<<<<<< HEAD
$(CNFS_FILE) main/utils/cnfs_image.h &: ./.assets_ts | ./tools/cnfs/cnfs_gen assets
	./tools/cnfs/cnfs_gen assets_image/ main/utils/cnfs_image.c main/utils/cnfs_image.h

bundle: SwadgeEmulator.app

SwadgeEmulator.app: $(EXECUTABLE) build/SwadgeEmulator.icns emulator/resources/Info.plist
	rm -rf SwadgeEmulator.app
	mkdir -p SwadgeEmulator.app/Contents/{MacOS,Resources,libs}
	cat emulator/resources/Info.plist | sed "s/##GIT_HASH##/$(GIT_HASH)/" > SwadgeEmulator.app/Contents/Info.plist
	echo "APPLSwadgeEmulator" > SwadgeEmulator.app/Contents/PkgInfo
	cp build/SwadgeEmulator.icns SwadgeEmulator.app/Contents/Resources/
	vtool -set-build-version macos 10.0 10.0 -replace -output SwadgeEmulator.app/Contents/MacOS/SwadgeEmulator $(EXECUTABLE)
	dylibbundler -od -b -x ./SwadgeEmulator.app/Contents/MacOS/SwadgeEmulator -d ./SwadgeEmulator.app/Contents/libs/

build/SwadgeEmulator.icns: emulator/resources/icon.png
	rm -rf build/SwadgeEmulator.iconset
	mkdir -p build/SwadgeEmulator.iconset
	sips -z 16 16     $< --out build/SwadgeEmulator.iconset/icon_16x16.png
	sips -z 32 32     $< --out build/SwadgeEmulator.iconset/icon_16x16@2x.png
	sips -z 32 32     $< --out build/SwadgeEmulator.iconset/icon_32x32.png
	sips -z 64 64     $< --out build/SwadgeEmulator.iconset/icon_32x32@2x.png
	sips -z 128 128   $< --out build/SwadgeEmulator.iconset/icon_128x128.png
	sips -z 256 256   $< --out build/SwadgeEmulator.iconset/icon_128x128@2x.png
	sips -z 256 256   $< --out build/SwadgeEmulator.iconset/icon_256x256.png
	sips -z 512 512   $< --out build/SwadgeEmulator.iconset/icon_256x256@2x.png
	sips -z 512 512   $< --out build/SwadgeEmulator.iconset/icon_512x512.png
	sips -z 1024 1024 $< --out build/SwadgeEmulator.iconset/icon_512x512@2x.png
	iconutil -c icns -o build/SwadgeEmulator.icns build/SwadgeEmulator.iconset
	rm -r build/SwadgeEmulator.iconset

# This cleans emulator files
clean:
	$(MAKE) -C ./tools/assets_preprocessor/ clean
	$(MAKE) -C ./tools/cnfs clean
=======
$(CNFS_FILE): assets
	$(MAKE) -C ./tools/cnfs/
	./tools/cnfs/cnfs_gen assets_image/ $(CNFS_FILE) $(CNFS_FILE_H)

# The "assets" target is dependent on all the asset files
assets: $(ASSET_FILES)
	$(MAKE) -C ./tools/assets_preprocessor/
	./tools/assets_preprocessor/assets_preprocessor -i ./assets/ -o ./assets_image/

# Build the firmware. Cmake will take care of generating the CNFS files
firmware:
	idf.py build

# Build an macOS bundle, which depends on a .app
bundle: $(MACOS_APP)

# Build an macOS app, which depends on ab executable, icon, and plist
$(MACOS_APP): $(EXECUTABLE) $(MACOS_ICON) $(MACOS_PLIST)
	rm -rf $(MACOS_APP)
	mkdir -p $(MACOS_APP)/Contents/{MacOS,Resources,libs}
	cat $(MACOS_PLIST) | sed "s/##GIT_HASH##/$(GIT_HASH)/" > $(MACOS_APP)/Contents/Info.plist
	echo "APPLSwadgeEmulator" > $(MACOS_APP)/Contents/PkgInfo
	cp $(MACOS_ICON) $(MACOS_APP)/Contents/Resources/
	vtool -set-build-version macos 10.0 10.0 -replace -output $(MACOS_APP)/Contents/MacOS/SwadgeEmulator $(EXECUTABLE)
	dylibbundler -od -b -x ./$(MACOS_APP)/Contents/MacOS/SwadgeEmulator -d ./$(MACOS_APP)/Contents/libs/

# Build a macOS icon, which depends on a png
$(MACOS_ICON): emulator/resources/icon.png
	rm -rf $(MACOS_ICONSET)
	mkdir -p $(MACOS_ICONSET)
	sips -z 16 16     $< --out $(MACOS_ICONSET)/icon_16x16.png
	sips -z 32 32     $< --out $(MACOS_ICONSET)/icon_16x16@2x.png
	sips -z 32 32     $< --out $(MACOS_ICONSET)/icon_32x32.png
	sips -z 64 64     $< --out $(MACOS_ICONSET)/icon_32x32@2x.png
	sips -z 128 128   $< --out $(MACOS_ICONSET)/icon_128x128.png
	sips -z 256 256   $< --out $(MACOS_ICONSET)/icon_128x128@2x.png
	sips -z 256 256   $< --out $(MACOS_ICONSET)/icon_256x256.png
	sips -z 512 512   $< --out $(MACOS_ICONSET)/icon_256x256@2x.png
	sips -z 512 512   $< --out $(MACOS_ICONSET)/icon_512x512.png
	sips -z 1024 1024 $< --out $(MACOS_ICONSET)/icon_512x512@2x.png
	iconutil -c icns -o $(MACOS_ICON) $(MACOS_ICONSET)
	rm -r $(MACOS_ICONSET)

################################################################################
# Targets for cleaning
################################################################################

# Clean emulator files, depends on cleaning assets too
clean: clean-assets
>>>>>>> 1b5143bf
	-@rm -f $(OBJECTS) $(EXECUTABLE)

# Clean firmware files, depends on cleaning assets too
clean-firmware: clean-assets
	idf.py clean

# Clean docs
clean-docs:
	-@rm -rf ./docs/html

# Clean assets
clean-assets:
	$(MAKE) -C ./tools/assets_preprocessor/ clean
	$(MAKE) -C ./tools/cnfs clean
	-@rm -rf $(CNFS_FILE) $(CNFS_FILE_H)
	-@rm -rf ./assets_image/*

# Clean git. Be careful, since this will wipe uncommitted changes
clean-git:
	git clean -dfX
	git clean -df
	git clean -fX
	git clean -f

# Clean utilities
clean-utils:
	$(MAKE) -C ./tools/sandbox_test clean
	$(MAKE) -C ./tools/hidapi_test clean
	$(MAKE) -C ./tools/bootload_reboot_stub clean
	$(MAKE) -C ./tools/font_maker clean
	$(MAKE) -C ./tools/swadgeterm clean
	$(MAKE) -C ./tools/reboot_into_bootloader clean

# This cleans everything
fullclean: clean clean-firmware clean-docs clean-assets clean-git clean-utils
	-@rm -rf managed_components/
	-@rm -rf build/
	idf.py fullclean

################################################################################
# Utility targets
################################################################################

plantuml.jar:
	-wget -nc -O plantuml.jar https://github.com/plantuml/plantuml/releases/download/v1.2023.4/plantuml-1.2023.4.jar

docs: plantuml.jar
	doxygen ./Doxyfile

format:
	$(CLANG_FORMAT) -i -style=file $(ALL_FILES)

gen-coverage:
	lcov --capture --directory ./emulator/obj/ --output-file ./coverage.info
	genhtml ./coverage.info --output-directory ./coverage
	firefox ./coverage/index.html &

update-dependencies:
	for submodule in $(SUBMODULES) ; do \
		echo Updating $$submodule to latest ; \
		git -C $$submodule fetch --prune ; \
		git -C $$submodule checkout origin/HEAD ; \
	done
<<<<<<< HEAD

################################################################################
# Firmware targets
################################################################################

clean-firmware:
	idf.py clean
	$(MAKE) -C ./tools/assets_preprocessor/ clean
	-@rm -rf ./docs/html
	-@rm -rf ./assets_image/*

firmware:
	idf.py build
=======
	idf.py update-dependencies
>>>>>>> 1b5143bf

################################################################################
# Flashing targets
################################################################################

# Target to flash over USB. 
ifeq ($(HOST_OS),Windows)
usbflash :
	tools/reflash_and_monitor.bat
else
usbflash :
	# In case we are already in the bootloader...
	($(MAKE) -C tools/bootload_reboot_stub reboot)||(true)
	# Command reboot out of game into bootloader.
	$(MAKE) -C tools/reboot_into_bootloader
	idf.py flash
	sleep 1.2
	$(MAKE) -C tools/bootload_reboot_stub reboot
	$(MAKE) -C tools/swadgeterm monitor
endif

# Target to launch a USB monitor for firmware debugging
monitor :
	$(MAKE) -C tools/swadgeterm monitor

# Targt to create 99-swadge.rules if it doesn't already exist
/etc/udev/rules.d/99-swadge.rules :
	printf "KERNEL==\"hidraw*\", SUBSYSTEM==\"hidraw\", MODE=\"0664\", GROUP=\"%s\", ATTRS{idVendor}==\"1209\", ATTRS{idProduct}==\"4269\"\n" $(UDEV_GROUP) > /tmp/99-swadge.rules
	printf "KERNEL==\"hidraw*\", SUBSYSTEM==\"hidraw\", ATTRS{idVendor}==\"1209\", ATTRS{idProduct}==\"4269\", GROUP=\"%s\", MODE=\"0660\"\n" $(UDEV_GROUP) >> /tmp/99-swadge.rules
	printf "KERNEL==\"hidraw*\", SUBSYSTEM==\"hidraw\", MODE=\"0664\", GROUP=\"%s\", ATTRS{idVendor}==\"303a\", ATTRS{idProduct}==\"00??\"\n" $(UDEV_GROUP) >> /tmp/99-swadge.rules
	printf "KERNEL==\"hidraw*\", SUBSYSTEM==\"hidraw\", ATTRS{idVendor}==\"303a\", ATTRS{idProduct}==\"00??\", GROUP=\"%s\", MODE=\"0660\"\n" $(UDEV_GROUP) >> /tmp/99-swadge.rules
	sudo cp -a /tmp/99-swadge.rules /etc/udev/rules.d/99-swadge.rules

# Target to automatically add udev rules on Linux
installudev : /etc/udev/rules.d/99-swadge.rules
	getent group plugdev >/dev/null && sudo usermod -aG plugdev $(USER) || true
	sudo udevadm control --reload
	sudo udevadm trigger

################################################################################
# cppcheck targets
################################################################################

CPPCHECK_FLAGS= \
	--enable=warning \
	--inconclusive \
	--library=posix \
	--language=c \
	--platform=unix32 \
	--std=c++17 \
	--suppress=missingIncludeSystem \
	--output-file=./cppcheck_result.txt \
	-j12 \
	-D__linux__=1

CPPCHECK_DIRS= \
	main \
	components \
	emulator/src

CPPCHECK_IGNORE= \
	$(shell $(FIND) emulator/src-lib -type f) \
	$(shell $(FIND) main/asset_loaders -type f -iname "*heatshrink*")

CPPCHECK_IGNORE_FLAGS = $(patsubst %,-i%, $(CPPCHECK_IGNORE))

cppcheck:
	cppcheck $(CPPCHECK_FLAGS) $(DEFINES) $(INC) $(CPPCHECK_DIRS) $(CPPCHECK_IGNORE_FLAGS)

################################################################################
# Makefile debug targets
################################################################################

# Print any value from this makefile
print-%  : ; @echo $* = $($*)<|MERGE_RESOLUTION|>--- conflicted
+++ resolved
@@ -325,23 +325,6 @@
 ################################################################################
 
 # This list of targets do not build files which match their name
-<<<<<<< HEAD
-.PHONY: all assets bundle clean fullclean docs format gen-coverage update-submodules clean-firmware firmware usbflash monitor installudev cppcheck print-%
-
-# Build the executable
-all: $(EXECUTABLE)
-
-# Asset Processing Prereqs
-./tools/assets_preprocessor/assets_preprocessor:
-	$(MAKE) -C ./tools/assets_preprocessor
-
-./tools/cnfs/cnfs_gen:
-	$(MAKE) -C ./tools/cnfs/
-
-assets ./.assets_ts &: | ./tools/assets_preprocessor/assets_preprocessor
-	./tools/assets_preprocessor/assets_preprocessor -i ./assets/ -o ./assets_image/ -t ./.assets_ts -v
-
-=======
 .PHONY: all assets firmware bundle \
 	clean clean-firmware clean-docs clean-assets clean-git clean-utils fullclean \
 	docs format gen-coverage update-dependencies cppcheck \
@@ -351,7 +334,6 @@
 # Build the executable
 all: $(EXECUTABLE)
 
->>>>>>> 1b5143bf
 # To build the main file, you have to compile the objects
 $(EXECUTABLE): $(OBJECTS)
 	$(CC) $(OBJECTS) $(LIBRARY_FLAGS) -o $@
@@ -364,42 +346,6 @@
 	$(CC) $(CFLAGS) $(CFLAGS_WARNINGS) $(CFLAGS_WARNINGS_EXTRA) $(DEFINES) $(INC) $< -o $@
 
 # To create CNFS_FILE, first the assets must be processed
-<<<<<<< HEAD
-$(CNFS_FILE) main/utils/cnfs_image.h &: ./.assets_ts | ./tools/cnfs/cnfs_gen assets
-	./tools/cnfs/cnfs_gen assets_image/ main/utils/cnfs_image.c main/utils/cnfs_image.h
-
-bundle: SwadgeEmulator.app
-
-SwadgeEmulator.app: $(EXECUTABLE) build/SwadgeEmulator.icns emulator/resources/Info.plist
-	rm -rf SwadgeEmulator.app
-	mkdir -p SwadgeEmulator.app/Contents/{MacOS,Resources,libs}
-	cat emulator/resources/Info.plist | sed "s/##GIT_HASH##/$(GIT_HASH)/" > SwadgeEmulator.app/Contents/Info.plist
-	echo "APPLSwadgeEmulator" > SwadgeEmulator.app/Contents/PkgInfo
-	cp build/SwadgeEmulator.icns SwadgeEmulator.app/Contents/Resources/
-	vtool -set-build-version macos 10.0 10.0 -replace -output SwadgeEmulator.app/Contents/MacOS/SwadgeEmulator $(EXECUTABLE)
-	dylibbundler -od -b -x ./SwadgeEmulator.app/Contents/MacOS/SwadgeEmulator -d ./SwadgeEmulator.app/Contents/libs/
-
-build/SwadgeEmulator.icns: emulator/resources/icon.png
-	rm -rf build/SwadgeEmulator.iconset
-	mkdir -p build/SwadgeEmulator.iconset
-	sips -z 16 16     $< --out build/SwadgeEmulator.iconset/icon_16x16.png
-	sips -z 32 32     $< --out build/SwadgeEmulator.iconset/icon_16x16@2x.png
-	sips -z 32 32     $< --out build/SwadgeEmulator.iconset/icon_32x32.png
-	sips -z 64 64     $< --out build/SwadgeEmulator.iconset/icon_32x32@2x.png
-	sips -z 128 128   $< --out build/SwadgeEmulator.iconset/icon_128x128.png
-	sips -z 256 256   $< --out build/SwadgeEmulator.iconset/icon_128x128@2x.png
-	sips -z 256 256   $< --out build/SwadgeEmulator.iconset/icon_256x256.png
-	sips -z 512 512   $< --out build/SwadgeEmulator.iconset/icon_256x256@2x.png
-	sips -z 512 512   $< --out build/SwadgeEmulator.iconset/icon_512x512.png
-	sips -z 1024 1024 $< --out build/SwadgeEmulator.iconset/icon_512x512@2x.png
-	iconutil -c icns -o build/SwadgeEmulator.icns build/SwadgeEmulator.iconset
-	rm -r build/SwadgeEmulator.iconset
-
-# This cleans emulator files
-clean:
-	$(MAKE) -C ./tools/assets_preprocessor/ clean
-	$(MAKE) -C ./tools/cnfs clean
-=======
 $(CNFS_FILE): assets
 	$(MAKE) -C ./tools/cnfs/
 	./tools/cnfs/cnfs_gen assets_image/ $(CNFS_FILE) $(CNFS_FILE_H)
@@ -449,7 +395,6 @@
 
 # Clean emulator files, depends on cleaning assets too
 clean: clean-assets
->>>>>>> 1b5143bf
 	-@rm -f $(OBJECTS) $(EXECUTABLE)
 
 # Clean firmware files, depends on cleaning assets too
@@ -513,23 +458,7 @@
 		git -C $$submodule fetch --prune ; \
 		git -C $$submodule checkout origin/HEAD ; \
 	done
-<<<<<<< HEAD
-
-################################################################################
-# Firmware targets
-################################################################################
-
-clean-firmware:
-	idf.py clean
-	$(MAKE) -C ./tools/assets_preprocessor/ clean
-	-@rm -rf ./docs/html
-	-@rm -rf ./assets_image/*
-
-firmware:
-	idf.py build
-=======
 	idf.py update-dependencies
->>>>>>> 1b5143bf
 
 ################################################################################
 # Flashing targets
