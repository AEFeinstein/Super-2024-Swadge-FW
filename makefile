# Makefile by Adam, 2022

################################################################################
# What OS we're compiling on
################################################################################

IS_WSL := 0
ifeq ($(OS),Windows_NT)
    HOST_OS = Windows
else
    UNAME_S := $(shell uname -s)
    ifeq ($(UNAME_S),Linux)
        HOST_OS = Linux
		# Check if this is WSL. 0 for not WSL, 1 for WSL
	    IS_WSL := $(shell uname -a | grep -i WSL | wc -l)
    else ifeq ($(UNAME_S),Darwin)
        HOST_OS = Darwin
    endif
endif

################################################################################
# Programs to use
################################################################################

ifeq ($(HOST_OS),Windows)
	CC = gcc
else ifeq ($(HOST_OS),Linux)
	CC = gcc
else ifeq ($(UNAME_S),Darwin)
	CC = gcc
endif

FIND:=find
ifeq ($(HOST_OS),Windows)
	FIND:=$(shell cygpath `where find | grep bin | grep -v " "`)
endif

# clang-format may actually be clang-format-17
CLANG_FORMAT:=clang-format-17
ifeq (, $(shell which $(CLANG_FORMAT)))
	CLANG_FORMAT:=clang-format
endif

ifeq ($(HOST_OS),Linux)
	ifneq (,$(shell getent group plugdev))
		UDEV_GROUP:=plugdev
	else
		UDEV_GROUP:=$(USER)
	endif
endif

################################################################################
# Source Files
################################################################################

CNFS_FILE = main/utils/cnfs_image.c

# This is a list of directories to scan for c files recursively
SRC_DIRS_RECURSIVE = emulator/src main
# This is a list of directories to scan for c files not recursively
SRC_DIRS_FLAT = emulator/src-lib
# This is a list of files to compile directly. There's no scanning here
# cnfs_image.c may not exist when the makefile is invoked, explicitly list it
SRC_FILES = $(CNFS_FILE)
# This is all the source directories combined
SRC_DIRS = $(shell $(FIND) $(SRC_DIRS_RECURSIVE) -type d) $(SRC_DIRS_FLAT)
# This is all the source files combined and deduplicated
SOURCES   = $(sort $(shell $(FIND) $(SRC_DIRS) -maxdepth 1 -iname "*.[c]") $(SRC_FILES))
SOURCES   := $(filter-out main/utils/cnfs.c, $(SOURCES))

# The emulator doesn't build components, but there is a target for formatting them
ALL_FILES = $(shell $(FIND) components $(SRC_DIRS_RECURSIVE) -iname "*.[c|h]")

SUBMODULES = $(shell git config --file .gitmodules --name-only --get-regexp path | sed -nr 's/submodule.(.*).path/\1/p')

################################################################################
# Includes
################################################################################

# Look for folders with .h files in these directories, recursively
INC_DIRS_RECURSIVE = emulator main
# Look for folders named "include" in these directories, recursively
INC_DIRS_INCLUDE = components
# Treat every source directory as one to search for headers in, also add a few more
INC_DIRS  = $(shell $(FIND) $(INC_DIRS_RECURSIVE) -type d)
INC_DIRS += $(shell $(FIND) $(INC_DIRS_INCLUDE) -type d -iname "include")
# Prefix the directories for gcc
INC = $(patsubst %, -I%, $(INC_DIRS) )

################################################################################
# Compiler Flags
################################################################################

# These are flags for the compiler, all files
CFLAGS = \
	-c \
	-g \
	-fdiagnostics-color=always \
	-ffunction-sections \
	-fdata-sections \
	-gdwarf-4 \
	-ggdb \
	-fno-jump-tables \
	-finline-functions \
	-std=gnu17

ifneq ($(HOST_OS),Darwin)
# Incompatible flags for clang on MacOS
CFLAGS += \
	-static-libgcc \
	-static-libstdc++ \
	-fstrict-volatile-bitfields \
	-fno-tree-switch-conversion \
	-fno-omit-frame-pointer
else
# Required for OpenGL and some other libraries
CFLAGS += \
	-I/opt/X11/include \
	-I/opt/homebrew/include \
	-mmacosx-version-min=10.0
endif

ifeq ($(HOST_OS),Linux)
CFLAGS += \
	-fsanitize=address \
	-fsanitize=bounds-strict
ENABLE_GCOV=false

ifeq ($(ENABLE_GCOV),true)
    CFLAGS += -fprofile-arcs -ftest-coverage -DENABLE_GCOV
endif
endif

# These are warning flags that the IDF uses
CFLAGS_WARNINGS = \
	-Wall \
	-Werror=all \
	-Wno-error=unused-function \
	-Wno-error=unused-variable \
	-Wno-error=deprecated-declarations \
	-Wextra \
	-Wno-unused-parameter \
	-Wno-sign-compare \
	-Wno-enum-conversion \
	-Wno-error=unused-but-set-variable

# These are warning flags that I like
CFLAGS_WARNINGS_EXTRA = \
	-Wundef \
	-Wformat=2 \
	-Winvalid-pch \
	-Wmissing-format-attribute \
	-Wmissing-include-dirs \
	-Wpointer-arith \
	-Wunused-local-typedefs \
	-Wuninitialized \
	-Wshadow \
	-Wredundant-decls \
	-Wswitch \
	-Wcast-align \
	-Wformat-nonliteral \
	-Wno-switch-default \
	-Wunused \
	-Wunused-macros \
	-Wmissing-declarations \
	-Wmissing-prototypes \
	-Wcast-qual \
	-Wno-switch \
	-Wunused-result \
#	-Wstrict-prototypes \
#	-Wpedantic \
#	-Wconversion \
#	-Wsign-conversion \
#	-Wdouble-promotion

<<<<<<< HEAD
# WebAssembly Flags

WASMOPT ?= wasm-opt
WOFLAGS += --asyncify --pass-arg=asyncify-import@bynsyncify.* --pass-arg=asyncify-ignore-indirect

CC_WASM = clang
CFLAGS_WASM = \
	-DWASM=1 \
	-g \
	-nostartfiles \
	-nostdlib \
	--target=wasm32 \
	-flto -Oz \
	-Wl,--lto-O3 \
	-Wl,--no-entry \
	-Wl,--import-memory \
	-Wl,--allow-undefined \
	-Wl,--export=__heap_base \
	-Wl,--export-table \
	-Wl,--warn-unresolved-symbols \
	-isystem./wasm/include

#	-Wl,--import-undefined \
=======
ifneq ($(HOST_OS),Darwin)
# Incompatible warnings for clang on MacOS
CFLAGS_WARNINGS += \
	-Wno-old-style-declaration

CFLAGS_WARNINGS_EXTRA += \
	-Wlogical-op \
	-Wjump-misses-init
endif
>>>>>>> c8bf3d69

################################################################################
# Defines
################################################################################

# Create a variable with the git hash and branch name
GIT_HASH  = \"$(shell git rev-parse --short=7 HEAD)\"

# Used by the ESP SDK
DEFINES_LIST = \
	CONFIG_ESP_SYSTEM_PANIC=y\
	CONFIG_ESP_SYSTEM_GDBSTUB_RUNTIME=y\
	CONFIG_DEBUG_OUTPUT_USB=y\
	CONFIG_HARDWARE_HOTDOG_PRODUCTION=y \
	CONFIG_IDF_TARGET_ESP32S2=y \
	SOC_RMT_CHANNELS_PER_GROUP=4 \
	SOC_TOUCH_SENSOR_NUM=15 \
	SOC_ULP_SUPPORTED=y \
	SOC_PM_SUPPORT_EXT_WAKEUP=y \
	SOC_GPIO_SUPPORT_SLP_SWITCH=y \
	SOC_TIMER_GROUP_TIMERS_PER_GROUP=2 \
	SOC_TIMER_GROUPS=2 \
	SOC_I2C_NUM=2 \
	SOC_I2C_SUPPORT_SLAVE=y \
	SOC_LEDC_CHANNEL_NUM=8 \
	SOC_UART_NUM=2 \
	SOC_ADC_DIGI_RESULT_BYTES=2 \
	CONFIG_ESP_TIMER_SUPPORTS_ISR_DISPATCH_METHOD=0 \
	CONFIG_LOG_MAXIMUM_LEVEL=3 \
	CONFIG_GC9307_240x280=y \
	CONFIG_TFT_MAX_BRIGHTNESS=200 \
	CONFIG_TFT_MIN_BRIGHTNESS=10 \
	CONFIG_NUM_LEDS=9 \
	configENABLE_FREERTOS_DEBUG_OCDAWARE=1 \
	_GNU_SOURCE \
	IDF_VER="v5.2.3" \
	ESP_PLATFORM \
	_POSIX_READER_WRITER_LOCKS \
	CFG_TUSB_MCU=OPT_MCU_ESP32S2 \
	CONFIG_SOUND_OUTPUT_SPEAKER=y \
	CONFIG_FACTORY_TEST_NORMAL=y

# If this is not WSL, use OpenGL for rawdraw
ifeq ($(IS_WSL),0)
	DEFINES_LIST += CNFGOGL
endif

# Extra defines
DEFINES_LIST += \
	GIT_SHA1=${GIT_HASH} \
	HAS_XINERAMA=1 \
	FULL_SCREEN_STEAL_FOCUS=1

DEFINES = $(patsubst %, -D%, $(DEFINES_LIST))

################################################################################
# Output Objects
################################################################################

# This is the directory in which object files will be stored
OBJ_DIR = emulator/obj

# This is a list of objects to build
OBJECTS = $(patsubst %.c, $(OBJ_DIR)/%.o, $(SOURCES))

################################################################################
# Linker options
################################################################################

# This is a list of libraries to include. Order doesn't matter

ifeq ($(HOST_OS),Windows)
    LIBS = opengl32 gdi32 user32 winmm WSock32
endif
ifeq ($(HOST_OS),Linux)
    LIBS = m X11 asound pulse rt GL GLX pthread Xext Xinerama
endif
ifeq ($(HOST_OS),Darwin)
    LIBS = m X11 GL pthread Xext Xinerama
endif

# These are directories to look for library files in
LIB_DIRS =

# On MacOS we need to ensure that X11 is added for OpenGL and some others
ifeq ($(HOST_OS),Darwin)
    LIB_DIRS = /opt/X11/lib /opt/homebrew/lib
endif

# This combines the flags for the linker to find and use libraries
LIBRARY_FLAGS = $(patsubst %, -L%, $(LIB_DIRS)) $(patsubst %, -l%, $(LIBS)) \
	-ggdb

# Incompatible flags for clang on MacOS
ifneq ($(HOST_OS),Darwin)
LIBRARY_FLAGS += \
	-static-libgcc \
	-static-libstdc++
else
LIBRARY_FLAGS += \
    -framework Carbon \
    -framework Foundation \
	-framework CoreFoundation \
	-framework CoreMIDI \
	-framework AudioToolbox
endif

ifeq ($(HOST_OS),Linux)
LIBRARY_FLAGS += \
	-fsanitize=address \
	-fsanitize=bounds-strict \
	-fno-omit-frame-pointer \
	-static-libasan
ifeq ($(ENABLE_GCOV),true)
    LIBRARY_FLAGS += -lgcov -fprofile-arcs -ftest-coverage
endif
endif

ifeq ($(HOST_OS),Windows)
	LIBRARY_FLAGS += -Wl,-Bstatic -lpthread
endif

################################################################################
# Build Filenames
################################################################################

# These are the files to build
EXECUTABLE = swadge_emulator

################################################################################
# Targets for Building
################################################################################

# This list of targets do not build files which match their name
.PHONY: all assets $(CNFS_FILE) bundle clean fullclean docs format gen-coverage update-submodules bigbug-memory clean-firmware firmware usbflash monitor installudev cppcheck print-%

# Build the executable
all: $(EXECUTABLE)

assets:
	$(MAKE) -C ./tools/assets_preprocessor/
	./tools/assets_preprocessor/assets_preprocessor -i ./assets/ -o ./assets_image/

# To build the main file, you have to compile the objects
$(EXECUTABLE): $(CNFS_FILE) $(OBJECTS)
	$(CC) $(OBJECTS) $(LIBRARY_FLAGS) -o $@

# This compiles each c file into an o file
./$(OBJ_DIR)/%.o: ./%.c
	@mkdir -p $(@D) # This creates a directory before building an object in it.
	$(CC) $(CFLAGS) $(CFLAGS_WARNINGS) $(CFLAGS_WARNINGS_EXTRA) $(DEFINES) $(INC) $< -o $@

# To create the c file with assets, run these tools
$(CNFS_FILE):
# Sokoban .tmx to bin preprocessor
	python ./tools/soko/soko_tmx_preprocessor.py ./assets/soko/ ./assets_image/
	
	$(MAKE) -C ./tools/assets_preprocessor/
	./tools/assets_preprocessor/assets_preprocessor -i ./assets/ -o ./assets_image/
	$(MAKE) -C ./tools/cnfs/
	./tools/cnfs/cnfs_gen assets_image/ main/utils/cnfs_image.c main/utils/cnfs_image.h

bundle: SwadgeEmulator.app

SwadgeEmulator.app: $(EXECUTABLE) build/SwadgeEmulator.icns emulator/resources/Info.plist
	rm -rf SwadgeEmulator.app
	mkdir -p SwadgeEmulator.app/Contents/{MacOS,Resources,libs}
	cat emulator/resources/Info.plist | sed "s/##GIT_HASH##/$(GIT_HASH)/" > SwadgeEmulator.app/Contents/Info.plist
	echo "APPLSwadgeEmulator" > SwadgeEmulator.app/Contents/PkgInfo
	cp build/SwadgeEmulator.icns SwadgeEmulator.app/Contents/Resources/
	vtool -set-build-version macos 10.0 10.0 -replace -output SwadgeEmulator.app/Contents/MacOS/SwadgeEmulator $(EXECUTABLE)
	dylibbundler -od -b -x ./SwadgeEmulator.app/Contents/MacOS/SwadgeEmulator -d ./SwadgeEmulator.app/Contents/libs/

build/SwadgeEmulator.icns: emulator/resources/icon.png
	rm -rf build/SwadgeEmulator.iconset
	mkdir -p build/SwadgeEmulator.iconset
	sips -z 16 16     $< --out build/SwadgeEmulator.iconset/icon_16x16.png
	sips -z 32 32     $< --out build/SwadgeEmulator.iconset/icon_16x16@2x.png
	sips -z 32 32     $< --out build/SwadgeEmulator.iconset/icon_32x32.png
	sips -z 64 64     $< --out build/SwadgeEmulator.iconset/icon_32x32@2x.png
	sips -z 128 128   $< --out build/SwadgeEmulator.iconset/icon_128x128.png
	sips -z 256 256   $< --out build/SwadgeEmulator.iconset/icon_128x128@2x.png
	sips -z 256 256   $< --out build/SwadgeEmulator.iconset/icon_256x256.png
	sips -z 512 512   $< --out build/SwadgeEmulator.iconset/icon_256x256@2x.png
	sips -z 512 512   $< --out build/SwadgeEmulator.iconset/icon_512x512.png
	sips -z 1024 1024 $< --out build/SwadgeEmulator.iconset/icon_512x512@2x.png
	iconutil -c icns -o build/SwadgeEmulator.icns build/SwadgeEmulator.iconset
	rm -r build/SwadgeEmulator.iconset

# This cleans emulator files
clean:
	$(MAKE) -C ./tools/assets_preprocessor/ clean
	$(MAKE) -C ./tools/cnfs clean
	-@rm -f $(OBJECTS) $(EXECUTABLE)
	-@rm -rf ./docs/html
<<<<<<< HEAD
	-@rm -rf ./spiffs_image/*
	-@rm -rf $(EXECUTABLE).wasm
=======
	-@rm -rf ./main/utils/cnfs/cnfs_image.c
>>>>>>> c8bf3d69

# This cleans everything
fullclean: clean
	idf.py fullclean
	git clean -dfX
	git clean -df
	git clean -fX
	git clean -f
	$(MAKE) -C ./tools/sandbox_test clean
	$(MAKE) -C ./tools/hidapi_test clean
	$(MAKE) -C ./tools/bootload_reboot_stub clean
	$(MAKE) -C ./tools/font_maker clean
	$(MAKE) -C ./tools/swadgeterm clean
	$(MAKE) -C ./tools/reboot_into_bootloader clean

################################################################################
# WebAssembly targets
################################################################################

$(EXECUTABLE).wasm: wasm/shim.c $(SOURCES)
	$(CC_WASM) $(CFLAGS_WASM) $(DEFINES) $(INC) $^ -o $@
	$(WASMOPT) $(WOFLAGS) -Oz $@ -o $@

################################################################################
# Utility targets
################################################################################

plantuml.jar:
	-wget -nc -O plantuml.jar https://github.com/plantuml/plantuml/releases/download/v1.2023.4/plantuml-1.2023.4.jar

docs: plantuml.jar
	doxygen ./Doxyfile

format:
	$(CLANG_FORMAT) -i -style=file $(ALL_FILES)

gen-coverage:
	lcov --capture --directory ./emulator/obj/ --output-file ./coverage.info
	genhtml ./coverage.info --output-directory ./coverage
	firefox ./coverage/index.html &

update-submodules:
	for submodule in $(SUBMODULES) ; do \
		echo Updating $$submodule to latest ; \
		git -C $$submodule fetch --prune ; \
		git -C $$submodule checkout origin/HEAD ; \
	done

bigbug-memory: all
	./swadge_emulator -m "Big Bug" -t -r | grep -P "(Operation|alloc|free|DUMP)," > bigbug-mem.csv 2> /dev/null

################################################################################
# Firmware targets
################################################################################

clean-firmware:
	idf.py clean
	$(MAKE) -C ./tools/assets_preprocessor/ clean
	-@rm -rf ./docs/html
	-@rm -rf ./assets_image/*

firmware:
	idf.py build

################################################################################
# Flashing targets
################################################################################

ifeq ($(HOST_OS),Windows)
usbflash :
	tools/reflash_and_monitor.bat
else
usbflash :
	# In case we are already in the bootloader...
	($(MAKE) -C tools/bootload_reboot_stub reboot)||(true)
	# Command reboot out of game into bootloader.
	$(MAKE) -C tools/reboot_into_bootloader
	idf.py flash
	sleep 1.2
	$(MAKE) -C tools/bootload_reboot_stub reboot
	$(MAKE) -C tools/swadgeterm monitor
endif

monitor :
	$(MAKE) -C tools/swadgeterm monitor

/etc/udev/rules.d/99-swadge.rules :
	printf "KERNEL==\"hidraw*\", SUBSYSTEM==\"hidraw\", MODE=\"0664\", GROUP=\"%s\", ATTRS{idVendor}==\"1209\", ATTRS{idProduct}==\"4269\"\n" $(UDEV_GROUP) > /tmp/99-swadge.rules
	printf "KERNEL==\"hidraw*\", SUBSYSTEM==\"hidraw\", ATTRS{idVendor}==\"1209\", ATTRS{idProduct}==\"4269\", GROUP=\"%s\", MODE=\"0660\"\n" $(UDEV_GROUP) >> /tmp/99-swadge.rules
	printf "KERNEL==\"hidraw*\", SUBSYSTEM==\"hidraw\", MODE=\"0664\", GROUP=\"%s\", ATTRS{idVendor}==\"303a\", ATTRS{idProduct}==\"00??\"\n" $(UDEV_GROUP) >> /tmp/99-swadge.rules
	printf "KERNEL==\"hidraw*\", SUBSYSTEM==\"hidraw\", ATTRS{idVendor}==\"303a\", ATTRS{idProduct}==\"00??\", GROUP=\"%s\", MODE=\"0660\"\n" $(UDEV_GROUP) >> /tmp/99-swadge.rules
	sudo cp -a /tmp/99-swadge.rules /etc/udev/rules.d/99-swadge.rules

installudev : /etc/udev/rules.d/99-swadge.rules
	getent group plugdev >/dev/null && sudo usermod -aG plugdev $(USER) || true
	sudo udevadm control --reload
	sudo udevadm trigger

################################################################################
# cppcheck targets
################################################################################

CPPCHECK_FLAGS= \
	--enable=warning \
	--inconclusive \
	--library=posix \
	--language=c \
	--platform=unix32 \
	--std=c++17 \
	--suppress=missingIncludeSystem \
	--output-file=./cppcheck_result.txt \
	-j12 \
	-D__linux__=1

CPPCHECK_DIRS= \
	main \
	components \
	emulator/src

CPPCHECK_IGNORE= \
	$(shell $(FIND) emulator/src-lib -type f) \
	$(shell $(FIND) main/asset_loaders -type f -iname "*heatshrink*")

CPPCHECK_IGNORE_FLAGS = $(patsubst %,-i%, $(CPPCHECK_IGNORE))

cppcheck:
	cppcheck $(CPPCHECK_FLAGS) $(DEFINES) $(INC) $(CPPCHECK_DIRS) $(CPPCHECK_IGNORE_FLAGS)

################################################################################
# Makefile debug targets
################################################################################

# Print any value from this makefile
print-%  : ; @echo $* = $($*)<|MERGE_RESOLUTION|>--- conflicted
+++ resolved
@@ -172,8 +172,8 @@
 #	-Wconversion \
 #	-Wsign-conversion \
 #	-Wdouble-promotion
-
-<<<<<<< HEAD
+#	-Wl,--import-undefined \
+
 # WebAssembly Flags
 
 WASMOPT ?= wasm-opt
@@ -196,8 +196,6 @@
 	-Wl,--warn-unresolved-symbols \
 	-isystem./wasm/include
 
-#	-Wl,--import-undefined \
-=======
 ifneq ($(HOST_OS),Darwin)
 # Incompatible warnings for clang on MacOS
 CFLAGS_WARNINGS += \
@@ -207,7 +205,6 @@
 	-Wlogical-op \
 	-Wjump-misses-init
 endif
->>>>>>> c8bf3d69
 
 ################################################################################
 # Defines
@@ -403,12 +400,8 @@
 	$(MAKE) -C ./tools/cnfs clean
 	-@rm -f $(OBJECTS) $(EXECUTABLE)
 	-@rm -rf ./docs/html
-<<<<<<< HEAD
-	-@rm -rf ./spiffs_image/*
+	-@rm -rf ./main/utils/cnfs/cnfs_image.c
 	-@rm -rf $(EXECUTABLE).wasm
-=======
-	-@rm -rf ./main/utils/cnfs/cnfs_image.c
->>>>>>> c8bf3d69
 
 # This cleans everything
 fullclean: clean
