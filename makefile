--- conflicted
+++ resolved
@@ -314,15 +314,8 @@
 all: $(EXECUTABLE)
 
 assets:
-<<<<<<< HEAD
-	$(MAKE) -C ./tools/spiffs_file_preprocessor/
-	./tools/spiffs_file_preprocessor/spiffs_file_preprocessor -i ./assets/ -o ./spiffs_image/
-
-
-=======
 	$(MAKE) -C ./tools/assets_preprocessor/
 	./tools/assets_preprocessor/assets_preprocessor -i ./assets/ -o ./assets_image/
->>>>>>> f38c8640
 
 # To build the main file, you have to compile the objects
 $(EXECUTABLE): $(OBJECTS)
