#include <stdio.h>
#include <string.h>
#include "esp_system.h"
#include "swadge2024.h"
#include "hal/gpio_types.h"
#include "esp_log.h"
#include "soc/efuse_reg.h"
#include "soc/soc.h"
#include "soc/system_reg.h"
#include "hdw-tft.h"
#include "mainMenu.h"
#include "soc/rtc_cntl_reg.h"
#include "soc/gpio_reg.h"
#include "coreutil.h"
#include "hdw-btn.h"

int global_i = 100;
menu_t * menu;
menuManiaRenderer_t* menuManiaRenderer;
font_t logbook;
int testmode = 0;
const char * menu_Bootload = "Bootloader";
const char * menu_GraphicsTestMode = "Gfx Test";

//#define REBOOT_TEST
//#define PROFILE_TEST
//#define TEST_JOYSTICK
#define MODE7_TEST

#ifdef MODE7_TEST
int mode7timing;
#endif

// External functions defined in .S file for you assembly people.
void minimal_function();
uint32_t test_function( uint32_t x );
uint32_t asm_read_gpio();

wsg_t example_sprite;

static void mainMenuCb(const char* label, bool selected, uint32_t settingVal)
{
	if( !selected ) return;

    if( label == mainMenuMode.modeName )
    {
        switchToSwadgeMode( &mainMenuMode );
    }
    else if( label == menu_Bootload )
    {
        // Uncomment this to reboot the chip into the bootloader.
        // This is to test to make sure we can call ROM functions.
        REG_WRITE(RTC_CNTL_OPTION1_REG, RTC_CNTL_FORCE_DOWNLOAD_BOOT);
        void software_reset( uint32_t x );
        software_reset( 0 );
    }
	else if( label == menu_GraphicsTestMode )
	{
		testmode = 1;
	}
}

void sandbox_main(void)
{
#if 1

#ifdef REBOOT_TEST
    // Uncomment this to reboot the chip into the bootloader.
    // This is to test to make sure we can call ROM functions.
    REG_WRITE(RTC_CNTL_OPTION1_REG, RTC_CNTL_FORCE_DOWNLOAD_BOOT);
    void software_reset( uint32_t x );
    software_reset( 0 );
#endif

    ESP_LOGI( "sandbox", "Running from IRAM. %d", global_i );

    REG_WRITE( GPIO_FUNC7_OUT_SEL_CFG_REG,4 ); // select ledc_ls_sig_out0

    menu = initMenu("USB Sandbox", mainMenuCb);
    addSingleItemToMenu(menu, menu_GraphicsTestMode);
    addSingleItemToMenu(menu, mainMenuMode.modeName);
    addSingleItemToMenu(menu, menu_Bootload);
    loadFont("logbook.font", &logbook, false);
<<<<<<< HEAD
    menuManiaRenderer = initMenuManiaRenderer(&logbook, &logbook);
=======
    menuManiaRenderer = initMenuManiaRenderer(NULL, NULL, NULL);
>>>>>>> dceb312c

    loadWsg("kid0.wsg", &example_sprite, true);
#endif

    ESP_LOGI( "sandbox", "Loaded" );
}

void sandbox_exit()
{
//    ESP_LOGI( "sandbox", "Exit" );
#if 0
    if( menu )
    {
        deinitMenu(menu);
    }
    if( example_sprite.px )
    {
        freeWsg( &example_sprite ); 
    }
#endif
//    ESP_LOGI( "sandbox", "Exit" );
}

void sandbox_tick()
{
	if( testmode )
	{
	#if 1
	#ifdef PROFILE_TEST
		volatile uint32_t profiles[7];  // Use of volatile here to force compiler to order instructions and not cheat.
		// Profile function call into assembly land
		// Mostly used to understand function call overhead.
		uint32_t start, end;
		start = getCycleCount();
		minimal_function();
		end = getCycleCount();
		profiles[0] = end-start-1;

		// Profile a nop (Should be 1, because profiling takes 1 cycle)
		start = getCycleCount();
		asm volatile( "nop" );
		end = getCycleCount();
		profiles[1] = end-start-1;

		// Profile reading a register (will be slow)
		start = getCycleCount();
		READ_PERI_REG( GPIO_ENABLE_W1TS_REG );
		end = getCycleCount();
		profiles[2] = end-start-1;

		// Profile writing a regsiter (will be fast)
		// The ESP32-S2 can "write" to memory and keep executing
		start = getCycleCount();
		WRITE_PERI_REG( GPIO_ENABLE_W1TS_REG, 0 );
		end = getCycleCount();
		profiles[3] = end-start-1;

		// Profile subsequent writes (will be slow)
		// The ESP32-S2 can only write once in a buffered write.
		start = getCycleCount();
		WRITE_PERI_REG( GPIO_ENABLE_W1TS_REG, 0 );
		WR  ITE_PERI_REG( GPIO_ENABLE_W1TS_REG, 0 );
		end = getCycleCount();
		profiles[4] = end-start-1;

		// Profile a more interesting assembly instruction
		start = getCycleCount();
		uint32_t tfret = test_function( 0xaaaa );
		end = getCycleCount();
		profiles[5] = end-start-1;

		// Profile a more interesting assembly instruction
		start = getCycleCount();
		uint32_t tfret2 = asm_read_gpio( );
		end = getCycleCount();
		profiles[6] = end-start-1;
		vTaskDelay(1);

		ESP_LOGI( "sandbox", "global_i: %d %d %d %d %d %d %d clock cycles; tf ret: %08x / %08x", profiles[0], profiles[1], profiles[2], profiles[3], profiles[4], profiles[5], profiles[6], tfret, tfret2 );
	#else
	//    ESP_LOGI( "sandbox", "global_i: %d", global_i++ );
		global_i++;
	#endif

		for( int mode = 0; mode < 8; mode++ )
		{
		    drawWsg( &example_sprite, 50+mode*20, (global_i%20)-10, !!(mode&1), !!(mode & 2), (mode & 4)*10);
		    drawWsg( &example_sprite, 50+mode*20, (global_i%20)+230, !!(mode&1), !!(mode & 2), (mode & 4)*10);
		    drawWsg( &example_sprite, (global_i%20)-10, 50+mode*20, !!(mode&1), !!(mode & 2), (mode & 4)*10);
		    drawWsg( &example_sprite, (global_i%20)+270, 50+mode*20, !!(mode&1), !!(mode & 2), (mode & 4)*10);
		}
	}
	else
	{
	    drawMenuMania(menu, menuManiaRenderer, 1);
	}

    buttonEvt_t evt              = {0};
    while (checkButtonQueueWrapper(&evt))
    {
        menu = menuButton(menu, evt);
    }
#endif

#ifdef TEST_JOYSTICK
    uint32_t start, end;

    // Show king donut where have our joystick.
    int32_t phi = 0;
    int32_t r = 0;
    int32_t intensity = 0;
    start = getCycleCount();
    int tbv = getTouchJoystick( &phi, &r, &intensity );
    end = getCycleCount();

    if( tbv > 0 )
    {
        phi = phi * 360 / 1280 + 330;
        if( phi >= 360 ) phi -= 360;
        int32_t sY = -getSin1024( phi ) * r;
        phi += 90;
        if( phi >= 360 ) phi -= 360;
        int32_t sX = getSin1024( phi ) * r;

        drawWsg( &example_sprite, 120-10 + (sX>>15), 140-20 + (sY>>15), 0, 0, 360-phi );
    }

    ESP_LOGI( "sandbox", "[%lu] %ld %ld %ld %d", end-start, phi, r, intensity, tbv );

#endif


}

void sandboxBackgroundDrawCallback(int16_t x, int16_t y, int16_t w, int16_t h, int16_t up, int16_t upNum )
{
    int i;

    uint32_t start = getCycleCount();
    fillDisplayArea(x, y, x+w, y+h, 0 );
    for( i = 0; i < 16; i++ )
        fillDisplayArea(i*16+8, y, i*16+16+8, y+16, up*16+i );
    mode7timing = getCycleCount() - start;
}


swadgeMode_t sandbox_mode = {
    .modeName                 = "sandbox",
    .wifiMode                 = NO_WIFI,
    .overrideUsb              = false,
    .usesAccelerometer        = false,
    .usesThermometer          = false,
    .overrideSelectBtn        = false,
    .fnEnterMode              = sandbox_main,
    .fnExitMode               = sandbox_exit,
    .fnMainLoop               = sandbox_tick,
    .fnAudioCallback          = NULL,
    .fnBackgroundDrawCallback = sandboxBackgroundDrawCallback,
    .fnEspNowRecvCb           = NULL,
    .fnEspNowSendCb           = NULL,
    .fnAdvancedUSB            = NULL
};

<|MERGE_RESOLUTION|>--- conflicted
+++ resolved
@@ -81,11 +81,7 @@
     addSingleItemToMenu(menu, mainMenuMode.modeName);
     addSingleItemToMenu(menu, menu_Bootload);
     loadFont("logbook.font", &logbook, false);
-<<<<<<< HEAD
-    menuManiaRenderer = initMenuManiaRenderer(&logbook, &logbook);
-=======
     menuManiaRenderer = initMenuManiaRenderer(NULL, NULL, NULL);
->>>>>>> dceb312c
 
     loadWsg("kid0.wsg", &example_sprite, true);
 #endif
