/**
 * @file trophy.c
 * @author Jeremy.Stintzcum@gmail.com
 * @brief Trophies for swadge modes
 * @version 0.1
 * @date 2025-01-13
 *
 * @copyright Copyright (c) 2025
 *
 */

//==============================================================================
// Includes
//==============================================================================

#include "trophy.h"

// C
#include <string.h>

// Hardware
#include "hdw-nvs.h"
#include "hdw-tft.h"

// Drawing
#include "fs_font.h"
#include "fs_wsg.h"
#include "fill.h"
#include "shapes.h"

// Data Structure
#include "linked_list.h"

//==============================================================================
// Defines
//==============================================================================

// Standard defines
#define TENTH_SECOND_US 10000
#define STATIC_POSITION -1
#define MAX_NVS_KEY_LEN 16

// Visuals
#define TROPHY_MAX_BANNERS             5
#define TROPHY_BANNER_HEIGHT           48
#define TROPHY_BANNER_MAX_ICON_DIM     36
#define TROPHY_SCREEN_CORNER_CLEARANCE 19
#define TROPHY_IMAGE_BUFFER            8

//==============================================================================
// Consts
//==============================================================================

static const char* const systemPointsNVS[] = {"trophy", "TotalPoints"};

//==============================================================================
// Structs
//==============================================================================

typedef struct
{
    trophyData_t trophyData; //< Individual trophy data
    int currentVal;          //< Saved value of the trophy
    wsg_t image;             //< Where the image is loaded
    bool active;             //< If this slot is loaded and ready to animate
} trophyDataWrapper_t;

// System variables for display,
typedef struct
{
    // Settings
    trophySettings_t* settings; //< The settings of how the trophies behave

    // Data
    list_t trophyQueue; //< List of trophy updates to display. Holds type \ref trophyDataWrapper_t*
    node_t* currDisp;   //< The current trophy being displayed. Holds type \ref trophyDataWrapper_t*

    // Drawing
    bool active;                //< If the mode should be drawing a banner
    bool beingDrawn;            //< If banner is currently being drawn statically
    int32_t drawTimer;          //< Accumulates until more than Max duration
    wsgPalette_t grayPalette;   //< Grayscale palette for locked trophies
    wsgPalette_t normalPalette; //< Normal colors

    // Animation
    bool sliding;          //< If currently sliding
    int32_t slideTimer;    //< Accumulates until more than Max duration
    int16_t animationTick; //< What tick of the animation is active based on timer
} trophySystem_t;

//==============================================================================
// Variables
//==============================================================================

static trophySystem_t trophySystem = {}; //< Should be one instance per swadge, should always be in memory

//==============================================================================
// Static function declarations
//==============================================================================

/**
 * @brief Saves a trophy.
 *
 * @param t Data to write
 * @param newVal Value to save
 */
static void _save(trophyDataWrapper_t* t, int newVal);

/**
 * @brief Loads data into a wrapper
 *
 * @param tw Trophy Wrapper pointer
 * @param t Trophy Data
 */
static void _load(trophyDataWrapper_t* tw, trophyData_t t);

/**
 * @brief Copies data from a trophyData to a wrapper
 *
 * @param tw Wrapper object to copy to
 * @param t Trophy data to copy
 */
static void _copyTrophy(trophyDataWrapper_t* tw, trophyData_t t);

/**
 * @brief Grabs all trophy data from NVS
 *
 * @param modeName Name of the mode to grab data for. NULL is all modes
 * @param tList Outfile of list of Trophy data from NVS. Will eat RAM
 * @param tLen Number of trophies to grab
 * @param offset Where to start in list
 */
static void _getTrophyData(char* modeName, trophyData_t* tList, int tLen, int offset);

/**
 * @brief Draws the banner
 *
 * @param t Data to feed
 * @param frame Which frame is being drawn. STATIC_POSITION is fully visible, other values change the offset.
 * @param fnt Font used in draw call
 */
static void _draw(trophyDataWrapper_t* t, int frame, font_t* fnt);

/**
 * @brief Sub function of _draw() so code can be reused in list draw command
 *
 * @param t Trophy to draw
 * @param yOffset y coordinate to start at
 * @param fnt Font used in draw call
 */
static void _drawAtYCoord(trophyDataWrapper_t* t, int yOffset, font_t* fnt);

/**
 * @brief Truncates a string down to a specified length
 *
 * @param to The string/buffer to copy the text into
 * @param from The source string
 * @param len Length to copy
 */
static void _truncateStr(char* to, char* from, int len);

/**
 * @brief Loads the palette for the grayscale conversion
 *
 */
static void _loadPalette(void);

/**
 * @brief Get the currently displayed trophy
 */
static trophyDataWrapper_t* getCurrentDisplayTrophy(void);

//==============================================================================
// Functions
//==============================================================================

// System

void trophySystemInit(trophySettings_t* settings, char* modeName)
{
    // Defaults
    trophySystem.beingDrawn = false;
    trophySystem.drawTimer  = 0;
    trophySystem.slideTimer = 0;

    // Copy settings
    trophySystem.settings = settings;

    // If no namespace is provided, auto generate
    if (strcmp(settings->namespaceKey, "") == 0)
    {
        char buffer[MAX_NVS_KEY_LEN];
        _truncateStr(buffer, modeName, MAX_NVS_KEY_LEN);
        strcpy(trophySystem.settings->namespaceKey, buffer);
    }

    // Init palette
    _loadPalette();

    // Clear queue, freeing all entries
    void* toFree;
    while ((toFree = pop(&trophySystem.trophyQueue)))
    {
        heap_caps_free(toFree);
    }

    // Draw defaults unless re-called by dev
    // FIXME: Add default values
    // trophyDrawListInit();
}

int trophySystemGetPoints(char* modeName)
{
    // Return the current points value for the mode.
    int32_t points;
    if (modeName == NULL)
    {
        // Return total points
        return 0;
    }
    if (readNamespaceNvs32(systemPointsNVS[0], modeName, &points))
    {
        if (points > 1000)
        {
            return points;
        }
        return 1000;
    }
    else
    {
        // No value found
        return 0;
    }
}

// Trophies

void trophyUpdate(trophyData_t t, int newVal, bool drawUpdate)
{
    // Load
    trophyDataWrapper_t* tw = heap_caps_calloc(1, sizeof(trophyDataWrapper_t), MALLOC_CAP_8BIT);
    _load(tw, t);

    // Check if trophy is already won and return if true
    if (tw->trophyData.type == TROPHY_TYPE_CHECKLIST)
    {
        // TODO: Handle just sending bit flags?
        if (tw->currentVal == tw->trophyData.maxVal)
        {
            heap_caps_free(tw);
            return;
        }
    }
    else if (tw->trophyData.type == TROPHY_TYPE_TRIGGER)
    {
        if (tw->currentVal >= 1)
        {
            heap_caps_free(tw);
            return;
        }
    }
    else
    {
        if (tw->currentVal >= tw->trophyData.maxVal)
        {
            heap_caps_free(tw);
            return;
        }
    }

    // If the new value is the same as the previously saved value, return
    if (tw->currentVal >= newVal)
    {
        heap_caps_free(tw);
        return;
    }
    else
<<<<<<< HEAD
    { // If the newValue has exceeded currentVal, Save value (should work for checklist)
        tw.currentVal = newVal;
=======
    { // If the newValue has exceeded maxVal, Save value (should work for checklist)
        tw->currentVal = newVal;
>>>>>>> d8f1bec6
        _save(tw, newVal);

        // Update score
        if (tw.currentVal >= tw.trophyData.maxVal)
        {
            // TODO: Update score
        }
    }

    // Load into draw queue is requested
    if (drawUpdate)
    {
        // Push into queue
        push(&trophySystem.trophyQueue, tw);

        // Load sprite
        loadWsg(tw->trophyData.imageString, &tw->image, true);

        // Set system and this index to active
        if (!trophySystem.active)
        {
            trophySystem.active        = true;
            trophySystem.animationTick = 0;
            trophySystem.drawTimer     = 0;
            trophySystem.slideTimer    = 0;
            trophySystem.sliding       = trophySystem.settings->animated;
            trophySystem.beingDrawn    = true;
        }

        // Set active
        tw->active = true;

<<<<<<< HEAD
        // Increment idx
        trophySystem.idx = _incWithOverflow(trophySystem.idx, TROPHY_MAX_BANNERS);
=======
        // TODO: the rest of this

        // TODO: Play sound
>>>>>>> d8f1bec6
    }
}

void trophyUpdateMilestone(char* modeName, char* title, int value)
{
    // Checks if first time past 25%, 50%, 75%, or 100% completion.
    // Load saved data
    // Compare saved MavVal to value
    // if (value >= maxVal >> 2 && oldValue < maxVal >> 2) || (value >= maxVal >> 1 && oldValue < maxVal >> 1) || (value
    // >= (maxVal >> 2) * 3 && oldValue < (maxVal >> 2) * 3)
    // Load into queue to draw
    // Else, just save data
}

int32_t trophyGetSavedValue(trophyData_t t)
{
    int32_t val;
    char buffer[MAX_NVS_KEY_LEN];
    _truncateStr(buffer, t.title, MAX_NVS_KEY_LEN);
    if (readNamespaceNvs32(trophySystem.settings->namespaceKey, buffer, &val))
    {
        return val;
    }
    return 0;
}

void trophyClear(trophyData_t t)
{
    trophyDataWrapper_t tw = {};
    _copyTrophy(&tw, t);
    _save(&tw, 0);
}

// Helpers

int trophyGetNumTrophies(char* modeName)
{
    // Gets the number of trophies associated with this mode, or all modes if NULL
    return 0;
}

void trophyGetTrophyList(char* modeName, trophyData_t* tList, int* tLen, int offset)
{
    // If modeName is NULL, get all trophies. Order by game, but do not sorting.
    // Populate tList starting from offset up to tLen
}

trophyData_t trophyGetData(char* modeName, char* title)
{
    // Check if trophy exists
    // If so, return trophy_t
    // Else, return null
    trophyData_t t = {};
    return t;
}

// Draw

void trophyDraw(font_t* fnt, int64_t elapsedUs)
{
    // Exit immediately if not being drawn
    if (!trophySystem.active)
    {
        return;
    }

    // Handle which part of the animation is happening (sliding, displaying, or ending)
    if (trophySystem.settings->animated && trophySystem.sliding) // Sliding in or out
    {
        // Based on delta time, update current frame
        trophySystem.slideTimer += elapsedUs;
        int frameLen = (trophySystem.settings->slideMaxDuration * TENTH_SECOND_US) / TROPHY_BANNER_HEIGHT;
        while (trophySystem.slideTimer >= frameLen)
        {
            trophySystem.animationTick++;
            trophySystem.slideTimer -= frameLen;
        }
        // Change state if fully slid
        if (trophySystem.animationTick == TROPHY_BANNER_HEIGHT)
        {
            // Halfway through
            trophySystem.sliding    = false;
            trophySystem.beingDrawn = true;
        }
        else if (trophySystem.animationTick == TROPHY_BANNER_HEIGHT * 2)
        {
            // FIXME: Stops drawing, probably not iterating right
            trophySystem.currDisp = getNextWraparound(&trophySystem.trophyQueue, trophySystem.currDisp);
            if (getCurrentDisplayTrophy()->active)
            {
                // Reset for new run
                trophySystem.animationTick = 0;
                trophySystem.drawTimer     = 0;
                trophySystem.slideTimer    = 0;
                trophySystem.sliding       = trophySystem.settings->animated;
                trophySystem.beingDrawn    = true;
                return;
            }
            trophySystem.currDisp = getNextWraparound(&trophySystem.trophyQueue, trophySystem.currDisp);
            trophySystem.active   = false;
        }
        // Draw
        _draw(getCurrentDisplayTrophy(), trophySystem.animationTick, fnt);
    }
    else if (trophySystem.beingDrawn) // Static on screen
    {
        // Regular timer
        trophySystem.drawTimer += elapsedUs;
        if (trophySystem.drawTimer >= trophySystem.settings->drawMaxDuration * TENTH_SECOND_US)
        {
            // Stop drawing
            trophySystem.beingDrawn           = false;
            getCurrentDisplayTrophy()->active = false;
            trophySystem.sliding              = trophySystem.settings->animated; // Starts sliding again if set
        }
        // Draw
        _draw(getCurrentDisplayTrophy(), STATIC_POSITION, fnt);
    }
    else // Has ended
    {
        // Seek next active queue slot
        for (int idx = 0; idx < TROPHY_MAX_BANNERS; idx++)
        {
            trophySystem.currDisp = getNextWraparound(&trophySystem.trophyQueue, trophySystem.currDisp);
            if (getCurrentDisplayTrophy()->active)
            {
                // Reset for new run
                trophySystem.animationTick = 0;
                trophySystem.drawTimer     = 0;
                trophySystem.slideTimer    = 0;
                trophySystem.sliding       = trophySystem.settings->animated;
                trophySystem.beingDrawn    = true;
                return;
            }
        }
        trophySystem.currDisp = getNextWraparound(&trophySystem.trophyQueue, trophySystem.currDisp);
        trophySystem.active   = false;
    }
}

void trophyDrawListInit(void)
{
    // Sets the colors for the trophy screen
}

void trophyDrawList(char* modeName, int idx)
{
    // Draws then entire trophy list starting at idx
    // Draws check mark nex tto completed trophies
    // Draws special stuff if all trophies for mode are completed
}

//==============================================================================
// Static functions
//==============================================================================

static void _save(trophyDataWrapper_t* t, int newVal)
{
    char buffer[MAX_NVS_KEY_LEN];
    _truncateStr(buffer, t->trophyData.title, MAX_NVS_KEY_LEN);
    writeNamespaceNvs32(trophySystem.settings->namespaceKey, buffer, newVal);
}

static void _load(trophyDataWrapper_t* tw, trophyData_t t)
{
    // Copy t into tw
    _copyTrophy(tw, t);

    // Pull Current Val from disk
    int32_t val;
    char buffer[MAX_NVS_KEY_LEN];
    _truncateStr(buffer, t.title, MAX_NVS_KEY_LEN);
    if (readNamespaceNvs32(trophySystem.settings->namespaceKey, buffer, &val))
    {
        tw->currentVal = val;
    }
    else
    {
        tw->currentVal = 0;
        writeNamespaceNvs32(trophySystem.settings->namespaceKey, buffer, 0);
    }
}

static void _copyTrophy(trophyDataWrapper_t* tw, trophyData_t t)
{
    strcpy(tw->trophyData.title, t.title);
    strcpy(tw->trophyData.description, t.description);
    strcpy(tw->trophyData.imageString, t.imageString);
    tw->trophyData.type       = t.type;
    tw->trophyData.difficulty = t.difficulty;
    tw->trophyData.maxVal     = t.maxVal;
}

static void _getTrophyData(char* modeName, trophyData_t* tList, int tLen, int offset)
{
    // Load all trophies associated with a mode
}

static void _draw(trophyDataWrapper_t* t, int frame, font_t* fnt)
{
    // Get offset
    int yOffset;
    if (frame == STATIC_POSITION)
    {
        if (trophySystem.settings->drawFromBottom)
        {
            yOffset = TFT_HEIGHT - TROPHY_BANNER_HEIGHT;
        }
        else
        {
            yOffset = 0;
        }
    }
    else
    {
        if (frame < TROPHY_BANNER_HEIGHT)
        {
            if (trophySystem.settings->drawFromBottom)
            {
                yOffset = TFT_HEIGHT - frame;
            }
            else
            {
                yOffset = -TROPHY_BANNER_HEIGHT + frame;
            }
        }
        else
        {
            if (trophySystem.settings->drawFromBottom)
            {
                yOffset = TFT_HEIGHT - (TROPHY_BANNER_HEIGHT * 2 - frame);
            }
            else
            {
                yOffset = TROPHY_BANNER_HEIGHT - frame;
            }
        }
    }
    _drawAtYCoord(t, yOffset, fnt);
}

static void _drawAtYCoord(trophyDataWrapper_t* t, int yOffset, font_t* fnt)
{
    // Draw box (Gray box, black border)
    fillDisplayArea(0, yOffset, TFT_WIDTH, yOffset + TROPHY_BANNER_HEIGHT, c111);
    drawRect(0, yOffset, TFT_WIDTH, yOffset + TROPHY_BANNER_HEIGHT, c000);

    int endX = TFT_WIDTH - TROPHY_SCREEN_CORNER_CLEARANCE;
    // Draw numbers if required
<<<<<<< HEAD
    if ((t.trophyData.type == TROPHY_TYPE_ADDITIVE || t.trophyData.type == TROPHY_TYPE_PROGRESS)
        && t.currentVal < t.trophyData.maxVal)
=======
    if ((t->trophyData.type == TROPHY_TYPE_ADDITIVE || t->trophyData.type == TROPHY_TYPE_PROGRESS)
        && t->currentVal < t->trophyData.maxVal)
>>>>>>> d8f1bec6
    {
        char buffer[32];
        snprintf(buffer, sizeof(buffer) - 1, "%d/%d", t->currentVal, t->trophyData.maxVal);
        int16_t xOff = TFT_WIDTH - (textWidth(fnt, buffer) + TROPHY_SCREEN_CORNER_CLEARANCE + 8);
        endX         = xOff - 8;
        drawText(fnt, c444, buffer, xOff, yOffset + 4);
    }

    // Calculate clearance
    int xOffset;
    int16_t startX = TROPHY_SCREEN_CORNER_CLEARANCE;
    int16_t startY = yOffset + ((TROPHY_BANNER_HEIGHT - TROPHY_BANNER_MAX_ICON_DIM) >> 1);
    if (strcmp(t->trophyData.imageString, "") == 0)
    {
        // Draw text at start of buffer area
        xOffset = TROPHY_SCREEN_CORNER_CLEARANCE;
    }
    else
    {
        // Set xOffset to be 2* H_BUFFER + ICON_WIDTH
        xOffset = TROPHY_BANNER_MAX_ICON_DIM + TROPHY_SCREEN_CORNER_CLEARANCE + TROPHY_IMAGE_BUFFER;

        // Draw shadowbox
        drawRectFilled(startX, startY, startX + TROPHY_BANNER_MAX_ICON_DIM, startY + TROPHY_BANNER_MAX_ICON_DIM, c222);

        // Draw WSG
        wsgPalette_t* wp = &trophySystem.grayPalette;
        if (t->currentVal >= t->trophyData.maxVal)
        {
            wp = &trophySystem.normalPalette;
        }
        drawWsgPaletteSimple(&t->image, startX + ((TROPHY_BANNER_MAX_ICON_DIM - t->image.w) >> 1),
                             startY + ((TROPHY_BANNER_MAX_ICON_DIM - t->image.h) >> 1), wp);
    }

    // Draw text, starting after image if present
    startX = xOffset;
    startY = yOffset + 4;
<<<<<<< HEAD
    if (drawTextWordWrap(fnt, c555, t.trophyData.title, &startX, &startY, endX, yOffset + 18) != NULL) // Title
    {
        // Draw a gray box and elipses
        fillDisplayArea(endX - (textWidth(fnt, "...") + 4), yOffset + 4, endX, yOffset + 16, c111);
        drawText(fnt, c555, "...", endX - textWidth(fnt, "..."), yOffset + 4);
    }
    startX = xOffset;
    startY = yOffset + 20;
    if (drawTextWordWrap(fnt, c444, t.trophyData.description, &startX, &startY,
                         TFT_WIDTH - TROPHY_SCREEN_CORNER_CLEARANCE, yOffset + TROPHY_BANNER_HEIGHT)
        != NULL) // Description
    {
        fillDisplayArea(endX - textWidth(fnt, "..."), yOffset + TROPHY_BANNER_HEIGHT - fnt->height, endX,
                        yOffset + TROPHY_BANNER_HEIGHT, c111);
        drawText(fnt, c555, "...", endX - (textWidth(fnt, "...") + 4),
                 yOffset + TROPHY_BANNER_HEIGHT - (fnt->height + 7));
    }
=======
    drawTextWordWrap(fnt, c555, t->trophyData.title, &startX, &startY, endX, yOffset + 18); // Title
    startX = xOffset;
    startY = yOffset + 20;
    drawTextWordWrap(fnt, c444, t->trophyData.description, &startX, &startY, TFT_WIDTH - TROPHY_SCREEN_CORNER_CLEARANCE,
                     yOffset + TROPHY_BANNER_HEIGHT); // Description
>>>>>>> d8f1bec6

    // Draw check box
    fillDisplayArea(TFT_WIDTH - 16, yOffset + 20, TFT_WIDTH - 11, yOffset + 25, c222);

    // Draw check if done
    if (t->currentVal >= t->trophyData.maxVal)
    {
        drawLine(TFT_WIDTH - 14, yOffset + 23, TFT_WIDTH - 8, yOffset + 13, c050, 0);
        drawLine(TFT_WIDTH - 14, yOffset + 23, TFT_WIDTH - 19, yOffset + 20, c050, 0);
    }
}

static void _truncateStr(char* to, char* from, int len)
{
    strncpy(to, from, len);
    to[len - 1] = '\0';
}

static void _loadPalette(void)
{
    wsgPaletteReset(&trophySystem.normalPalette);
    for (int idx = 0; idx < 217; idx++)
    {
        if (idx == cTransparent) // Transparent
        {
            wsgPaletteSet(&trophySystem.grayPalette, idx, cTransparent);
        }
        else
        {
            switch (idx)
            {
                case c000:
                case c001:
                case c002:
                case c003:
                case c010:
                case c011:
                case c012:
                case c013:
                case c020:
                case c021:
                case c022:
                case c023:
                case c030:
                case c031:
                case c032:
                case c033:
                case c100:
                case c101:
                case c102:
                case c103:
                case c110:
                case c111:
                case c112:
                case c113:
                case c120:
                case c121:
                case c122:
                case c123:
                case c130:
                case c131:
                case c132:
                case c133:
                case c200:
                case c201:
                case c202:
                case c203:
                case c210:
                case c211:
                case c212:
                case c213:
                case c220:
                case c221:
                case c222:
                case c223:
                case c230:
                case c231:
                case c232:
                case c233:
                case c300:
                case c301:
                case c302:
                case c303:
                case c310:
                case c311:
                case c312:
                case c313:
                case c320:
                case c321:
                case c322:
                case c323:
                case c330:
                case c331:
                case c332:
                case c333:
                {
                    wsgPaletteSet(&trophySystem.grayPalette, idx, c333);
                    break;
                }
                default:
                {
                    wsgPaletteSet(&trophySystem.grayPalette, idx, c444);
                    break;
                }
            }
        }
    }
}

static trophyDataWrapper_t* getCurrentDisplayTrophy(void)
{
    // If there's nothing being currently displayed, set it
    if (!trophySystem.currDisp)
    {
        trophySystem.currDisp = trophySystem.trophyQueue.first;
    }

    // Make sure there's something to display
    if (trophySystem.currDisp)
    {
        return (trophyDataWrapper_t*)trophySystem.currDisp->val;
    }

    // Nothing in the queue...
    return NULL;
}<|MERGE_RESOLUTION|>--- conflicted
+++ resolved
@@ -275,17 +275,12 @@
         return;
     }
     else
-<<<<<<< HEAD
-    { // If the newValue has exceeded currentVal, Save value (should work for checklist)
-        tw.currentVal = newVal;
-=======
     { // If the newValue has exceeded maxVal, Save value (should work for checklist)
         tw->currentVal = newVal;
->>>>>>> d8f1bec6
         _save(tw, newVal);
 
         // Update score
-        if (tw.currentVal >= tw.trophyData.maxVal)
+        if (tw->currentVal >= tw->trophyData.maxVal)
         {
             // TODO: Update score
         }
@@ -314,14 +309,12 @@
         // Set active
         tw->active = true;
 
-<<<<<<< HEAD
-        // Increment idx
-        trophySystem.idx = _incWithOverflow(trophySystem.idx, TROPHY_MAX_BANNERS);
-=======
+        // Set active
+        tw->active = true;
+
         // TODO: the rest of this
 
         // TODO: Play sound
->>>>>>> d8f1bec6
     }
 }
 
@@ -571,13 +564,8 @@
 
     int endX = TFT_WIDTH - TROPHY_SCREEN_CORNER_CLEARANCE;
     // Draw numbers if required
-<<<<<<< HEAD
-    if ((t.trophyData.type == TROPHY_TYPE_ADDITIVE || t.trophyData.type == TROPHY_TYPE_PROGRESS)
-        && t.currentVal < t.trophyData.maxVal)
-=======
     if ((t->trophyData.type == TROPHY_TYPE_ADDITIVE || t->trophyData.type == TROPHY_TYPE_PROGRESS)
         && t->currentVal < t->trophyData.maxVal)
->>>>>>> d8f1bec6
     {
         char buffer[32];
         snprintf(buffer, sizeof(buffer) - 1, "%d/%d", t->currentVal, t->trophyData.maxVal);
@@ -616,8 +604,7 @@
     // Draw text, starting after image if present
     startX = xOffset;
     startY = yOffset + 4;
-<<<<<<< HEAD
-    if (drawTextWordWrap(fnt, c555, t.trophyData.title, &startX, &startY, endX, yOffset + 18) != NULL) // Title
+    if (drawTextWordWrap(fnt, c555, t->trophyData.title, &startX, &startY, endX, yOffset + 18) != NULL) // Title
     {
         // Draw a gray box and elipses
         fillDisplayArea(endX - (textWidth(fnt, "...") + 4), yOffset + 4, endX, yOffset + 16, c111);
@@ -625,7 +612,7 @@
     }
     startX = xOffset;
     startY = yOffset + 20;
-    if (drawTextWordWrap(fnt, c444, t.trophyData.description, &startX, &startY,
+    if (drawTextWordWrap(fnt, c444, t->trophyData.description, &startX, &startY,
                          TFT_WIDTH - TROPHY_SCREEN_CORNER_CLEARANCE, yOffset + TROPHY_BANNER_HEIGHT)
         != NULL) // Description
     {
@@ -634,13 +621,6 @@
         drawText(fnt, c555, "...", endX - (textWidth(fnt, "...") + 4),
                  yOffset + TROPHY_BANNER_HEIGHT - (fnt->height + 7));
     }
-=======
-    drawTextWordWrap(fnt, c555, t->trophyData.title, &startX, &startY, endX, yOffset + 18); // Title
-    startX = xOffset;
-    startY = yOffset + 20;
-    drawTextWordWrap(fnt, c444, t->trophyData.description, &startX, &startY, TFT_WIDTH - TROPHY_SCREEN_CORNER_CLEARANCE,
-                     yOffset + TROPHY_BANNER_HEIGHT); // Description
->>>>>>> d8f1bec6
 
     // Draw check box
     fillDisplayArea(TFT_WIDTH - 16, yOffset + 20, TFT_WIDTH - 11, yOffset + 25, c222);
