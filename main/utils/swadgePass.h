--- conflicted
+++ resolved
@@ -109,15 +109,6 @@
 
 #include "swadge2024.h"
 #include "swadgesona.h"
-<<<<<<< HEAD
-
-//==============================================================================
-// Defines
-//==============================================================================
-
-#define MAX_NUM_SWADGE_PASSES 100
-=======
->>>>>>> ef70ce2a
 
 //==============================================================================
 // Structs
@@ -146,15 +137,8 @@
     } roboRunner;
     struct
     {
-<<<<<<< HEAD
-        swadgesonaCore_t profile; // Packed profile
-        uint16_t numPasses;       // Number of passes
-        uint32_t latestTrophyIdx; // Latest trophy earned
-    } atriumMode;
-=======
         swadgesonaCore_t core;
     } swadgesona;
->>>>>>> ef70ce2a
 } swadgePassPacket_t;
 
 /**
