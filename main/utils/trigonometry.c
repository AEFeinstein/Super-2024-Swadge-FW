--- conflicted
+++ resolved
@@ -162,7 +162,6 @@
 }
 
 /**
-<<<<<<< HEAD
  * @brief CORDIC approximation of arctan
  *
  * @param x The x component
@@ -248,7 +247,9 @@
 
     // Return it
     return sumAngle;
-=======
+}
+
+/**
  * @brief Static helper function to make sure the ::ARCTAN_APPROX macro
  * is only called with parameters inside its domain.
  */
@@ -318,5 +319,4 @@
     {
         return innerAtan2(y, x);
     }
->>>>>>> 1de426c5
 }