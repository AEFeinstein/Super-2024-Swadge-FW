/*! \mainpage Swadge 2024
 *
 * Generated on \showdate "%A, %B %-d, %H:%M:%S"
 *
 * \section intro_sec Introduction
 *
 * Welcome to the Swadge 2024 API documentation! Here you will find information on how to use all hardware features of a
 * Swadge and write a Swadge mode. A Swadge is <a href="https://www.magfest.org/">Magfest's</a> electronic swag-badges.
 * They play games and make music and shine bright and do all sorts of cool things.
 *
 * The Swadge GitHub repository can be found at <a
 * href="https://github.com/AEFeinstein/Super-2024-Swadge-FW">https://github.com/AEFeinstein/Super-2024-Swadge-FW</a>.
 * The corresponding hardware repository for the Super Magfest 2024 Swadge can be found at <a
 * href="https://github.com/AEFeinstein/Super-2024-Swadge-HW">https://github.com/AEFeinstein/Super-2024-Swadge-HW</a>.
 *
 * This is living documentation, so if you notice that something is incorrect or incomplete, please fix or complete it,
 * and submit a pull request.
 *
 * Most discussions happen in the Magfest Slack, in the \#circuitboards channel. If you are interested in joining and
 * contributing to this project, email circuitboards@magfest.org.
 *
 * General Swadge design principles <a
 * href="https://docs.google.com/document/d/1TzzatyRWp9t26YWF3qUlOg7NFgmsueL-0suqyDT98IE/edit">can be found here</a>.
 *
 * \section start Where to Start
 *
 * If you just want to run the Swadge emulator without setting up a development environment, see the \ref emulator
 * for an installation guide and usage instructions.
 *
 * If you want to learn about creating MIDI song files for the Swadge, see the \ref MIDI guide. See also the
 * \ref emulator which you can use to listen to MIDI files.
 *
 * If you're just starting Swadge development, you're already at the right place to start! Here's a good sequence of
 * pages to read from here.
 *
 * -# First, follow the guide to \ref setup. This will walk you through setting up the toolchain and compiling the
 * firmware and emulator.
 * -# Next, read about the basics of a Swadge Mode at \ref swadge2024.h.
 * -# Once you understand the basics of a Swadge Mode, check out the \ref swadge_mode_example to see a simple mode in
 * action.
 * -# After you grasp the example, you can go deeper and read the full \ref apis to understand the full capability of
 * the Swadge firmware.
 * -# If you have any crashes on real hardware, read and use \ref serial_out to help debug the issue.
 * -# When you're ready to make a contribution, read the \ref contribution_guide first to see how to do it in the most
 * productive way.
 * -# If you want to bring a mode forward from last year's Swadge, take a look at \ref porting.
 * -# Finally, if you want to do lower level or \c component programming, read the \ref espressif_doc to understand the
 * full capability of the ESP32-S2 chip.
 *
 * \section swadge_mode_example Swadge Mode Example
 *
 * The <a
 * href="https://github.com/AEFeinstein/Super-2024-Swadge-FW/blob/fdce1624625a5888a1866c84c56ac994a58ae1cb/main/modes/pong/pong.c">Pong
 * mode</a> is written to be a relatively simple example of a Swadge mode. It is well commented, demonstrates a handful
 * of features, and uses good design patterns. Look out for things like:
 * - How the \c pong_t struct contains all variables the mode needs, is allocated when the mode is entered, and is freed
 * when the mode exits
 * - How immutable strings are declared <tt>static const</tt>
 * - How a \ref menu.h "menu" is initialized in \c pongEnterMode(), updated and drawn in \c pongMainLoop(), and
 * deinitialized in \c pongExitMode()
 * - How \ref font.h "fonts", \ref wsg.h "WSG", and \ref midiFileParser.h "MIDI" assets are loaded in \c pongEnterMode()
 * and freed in \c pongExitMode()
 *     - How fonts and WSGs are drawn in \c pongDrawField()
 *     - How background music is used in \c pongResetGame() and sound effects are used in \c pongUpdatePhysics()
 * - How a background is drawn in \c pongBackgroundDrawCallback()
 * - How LEDs are lit in \c pongDrawField()
 * - How the main loop runs depending on the screen currently being displayed in \c pongMainLoop() and \c pongGameLoop()
 * - How an accumulating timer pattern is used in \c pongFadeLeds()
 * - How user input is handled in \c pongControlPlayerPaddle()
 * - How the game state is updated in \c pongUpdatePhysics()
 *
 * \section apis API Reference
 *
 * What follows are all the APIs available to write Swadge modes. If something does not exist, and it would be
 * beneficial to multiple Swadge modes, please contribute both the firmware and API documentation. It's a team effort
 *
 * \subsection swadge_mode_api Swadge Mode APIs
 *
 * - swadge2024.h: Write a mode. This is a good starting place
 *
 * \subsection input_api Input APIs
 *
 * - hdw-battmon.h: Learn how to check the battery voltage
 * - hdw-btn.h: Learn how to use both push and touch button input
 *     - touchUtils.h: Utilities to interpret touch button input as a virtual joystick, spin wheel, or cartesian plane
 * - hdw-imu.h: Learn how to use the inertial measurement unit
 * - hdw-temperature.h: Learn how to use the temperature sensor
 *
 * \subsection nwk_api Network APIs
 *
 * - hdw-esp-now.h: Broadcast and receive messages. This is fast and unreliable.
 * - p2pConnection.h: Connect to another Swadge and exchange messages. This is slower and more reliable.
 *
 * \subsection pm_api Persistent Memory APIs
 *
 * - hdw-nvs.h: Learn how to save and load persistent runtime data
 * - cnfs.h: Learn how to load and use assets from the CNFS blob! These file types have their own loaders:
 *     - fs_font.h: Load font bitmaps
 *     - fs_wsg.h: Load WSG images
 *     - fs_json.h: Load JSON
 *     - fs_txt.h: Load plaintext
 *     - midiFileParser.h: Load MIDI files
 * - settingsManager.h: Set and get persistent settings for things like screen brightness
 *
 * \subsection gr_api Graphics APIs
 *
 * - hdw-led.h: Learn how to use the LEDs
 * - hdw-tft.h: Learn how to use the TFT
 * - palette.h: Learn about available colors
 * - color_utils.h: Learn about color manipulation
 * - fill.h: Learn how to fill areas on the screen
 * - shapes.h: Learn how to draw shapes and curves on the screen
 * - wsg.h: Learn how to draw sprites on the screen
 * - font.h: Learn how to draw text on the screen
 *
 * \subsection gui_api Graphical UI APIs
 *
 * - menu.h and menuManiaRenderer.h: Make and render a menu within a mode
 * - dialogBox.h: Show messages and prompt users for a response
 * - touchTextEntry.h: Edit an arbitrary single line of text by selecting each letter at a time with up & down keys
 * - textEntry.h: Edit an arbitrary single line of text with a virtual QWERTY keyboard
 * - wheel_menu.h: Show a menu wheel which is navigable with a circular touch-pad
 *
 * \subsection audio_api Audio APIs
 *
 * - hdw-dac.h: Learn how to use the DAC (speaker)
 * - hdw-mic.h: Learn how to use the microphone
 * - soundFuncs.h: Helper functions to use either the buzzers or DAC speaker, depending on build configuration. These
 * macros should be used instead of calling buzzer or DAC functions directly!
 * - swSynth.h: Learn how to generate oscillating output for the DAC speaker
 * - midiPlayer.h: Learn how to play MIDI files on the DAC speaker
 *
 * \subsection math_api Math APIs
 *
 * - trigonometry.h: Fast math based on look up tables
 * - vector2d.h: Basic math for 2D vectors
 *     - vectorFl2d.h: Floating 2D vector math functions
 * - geometry.h: Basic math for 2D shapes, like collision checks
 *     - geometryFl.h: Floating point geometric functions
 * - fp_math.h: Fixed point decimal math. This is faster an less precise than using floating point
 *
 * \subsection oth_api Other Useful APIs
 *
 * - linked_list.h: A basic data structure
 * - hashMap.h: A data structure for storing data in key-value pairs
 * - macros.h: Convenient macros like MIN() and MAX()
 * - coreutil.h: General utilities for system profiling
 * - hdw-usb.h: Learn how to be a USB HID Gamepad
 *     - advanced_usb_control.h: Use USB for application development
 *
 * \section espressif_doc Espressif Documentation
 *
 * The Swadge uses an ESP32-S2 micro-controller with firmware built on IDF 5.0. The goal of this project is to enable
 * developers to write modes and games for the Swadge without going too deep into Espressif's API. However, if you're
 * doing system development or writing a mode that requires a specific hardware peripheral, this Espressif documentation
 * is useful:
 * - <a href="https://docs.espressif.com/projects/esp-idf/en/v5.2.5/esp32s2/api-reference/index.html">ESP-IDF API
 * Reference</a>
 * - <a href="https://www.espressif.com/sites/default/files/documentation/esp32-s2_datasheet_en.pdf">ESP32-­S2 Series
 * Datasheet</a>
 * - <a
 * href="https://www.espressif.com/sites/default/files/documentation/esp32-s2_technical_reference_manual_en.pdf">ESP32­-S2
 * Technical Reference Manual</a>
 */

//==============================================================================
// Includes
//==============================================================================

#include <esp_system.h>
#include <esp_timer.h>
#include <esp_log.h>
#include <esp_sleep.h>
#include <rom/usb/usb_persist.h>
#include <rom/usb/chip_usb_dw_wrapper.h>
#include <soc/rtc_cntl_reg.h>
#include <soc/gpio_num.h>

#include "advanced_usb_control.h"
#include "shapes.h"
#include "swadge2024.h"

#include "factoryTest.h"
#include "mainMenu.h"
#include "quickSettings.h"
#include "midiPlayer.h"
#include "introMode.h"

//==============================================================================
// Defines
//==============================================================================

// Define RTC_DATA_ATTR if it doesn't exist
#ifndef RTC_DATA_ATTR
    #define RTC_DATA_ATTR
#endif

// Define hardware-specific GPIOs
#if defined(CONFIG_HARDWARE_WAVEBIRD) || defined(CONFIG_HARDWARE_GUNSHIP)
    #define GPIO_SAO_1 GPIO_NUM_17
    #define GPIO_SAO_2 GPIO_NUM_18

    #define GPIO_BTN_UP    GPIO_NUM_0
    #define GPIO_BTN_DOWN  GPIO_NUM_4
    #define GPIO_BTN_LEFT  GPIO_NUM_2
    #define GPIO_BTN_RIGHT GPIO_NUM_1

#elif defined(CONFIG_HARDWARE_HOTDOG_PRODUCTION)
    #define GPIO_SAO_1 GPIO_NUM_40
    #define GPIO_SAO_2 GPIO_NUM_42

    #define GPIO_BTN_UP    GPIO_NUM_0
    #define GPIO_BTN_DOWN  GPIO_NUM_4
    #define GPIO_BTN_LEFT  GPIO_NUM_2
    #define GPIO_BTN_RIGHT GPIO_NUM_1

#elif defined(CONFIG_HARDWARE_HOTDOG_PROTO)
    #define GPIO_SAO_1 GPIO_NUM_40
    #define GPIO_SAO_2 GPIO_NUM_42

    #define GPIO_BTN_UP    GPIO_NUM_1
    #define GPIO_BTN_DOWN  GPIO_NUM_4
    #define GPIO_BTN_LEFT  GPIO_NUM_0
    #define GPIO_BTN_RIGHT GPIO_NUM_2
#else
    #error "Define what hardware is being built for"
#endif

//==============================================================================
// Variables
//==============================================================================

/// @brief The current Swadge mode
static const swadgeMode_t* cSwadgeMode = &mainMenuMode;

/// @brief A pending Swadge mode to use after a deep sleep
static RTC_DATA_ATTR const swadgeMode_t* pendingSwadgeMode = NULL;

/// @brief Flag set if the quick settings should be shown synchronously
static bool shouldShowQuickSettings = false;
/// @brief Flag set if the quick settings should be hidden synchronously
static bool shouldHideQuickSettings = false;
/// @brief A pointer to the Swadge mode under the quick settings
static const swadgeMode_t* modeBehindQuickSettings = NULL;

/// 25 FPS by default
static uint32_t frameRateUs = DEFAULT_FRAME_RATE_US;

/// @brief Timer to return to the main menu
static int64_t timeExitPressed = 0;

/// @brief System font
static font_t sysFont;
/// @brief System notification sound
static midiFile_t sysSound;

//==============================================================================
// Function declarations
//==============================================================================

static void swadgeModeEspNowRecvCb(const esp_now_recv_info_t* esp_now_info, const uint8_t* data, uint8_t len,
                                   int8_t rssi);
static void swadgeModeEspNowSendCb(const uint8_t* mac_addr, esp_now_send_status_t status);
static void setSwadgeMode(void* swadgeMode);
static void initOptionalPeripherals(void);
static void dacCallback(uint8_t* samples, int16_t len);

//==============================================================================
// Functions
//==============================================================================

/**
 * The main entry point for firmware. This initializes the system and runs the main loop
 */
void app_main(void)
{
    // Make sure there isn't a pin conflict
    if (GPIO_SAO_1 != GPIO_NUM_17)
    {
#ifdef CONFIG_DEBUG_OUTPUT_UART_SAO
        // Redirect UART if configured and able
        uart_set_pin(UART_NUM_0, GPIO_SAO_1, UART_PIN_NO_CHANGE, UART_PIN_NO_CHANGE, UART_PIN_NO_CHANGE);
#endif
    }

    // Init NVS. Do this first to get test mode status and crashwrap logs
    initNvs(true);

    // Read settings from NVS
    readAllSettings();

#ifdef CONFIG_FACTORY_TEST_NORMAL
    // If test mode was passed
    if (getTutorialCompletedSetting())
    {
        // Show the main menu
        cSwadgeMode = &mainMenuMode;
    }
    else if (getTestModePassedSetting())
    {
        // Start the out-of-box experience / tutorial
        cSwadgeMode = &introMode;
    }
#else
    // If test mode was passed
    if (getTestModePassedSetting())
    {
        // Show the main menu
        cSwadgeMode = &mainMenuMode;
    }
#endif
    else
    {
        // Otherwise enter test mode
        cSwadgeMode = &factoryTestMode;
    }

    // If the ESP woke from sleep, and there is a pending Swadge Mode
    if ((ESP_SLEEP_WAKEUP_TIMER == esp_sleep_get_wakeup_cause()) && (NULL != pendingSwadgeMode))
    {
        // Use the pending mode
        cSwadgeMode       = pendingSwadgeMode;
        pendingSwadgeMode = NULL;
    }

    // Init USB if not overridden by the mode. This also sets up USB printf
    if (false == cSwadgeMode->overrideUsb)
    {
        initUsb(setSwadgeMode, cSwadgeMode->fnAdvancedUSB,
#ifdef CONFIG_DEBUG_OUTPUT_USB
                true
#else
                false
#endif
        );
    }

    // Check for prior crash info and install crash wrapper
    checkAndInstallCrashwrap();

    /* This function is called from startup code. Applications do not need to
     * call this function before using other esp_timer APIs. Before calling
     * this function, esp_timer_early_init() must be called by the startup code.
     */
    // esp_timer_init();

    // Init file system
    initCnfs();

    // Init buttons and touch pads
    gpio_num_t pushButtons[] = {
        GPIO_BTN_UP,    // Up
        GPIO_BTN_DOWN,  // Down
        GPIO_BTN_LEFT,  // Left
        GPIO_BTN_RIGHT, // Right
        GPIO_NUM_16,    // A
        GPIO_NUM_15,    // B
        GPIO_NUM_8,     // Start
        GPIO_NUM_5      // Select
    };
    touch_pad_t touchPads[] = {
        TOUCH_PAD_NUM9,  // GPIO_NUM_9
        TOUCH_PAD_NUM10, // GPIO_NUM_10
        TOUCH_PAD_NUM11, // GPIO_NUM_11
        TOUCH_PAD_NUM12, // GPIO_NUM_12
        TOUCH_PAD_NUM13, // GPIO_NUM_13
        TOUCH_PAD_NUM14, // GPIO_NUM_14
    };
    initButtons(pushButtons, sizeof(pushButtons) / sizeof(pushButtons[0]), touchPads,
                sizeof(touchPads) / sizeof(touchPads[0]));

    // Init TFT, use a different LEDC channel than buzzer
    initTFT(SPI2_HOST,
            GPIO_NUM_36,                // sclk
            GPIO_NUM_37,                // mosi
            GPIO_NUM_21,                // dc
            GPIO_NUM_34,                // cs
            GPIO_NUM_38,                // rst
            GPIO_NUM_35,                // backlight
            true,                       // PWM backlight
            LEDC_CHANNEL_2,             // Channel to use for PWM backlight
            LEDC_TIMER_2,               // Timer to use for PWM backlight
            getTftBrightnessSetting()); // TFT Brightness

    initShapes();

    // Initialize the RGB LEDs
    gpio_num_t ledMirrorGpio = GPIO_NUM_NC;
#ifndef CONFIG_DEBUG_OUTPUT_UART_SAO
    if (GPIO_SAO_2 != GPIO_NUM_18)
    {
        ledMirrorGpio = GPIO_SAO_2;
    }
#endif

    initLeds(GPIO_NUM_39, ledMirrorGpio, getLedBrightnessSetting());

    // Initialize optional peripherals, depending on the mode's requests
    initOptionalPeripherals();

    // Initialize the loop timer
    static int64_t tLastLoopUs = 0;
    tLastLoopUs                = esp_timer_get_time();

    // Initialize system font and trophy-get sound
    loadFont("ibm_vga8.font", &sysFont, true);
    loadMidiFile("block1.mid", &sysSound, true); // FIXME: Need new sound. Temp sound picked

    // Initialize the swadge mode
    if (NULL != cSwadgeMode->fnEnterMode)
    {
        if (NULL != cSwadgeMode->trophyData)
        {
            trophySystemInit(cSwadgeMode->trophyData->settings, cSwadgeMode->modeName);
        }
        cSwadgeMode->fnEnterMode();
    }

    // Run the main loop, forever
    while (true)
    {
        // Track the elapsed time between loop calls
        int64_t tNowUs     = esp_timer_get_time();
        int64_t tElapsedUs = tNowUs - tLastLoopUs;
        tLastLoopUs        = tNowUs;

        // Process ADC samples
        if (NULL != cSwadgeMode->fnAudioCallback)
        {
            // This must have the same number of elements as the bounds in mic_param
            const uint16_t micGains[] = {
                32, 45, 64, 90, 128, 181, 256, 362,
            };

            uint16_t micAmp = micGains[getMicGainSetting()];
            uint16_t adcSamples[ADC_READ_LEN / SOC_ADC_DIGI_RESULT_BYTES];
            uint32_t sampleCnt = 0;
            while (0 < (sampleCnt = loopMic(adcSamples, ARRAY_SIZE(adcSamples))))
            {
                // Run all samples through an IIR filter
                for (uint32_t i = 0; i < sampleCnt; i++)
                {
                    static uint32_t samp_iir = 0;

                    int32_t sample  = adcSamples[i];
                    samp_iir        = samp_iir - (samp_iir >> 9) + sample;
                    int32_t newSamp = (sample - (samp_iir >> 9));
                    newSamp         = newSamp * micAmp;
                    newSamp         = CLAMP(newSamp, -32768, 32767);
                    adcSamples[i]   = newSamp;
                }
                cSwadgeMode->fnAudioCallback(adcSamples, sampleCnt);
            }
        }

#if defined(CONFIG_SOUND_OUTPUT_SPEAKER)
        // Check if a DAC buffer needs to be filled
        dacPoll();
#elif defined(CONFIG_SOUND_OUTPUT_BUZZER)
        // Check for buzzer callback flags from the ISR
        bzrCheckSongDone();
#endif

        if (NO_WIFI != cSwadgeMode->wifiMode)
        {
            checkEspNowRxQueue();
        }

        // Only draw to the TFT every frameRateUs
        static uint64_t tAccumDraw = 0;
        tAccumDraw += tElapsedUs;
        if (tAccumDraw >= frameRateUs)
        {
            // Decrement the accumulation
            tAccumDraw -= frameRateUs;

            // Call the mode's main loop
            if (NULL != cSwadgeMode->fnMainLoop)
            {
                // Keep track of the time between main loop calls
                static uint64_t tLastMainLoopCall = 0;
                if (0 == tLastMainLoopCall)
                {
                    tLastMainLoopCall = tNowUs;
                }

                cSwadgeMode->fnMainLoop(tNowUs - tLastMainLoopCall);
                tLastMainLoopCall = tNowUs;
            }

            // If the menu button is being held
            if (0 != timeExitPressed)
            {
                // Figure out for how long
                int64_t tHeldUs = esp_timer_get_time() - timeExitPressed;
                // If it has been held for more than the exit time
                if (tHeldUs > EXIT_TIME_US)
                {
                    // Reset the count
                    timeExitPressed = 0;
                    // Return to the main menu
                    switchToSwadgeMode(&mainMenuMode);
                }
                else
                {
                    // Draw 'progress' bar for exiting. This is done right before the TFT is drawn
                    int16_t numPx = (tHeldUs * TFT_WIDTH) / EXIT_TIME_US;
                    fillDisplayArea(0, TFT_HEIGHT - 10, numPx, TFT_HEIGHT, c333);
                }
            }

            // If quick settings should be shown or hidden, do that before drawing the TFT
            if (shouldShowQuickSettings)
            {
                // Lower the flag
                shouldShowQuickSettings = false;

                // Save the current mode
                modeBehindQuickSettings = cSwadgeMode;
                cSwadgeMode             = &quickSettingsMode;
                // Show the quick settings
                quickSettingsMode.fnEnterMode();
            }
            else if (shouldHideQuickSettings)
            {
                // Lower the flag
                shouldHideQuickSettings = false;
                // Hide the quick settings
                quickSettingsMode.fnExitMode();
                // Restore the mode
                cSwadgeMode = modeBehindQuickSettings;
            }

            // If trophies are not null, draw
            if (NULL != cSwadgeMode->trophyData && !cSwadgeMode->trophyData->settings->silent)
            {
                char buffer();
                trophyDraw(&sysFont, tElapsedUs);
            }

            // Draw to the TFT
            drawDisplayTft(cSwadgeMode->fnBackgroundDrawCallback);
        }

        // If the mode should be switched, do it now
        if (NULL != pendingSwadgeMode)
        {
            // We have to do this otherwise the backlight can glitch
            disableTFTBacklight();

            // Prevent bootloader on reboot if rebooting from originally bootloaded instance
            REG_WRITE(RTC_CNTL_OPTION1_REG, 0);

            // Only an issue if originally coming from bootloader. This is actually a ROM function.
            // It prevents the USB from glitching out on the reboot after the reboot after coming
            // out of bootloader
            chip_usb_set_persist_flags(USBDC_PERSIST_ENA);

            // Go to sleep. pendingSwadgeMode will be used after waking up
            esp_sleep_enable_timer_wakeup(1);
            esp_deep_sleep_start();
        }

        // Yield to let the rest of the RTOS run
        taskYIELD();
    }

    // Deinitialize the swadge mode
    if (NULL != cSwadgeMode->fnExitMode)
    {
        cSwadgeMode->fnExitMode();
    }

    deinitSystem();
}

/**
 * @brief Initialize optional hardware peripherals for this Swadge mode
 */
static void initOptionalPeripherals(void)
{
    // Init mic if it is used by the mode
    if (NULL != cSwadgeMode->fnAudioCallback)
    {
        setDacShutdown(true);

        // Initialize and start the mic as a continuous ADC
        initMic(GPIO_NUM_7);
        startMic();
    }
    else
    {
        setDacShutdown(false);

        // Otherwise initialize the battery monitor as a oneshot ADC
        initBattmon(GPIO_NUM_6);

        // Initialize sound output if there is no input
#if defined(CONFIG_SOUND_OUTPUT_SPEAKER)
        // Initialize the speaker. The DAC uses the same DMA controller for continuous output,
        // so it can't be initialized at the same time as the microphone
        initDac(DAC_CHANNEL_MASK_CH0, // GPIO_NUM_17
                GPIO_NUM_18, dacCallback);
        dacStart();
        initGlobalMidiPlayer();
#elif defined(CONFIG_SOUND_OUTPUT_BUZZER)
    #error "Buzzer is no longer supported, get with the times!"
#endif
    }

    // Init esp-now if requested by the mode
    if ((ESP_NOW == cSwadgeMode->wifiMode) || (ESP_NOW_IMMEDIATE == cSwadgeMode->wifiMode))
    {
        initEspNow(&swadgeModeEspNowRecvCb, &swadgeModeEspNowSendCb, GPIO_NUM_NC, GPIO_NUM_NC, UART_NUM_MAX,
                   cSwadgeMode->wifiMode);
    }

    // Init accelerometer
    if (cSwadgeMode->usesAccelerometer)
    {
        initAccelerometer(GPIO_NUM_3,  // SDA
                          GPIO_NUM_41, // SCL
                          GPIO_PULLUP_ENABLE);
        accelIntegrate();
    }

    // Init the temperature sensor
    if (cSwadgeMode->usesThermometer)
    {
        initTemperatureSensor();
    }
}

/**
 * @brief Deinitialize all components in the system
 */
void deinitSystem(void)
{
    // Deinit font and sfx
    freeFont(&sysFont);
    unloadMidiFile(&sysSound);

    // Deinit the swadge mode
    if (NULL != cSwadgeMode->fnExitMode)
    {
        cSwadgeMode->fnExitMode();
    }

    // Deinitialize everything
    deinitButtons();
#if defined(CONFIG_SOUND_OUTPUT_SPEAKER)
    deinitGlobalMidiPlayer();
    deinitDac();
#elif defined(CONFIG_SOUND_OUTPUT_BUZZER)
    deinitBuzzer();
#endif
    deinitEspNow();
    deinitLeds();
    deinitMic();
    deinitNvs();
    deinitCnfs();
    deinitTemperatureSensor();
    deinitTFT();
    deinitUsb();
    deinitBattmon();
}

/**
 * Callback from ESP NOW to the current Swadge mode whenever a packet is
 * received. It routes through user_main.c, which knows what the current mode is
 *
 * @param esp_now_info Information about the transmission, including The MAC addresses
 * @param data     The data which was received
 * @param len      The length of the data which was received
 * @param rssi     The RSSI for this packet, from 1 (weak) to ~90 (touching)
 */
static void swadgeModeEspNowRecvCb(const esp_now_recv_info_t* esp_now_info, const uint8_t* data, uint8_t len,
                                   int8_t rssi)
{
    if (NULL != cSwadgeMode->fnEspNowRecvCb)
    {
        cSwadgeMode->fnEspNowRecvCb(esp_now_info, data, len, rssi);
    }
}

/**
 * Callback from ESP NOW to the current Swadge mode whenever a packet is sent
 * It routes through user_main.c, which knows what the current mode is
 *
 * @param mac_addr The MAC address which was transmitted to
 * @param status   The transmission status, either ESP_NOW_SEND_SUCCESS or ESP_NOW_SEND_FAIL
 */
static void swadgeModeEspNowSendCb(const uint8_t* mac_addr, esp_now_send_status_t status)
{
    if (NULL != cSwadgeMode->fnEspNowSendCb)
    {
        cSwadgeMode->fnEspNowSendCb(mac_addr, status);
    }
}

/**
 * @brief Set the current Swadge mode
 *
 * @param swadgeMode The new Swadge mode to execute. If NULL, the first mode is switched to
 */
static void setSwadgeMode(void* swadgeMode)
{
    // If no mode is given, switch to the first
    if (NULL == swadgeMode)
    {
        swadgeMode = &mainMenuMode;
    }

    // Stop the prior mode
    if (cSwadgeMode->fnExitMode)
    {
        cSwadgeMode->fnExitMode();
    }

    // Set and start the new mode
    cSwadgeMode = swadgeMode;
    if (cSwadgeMode->fnEnterMode)
    {
        if (NULL != cSwadgeMode->trophyData)
        {
            trophySystemInit(cSwadgeMode->trophyData->settings, cSwadgeMode->modeName);
        }
        cSwadgeMode->fnEnterMode();
    }
}

/**
 * Set up variables to synchronously switch the swadge mode in the main loop
 *
 * @param mode A pointer to the mode to switch to
 */
void switchToSwadgeMode(const swadgeMode_t* mode)
{
    // Set the framerate back to default
    setFrameRateUs(DEFAULT_FRAME_RATE_US);

    pendingSwadgeMode = mode;
}

/**
 * @brief Switch to the pending Swadge mode without restarting the system
 */
void softSwitchToPendingSwadge(void)
{
    if (pendingSwadgeMode)
    {
        // Exit the current mode
        if (NULL != cSwadgeMode->fnExitMode)
        {
            cSwadgeMode->fnExitMode();
        }

        // Stop the music
        soundStop(true);

        // Switch the mode pointer
        cSwadgeMode       = pendingSwadgeMode;
        pendingSwadgeMode = NULL;

        // Initialize optional peripherals for this mode
        initOptionalPeripherals();

        // Enter the next mode
        if (NULL != cSwadgeMode->fnEnterMode)
        {
            if (NULL != cSwadgeMode->trophyData)
            {
                trophySystemInit(cSwadgeMode->trophyData->settings, cSwadgeMode->modeName);
            }
            cSwadgeMode->fnEnterMode();
        }

        // Reenable the TFT backlight
        enableTFTBacklight();
    }
}

/**
 * @brief Service the queue of button events that caused interrupts
 * This only returns a single event, even if there are multiple in the queue
 * This function may be called multiple times in a row to completely empty the queue
 *
 * This is a wrapper for checkButtonQueue() which also monitors the button to return to the main menu
 *
 * @param evt If an event occurred, return it through this argument
 * @return true if an event occurred, false if nothing happened
 */
bool checkButtonQueueWrapper(buttonEvt_t* evt)
{
    // Check the button queue
    bool retval = checkButtonQueue(evt);

    // Check for intercept
    if (retval &&                            // If there was a button press
        (!cSwadgeMode->overrideSelectBtn) && // And PB_SELECT isn't overridden
        (evt->button == PB_SELECT))          // And the button was PB_SELECT
    {
        if (evt->down)
        {
            // Button was pressed, start the timer
            timeExitPressed = esp_timer_get_time();
        }
        else
        {
            // Button was released, stop the timer
            timeExitPressed = 0;

            // If the mode hasn't exited yet, toggle quick settings
            if (cSwadgeMode != &quickSettingsMode)
            {
                shouldShowQuickSettings = true;
            }
            else
            {
                shouldHideQuickSettings = true;
            }
        }

        // Don't pass this button to the mode
        retval = false;
    }

    // Return if there was an event or not
    return retval;
}

void openQuickSettings(void)
{
    if (cSwadgeMode != &quickSettingsMode && !shouldHideQuickSettings)
    {
        shouldShowQuickSettings = true;
    }
}

/**
 * @brief Set the framerate, in microseconds
 *
 * @param newFrameRateUs The time between frame draws, in microseconds
 */
void setFrameRateUs(uint32_t newFrameRateUs)
{
    frameRateUs = newFrameRateUs;
}

/**
 * @brief Get the current framerate, in microseconds
 *
 * @return uint32_t The time between frame draws, in microseconds
 */
uint32_t getFrameRateUs(void)
{
    return frameRateUs;
}

/**
 * @brief
 *
 * @param samples
 * @param len
 */
void dacCallback(uint8_t* samples, int16_t len)
{
    // If there is a DAC callback for the current mode
    if (cSwadgeMode->fnDacCb)
    {
        // Call that
        cSwadgeMode->fnDacCb(samples, len);
    }
    else
    {
        // Otherwise use the song player
        globalMidiPlayerFillBuffer(samples, len);
    }
}

/**
 * @brief Enable the speaker (and battery monitor) and disable the microphone
 */
void switchToSpeaker(void)
{
    // Stop the microphone
    stopMic();
    deinitMic();

    // Start the speaker
    initDac(DAC_CHANNEL_MASK_CH0, // GPIO_NUM_17
            GPIO_NUM_18, dacCallback);
    setDacShutdown(false);
    initGlobalMidiPlayer();

    // Start battery monitoring
    initBattmon(GPIO_NUM_6);
}

/**
 * @brief Enable the microphone and disable the speaker (and battery monitor)
 */
void switchToMicrophone(void)
{
    // Stop battery monitoring
    deinitBattmon();

    // Stop the speaker
    globalMidiPlayerStop(true);
    deinitGlobalMidiPlayer();
    setDacShutdown(true);
    deinitDac();

    // Initialize and start the mic as a continuous ADC
    initMic(GPIO_NUM_7);
    startMic();
}

/**
<<<<<<< HEAD
 * @brief Get the Sys Ibm Font. Font is pre-loaded fto ensure a font is always available for devs to use.
 *
 */
font_t* getSysFont(void)
{
    return &sysFont;
}

/**
 * @brief Returns the system sound to be used
 *
 */
midiFile_t* getSysSound(void)
{
    return &sysSound;
=======
 * @brief Power down all hardware peripherals
 */
void powerDownPeripherals(void)
{
    powerDownBattmon();
    powerDownButtons();
    powerDownDac();
    powerDownEspNow();
    powerDownAccel();
    powerDownLed();
    powerDownMic();
    powerDownTemperatureSensor();
    powerDownTft();
    powerDownUsb();
}

/**
 * @brief Power up all hardware peripherals
 */
void powerUpPeripherals(void)
{
    // Always powered up
    powerUpButtons();
    powerUpLed();
    powerUpUsb();
    powerUpTft();

    // One or the other
    if (NULL != cSwadgeMode->fnAudioCallback)
    {
        powerUpMic();
    }
    else
    {
        powerUpDac();
        powerUpBattmon();
    }

    // Optional peripherals
    if (NO_WIFI != cSwadgeMode->wifiMode)
    {
        powerUpEspNow();
    }

    if (cSwadgeMode->usesAccelerometer)
    {
        powerUpAccel();
    }

    if (cSwadgeMode->usesThermometer)
    {
        powerUpTemperatureSensor();
    }
>>>>>>> 6074da75
}<|MERGE_RESOLUTION|>--- conflicted
+++ resolved
@@ -917,23 +917,6 @@
 }
 
 /**
-<<<<<<< HEAD
- * @brief Get the Sys Ibm Font. Font is pre-loaded fto ensure a font is always available for devs to use.
- *
- */
-font_t* getSysFont(void)
-{
-    return &sysFont;
-}
-
-/**
- * @brief Returns the system sound to be used
- *
- */
-midiFile_t* getSysSound(void)
-{
-    return &sysSound;
-=======
  * @brief Power down all hardware peripherals
  */
 void powerDownPeripherals(void)
@@ -987,5 +970,22 @@
     {
         powerUpTemperatureSensor();
     }
->>>>>>> 6074da75
+}
+
+/**
+ * @brief Get the Sys Ibm Font. Font is pre-loaded fto ensure a font is always available for devs to use.
+ *
+ */
+font_t* getSysFont(void)
+{
+    return &sysFont;
+}
+
+/**
+ * @brief Returns the system sound to be used
+ *
+ */
+midiFile_t* getSysSound(void)
+{
+    return &sysSound;
 }