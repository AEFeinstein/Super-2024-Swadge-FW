//==============================================================================
// Includes
//==============================================================================

#include <string.h>
#include <stdlib.h>

#include "swadge2024.h"

#include "picross_menu.h"
#include "picross_select.h"
#include "picross_menu.h"

//====
// globals, basically
//====
picrossLevelSelect_t* ls;

static const char str_win[] = "You Are Win!";

//===
// Function Prototypes
//
void levelSelectInput(void);
void drawLevelSelectScreen(font_t* font);
void drawPicrossLevelWSG(wsg_t* wsg, int16_t xOff, int16_t yOff, bool highlight);
void drawPicrossPreviewWindow(wsg_t* wsg);
//====
// Functions
//====

// Initiation
void picrossStartLevelSelect(font_t* bigFont, picrossLevelDef_t levels[])
{
    ls            = calloc(1, sizeof(picrossLevelSelect_t));
    ls->game_font = bigFont;
    // ls->smallFont = smallFont;
    loadFont(EARLY_GAMEBOY_FONT, &(ls->smallFont), false);
    loadWsg(UNKNOWN_PUZZLE_WSG, &ls->unknownPuzzle, false);

    size_t size = sizeof(picrossVictoryData_t);
    picrossVictoryData_t* victData
        = calloc(1, size); // zero out. if data doesnt exist, then its been correctly initialized to all 0s.
    readNvsBlob(picrossCompletedLevelData, victData, &size);
    ls->currentIndex = -1;//set to impossible index so we don't continue level 0 when we haven't started level 0
    readNvs32(picrossCurrentPuzzleIndexKey, &ls->currentIndex);
    ls->allLevelsComplete = true;
    for (int i = 0; i < PICROSS_LEVEL_COUNT; i++)
    {
        // set completed data from save data.
        if (victData->victories[i] == true)
        {
            levels[i].completed = true;
        }
        else
        {
            levels[i].completed   = false;
            ls->allLevelsComplete = false;
        }

        ls->levels[i] = levels[i];
    }

    ls->hoverX          = 0;
    ls->hoverY          = 0;
    ls->hoverLevelIndex = 0;
    ls->topVisibleRow   = 0; // todo: move to hold.
    ls->prevBtnState    = PB_SELECT | PB_START | PB_A | PB_B | PB_UP | PB_DOWN | PB_LEFT | PB_RIGHT;

    ls->btnState = 0;

    // visual settings
    ls->cols        = 5;
    ls->rows        = 6;
    ls->totalRows   = (PICROSS_LEVEL_COUNT + (ls->cols - 1)) / ls->cols;
    ls->paddingLeft = 10;
    ls->paddingTop  = 20;
    ls->gap         = 5;
    ls->gridScale   = 30; // PICROSS_MAX_SIZE * 2

    free(victData);
}

void picrossLevelSelectLoop(int64_t elapsedUs)
{
    // Draw The Screen
    drawLevelSelectScreen(ls->game_font);

    // Handle Input
    // has to happen last so we can free up on exit.
    // todo: make a (free/exit) bool flag.
    levelSelectInput();
}

void levelSelectInput()
{
    // todo: quit with both start+select

    if (ls->btnState & (PB_START | PB_B) && !(ls->prevBtnState & PB_START) && !(ls->btnState & PB_A))
    {
        // exit to main menu
        returnToPicrossMenu(); // from level select.
        return;
    }
    // Choosing a Level
    if (ls->btnState & PB_A && !(ls->prevBtnState & PB_A) && !(ls->btnState & PB_START))
    {
        if (ls->hoverLevelIndex == ls->currentIndex)
        {
            continueGame();
            picrossExitLevelSelect();
            return;
        }
        if (ls->hoverLevelIndex < PICROSS_LEVEL_COUNT)
        {
            ls->chosenLevel = &ls->levels[ls->hoverLevelIndex];
            writeNvs32(picrossCurrentPuzzleIndexKey,
                       ls->hoverLevelIndex); // save the selected level before we lose context of the index.

            size_t size = sizeof(picrossProgressData_t);
            picrossProgressData_t* progress
                = calloc(1, size); // zero out. if data doesnt exist, then its been correctly initialized to all 0s.
            readNvsBlob(picrossCompletedLevelData, progress, &size);

            selectPicrossLevel(ls->chosenLevel);
            picrossExitLevelSelect();
            free(progress);
        }
        return;
    }

    int xBound = ls->cols * (ls->hoverY + ls->topVisibleRow + 1);
    if (xBound > PICROSS_LEVEL_COUNT)
    {
        xBound = PICROSS_LEVEL_COUNT % ls->cols;
    }
    else
    {
        xBound = ls->cols;
    }

    // Input Movement checks
    if (ls->btnState & PB_RIGHT && !(ls->prevBtnState & PB_RIGHT))
    {
        ls->hoverX++;
        if (ls->hoverX >= xBound)
        {
            ls->hoverX = 0;
        }
    }
    else if (ls->btnState & PB_LEFT && !(ls->prevBtnState & PB_LEFT))
    {
        ls->hoverX--;
        if (ls->hoverX < 0)
        {
            ls->hoverX = xBound - 1;
        }
    }
    else if (ls->btnState & PB_DOWN && !(ls->prevBtnState & PB_DOWN))
    {
        ls->hoverY++;
        if (ls->hoverY >= ls->rows)
        {
            if (ls->topVisibleRow > ls->totalRows - ls->rows - 1)
            {
                // cycle to top
                ls->hoverY        = 0;
                ls->topVisibleRow = 0;
            }
            else
            {
                // scroll down
                ls->topVisibleRow++;
                ls->hoverY--; // instead of moving cursor down.
            }
        }
    }
    else if (ls->btnState & PB_UP && !(ls->prevBtnState & PB_UP))
    {
        ls->hoverY--;
        if (ls->hoverY < 0)
        {
            if (ls->topVisibleRow == 0)
            {
                // at the complete top. cycle all the way to the bottom.
                ls->hoverY        = ls->rows - 1;
                ls->topVisibleRow = ls->totalRows - ls->rows;
            }
            else
            {
                // scroll up instead of moving curser up.
                ls->topVisibleRow--;
                ls->hoverY++;
            }
        }
    }

    // Recalc xBound after potentially changing rows
    xBound = ls->cols * (ls->hoverY + ls->topVisibleRow + 1);
    if (xBound > PICROSS_LEVEL_COUNT)
    {
        xBound = PICROSS_LEVEL_COUNT % ls->cols;
    }
    else
    {
        xBound = ls->cols;
    }

    if (ls->hoverX >= xBound)
    {
        ls->hoverX = xBound - 1;
    }

    ls->hoverLevelIndex = ls->hoverY * ls->cols + (ls->topVisibleRow * ls->cols) + ls->hoverX;
<<<<<<< HEAD
    
    //hack for when levels aren't a multiple of 5, to not selet into empty space. Run the input again recursively until selection wraps back over into a valid index.
    if(ls->hoverLevelIndex >= PICROSS_LEVEL_COUNT){
        levelSelectInput();
    }
    
=======
>>>>>>> 70c7ed99
    ls->prevBtnState    = ls->btnState;
}

void drawLevelSelectScreen(font_t* font)
{
    clearPxTft();
    uint8_t s = ls->gridScale; // scale
    uint8_t x;
    uint8_t y;
    char textBuffer[64];

    // todo: Draw Choose Level Text.
    drawText(font, c555, "Puzzle", 190, 30);
    drawText(font, c555, "Select", 190, 60);
    snprintf(textBuffer, sizeof(textBuffer) - 1, "%d/%d", (int)ls->hoverLevelIndex + 1, (int)PICROSS_LEVEL_COUNT);
    int16_t t = textWidth(&ls->smallFont, textBuffer) / 2;
    drawText(&ls->smallFont, c555, textBuffer, TFT_WIDTH - 54 - t, 90);

    int start = ls->topVisibleRow * ls->cols;
    int end   = ls->cols * ls->rows;
    // max against total level count.
    // end = end > PICROSS_LEVEL_COUNT ? end : PICROSS_LEVEL_COUNT - (PICROSS_LEVEL_COUNT%ls->cols);
    if (ls->topVisibleRow + ls->rows < ls->totalRows)
    {
        // draw ... at the bottom of the screen to indicate more puzzles.
        end += ls->cols;
    }

    // draw the top to indicate more puzzles.
    if (ls->topVisibleRow > 0)
<<<<<<< HEAD
    {
        for (int i = 0; i < ls->cols; i++)
        {
            x = 0;
            if (i != 0)
            {
                x = (i % ls->cols);
            }
            x      = x * s + ls->paddingLeft + ls->gap * x;
            int ty = -s + ls->paddingTop - ls->gap;
            if (ls->levels[start - ls->cols + i].completed)
            {
                drawPicrossLevelWSG(&ls->levels[start - ls->cols + i].completedWSG, x, ty, false);
            }
            else
            {
                // Draw ? sprite
                drawPicrossLevelWSG(&ls->unknownPuzzle, x, ty, ((start - ls->cols + i) == ls->currentIndex));
            }
        }
    }

    for (int i = 0; i < end; i++)
    {
=======
    {
        for (int i = 0; i < ls->cols; i++)
        {
            x = 0;
            if (i != 0)
            {
                x = (i % ls->cols);
            }
            x      = x * s + ls->paddingLeft + ls->gap * x;
            int ty = -s + ls->paddingTop - ls->gap;
            if (ls->levels[start - ls->cols + i].completed)
            {
                drawPicrossLevelWSG(&ls->levels[start - ls->cols + i].completedWSG, x, ty, false);
            }
            else
            {
                // Draw ? sprite
                drawPicrossLevelWSG(&ls->unknownPuzzle, x, ty, ((start - ls->cols + i) == ls->currentIndex));
            }
        }
    }

    for (int i = 0; i < end; i++)
    {
>>>>>>> 70c7ed99
        if (start + i >= PICROSS_LEVEL_COUNT)
        {
            break;
        }

        y = i / ls->cols;
        x = 0;
        if (i != 0)
        {
            x = (i % ls->cols);
        }
        x = x * s + ls->paddingLeft + ls->gap * x;
        y = y * s + ls->paddingTop + ls->gap * y;
        if (ls->levels[start + i].completed)
        {
            drawPicrossLevelWSG(&ls->levels[start + i].completedWSG, x, y, false);
        }
        else
        {
            // Draw ? sprite
            drawPicrossLevelWSG(&ls->unknownPuzzle, x, y, ((start + i) == ls->currentIndex));
        }
    }

    if (ls->hoverLevelIndex < PICROSS_LEVEL_COUNT)
    {
        // Draw the current level difficulty at the bottom left.
        //(debug)
        snprintf(textBuffer, sizeof(textBuffer) - 1, "%" PRIu16 "x%" PRIu16 " (%" PRIu8 ")",
                 (int)ls->levels[ls->hoverLevelIndex].levelWSG.w, (int)ls->levels[ls->hoverLevelIndex].levelWSG.h,
                 (int)ls->topVisibleRow);
        t = textWidth(&ls->smallFont, textBuffer) / 2;
        drawText(&ls->smallFont, c555, textBuffer, TFT_WIDTH - 54 - t, TFT_HEIGHT - 28);
    }

    //
    // draw level choose input
    x = ls->hoverX;
    y = ls->hoverY;

    box_t inputBox = {
        .x0 = (x * s) + ls->paddingLeft + ls->gap * x,
        .y0 = (y * s) + ls->paddingTop + ls->gap * y,
        .x1 = (x * s) + s + ls->paddingLeft + ls->gap * x,
        .y1 = (y * s) + s + ls->paddingTop + ls->gap * y,
    };
    // draw preview window
    if (ls->levels[ls->hoverLevelIndex].completed)
    {
        // if completed, show victory image and green hover
        // only do error bounds checking on the window to prevent crashing. Cursor showing out of bounds is less
        // confusing than cursor vanishing
        if (ls->hoverLevelIndex < PICROSS_LEVEL_COUNT)
        { // This doesnt actually work because the index goes off into pointer-land
            drawPicrossPreviewWindow(&ls->levels[ls->hoverLevelIndex].completedWSG);
        }
        drawBox(inputBox, c151, false, 0);
    }
    else
    {
        // if incomplete, show ? image and red hvoer
        drawPicrossPreviewWindow(&ls->unknownPuzzle);
        drawBox(inputBox, c511, false, 0);
        inputBox.x0++;
        inputBox.x1--;
        inputBox.y0++;
        inputBox.y1--;
        drawBox(inputBox, c511, false, 0);
    }

    if (ls->allLevelsComplete)
    {
        drawText(ls->game_font, c000, str_win, 53, 103);
        drawText(ls->game_font, c555, str_win, 50, 100);
    }
}

void picrossLevelSelectButtonCb(buttonEvt_t* evt)
{
    ls->btnState = evt->state;
}

void picrossExitLevelSelect()
{
    if (NULL != ls)
    {
        freeWsg(&ls->unknownPuzzle);
        freeFont(&(ls->smallFont));

        // freeFont((ls->game_font));
        // free(&ls->chosenLevel->title);
        // free(&ls->chosenLevel);
        free(ls);
        ls = NULL;
    }
}

// Little replacement of drawWsg to draw the 2px for each px. Sprite scaling doesnt appear to be a thing yet, so this is
// my hack. we could do 4x and have plenty of room?
void drawPicrossLevelWSG(wsg_t* wsg, int16_t xOff, int16_t yOff, bool highlight)
{
    if (NULL == wsg->px)
    {
        return;
    }

    // Draw the WSG into a 30 pixel square area. thats PICROSSMAXLEVELSIZE*2. This is also gridScale.
    // gridScale works because 5,10, and 15 will divide into 30 evenly. Those are the only levels we plan on really
    // supporting. if we just pick whatever gridscale, then this function isn't would be ... wonky BUT if we do
    // something else, uh... it'll maybe not be the right size but... should look close to centered.
    uint16_t pixelPerPixel = ls->gridScale / ((wsg->w > wsg->h) ? wsg->w : wsg->h);

    // level draw size is 2 pixels for each square when drawing 15x15 squares.
    // 3 pixels for 10x10
    // 5 pixels for 5x5

    if (wsg->w != wsg->h)
    {
        if (wsg->h < wsg->w)
        {
            yOff = yOff + (((PICROSS_MAX_LEVELSIZE * 2) - wsg->h * pixelPerPixel)) / 2;
        }
        else
        {
            // calculate new x offset to center
            xOff = xOff + (((PICROSS_MAX_LEVELSIZE * 2) - wsg->w * pixelPerPixel) / 2);
        }
    }

    // Draw the image's pixels
    for (int16_t srcY = 0; srcY < wsg->h; srcY++)
    {
        for (int16_t srcX = 0; srcX < wsg->w; srcX++)
        {
            // Draw if not transparent
            if (cTransparent != wsg->px[(srcY * wsg->w) + srcX])
            {
                // Transform this pixel's draw location as necessary
                int16_t dstX = srcX * pixelPerPixel + xOff;
                int16_t dstY = srcY * pixelPerPixel + yOff;

                // Check bounds
                if (0 <= dstX && dstX < TFT_WIDTH && 0 <= dstY && dstY <= TFT_HEIGHT)
                {
                    // //root pixel

                    // // Draw the pixel
                    for (int i = 0; i < pixelPerPixel; i++)
                    {
                        for (int j = 0; j < pixelPerPixel; j++)
                        {
                            setPxTft(dstX + i, dstY + j, wsg->px[(srcY * wsg->w) + srcX]);
                        }
                    }
                }
            }
        }
    }
    // draw square around the puzzle
    if (highlight)
    {
        //-1 and +2 is to go around the image, not through
        xOff       = xOff - 1;
        yOff       = yOff - 1;
        uint16_t w = pixelPerPixel * wsg->w + 2;
        uint16_t h = pixelPerPixel * wsg->h + 2;

        drawLine(xOff, yOff, xOff + w, yOff, c550, 3);         // top
        drawLine(xOff, yOff + h, xOff + w, yOff + h, c550, 3); // bottom
        drawLine(xOff, yOff, xOff, yOff + h, c550, 3);         // left
        drawLine(xOff + w, yOff, xOff + w, yOff + h, c550, 3); // right
    }
}

/// @brief Draws the picross preview of the level. Really, it just draws a wsg at a very specific location using drawBox
/// calls.It can likely be optimized (by pulling the actual drawing code from drawBox into here?)
/// @param d display
/// @param wsg image to draw. on hover, it will be told to draw the image of the level we are hoving over - a '?' image
/// or the completed one, as appopriate.
void drawPicrossPreviewWindow(wsg_t* wsg)
{
    uint8_t s = 3 * ls->gridScale / ((wsg->w > wsg->h) ? wsg->w : wsg->h);

    for (int i = 0; i < wsg->w; i++)
    {
        for (int j = 0; j < wsg->h; j++)
        {
            box_t box = {
                .x0 = (i * s) + ls->paddingLeft + 176,
                .y0 = (j * s) + ls->paddingTop + 90,
                .x1 = (i * s) + s + ls->paddingLeft + 176,
                .y1 = (j * s) + s + ls->paddingTop + 90,
            };
            drawBox(box, wsg->px[(j * wsg->w) + i], true, 0);
        }
    }
}<|MERGE_RESOLUTION|>--- conflicted
+++ resolved
@@ -212,15 +212,12 @@
     }
 
     ls->hoverLevelIndex = ls->hoverY * ls->cols + (ls->topVisibleRow * ls->cols) + ls->hoverX;
-<<<<<<< HEAD
     
     //hack for when levels aren't a multiple of 5, to not selet into empty space. Run the input again recursively until selection wraps back over into a valid index.
     if(ls->hoverLevelIndex >= PICROSS_LEVEL_COUNT){
         levelSelectInput();
     }
     
-=======
->>>>>>> 70c7ed99
     ls->prevBtnState    = ls->btnState;
 }
 
@@ -251,7 +248,6 @@
 
     // draw the top to indicate more puzzles.
     if (ls->topVisibleRow > 0)
-<<<<<<< HEAD
     {
         for (int i = 0; i < ls->cols; i++)
         {
@@ -276,32 +272,6 @@
 
     for (int i = 0; i < end; i++)
     {
-=======
-    {
-        for (int i = 0; i < ls->cols; i++)
-        {
-            x = 0;
-            if (i != 0)
-            {
-                x = (i % ls->cols);
-            }
-            x      = x * s + ls->paddingLeft + ls->gap * x;
-            int ty = -s + ls->paddingTop - ls->gap;
-            if (ls->levels[start - ls->cols + i].completed)
-            {
-                drawPicrossLevelWSG(&ls->levels[start - ls->cols + i].completedWSG, x, ty, false);
-            }
-            else
-            {
-                // Draw ? sprite
-                drawPicrossLevelWSG(&ls->unknownPuzzle, x, ty, ((start - ls->cols + i) == ls->currentIndex));
-            }
-        }
-    }
-
-    for (int i = 0; i < end; i++)
-    {
->>>>>>> 70c7ed99
         if (start + i >= PICROSS_LEVEL_COUNT)
         {
             break;
