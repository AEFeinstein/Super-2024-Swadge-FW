/**
 * @file cg_GroveDraw.c
 * @author Jeremy Stintzcum (jeremy.stintzcum@gmail.com)
 * @brief Drawing functions for the Grove mode of Chowa Grove
 * @version 1.0
 * @date 2024-10-09
 *
 * @copyright Copyright (c) 2024
 *
 */

//==============================================================================
// Includes
//==============================================================================

#include "cg_GroveDraw.h"
#include "cg_Chowa.h"
#include "cg_GroveItems.h"
#include <esp_random.h>
#include <math.h>

//==============================================================================
// Defines
//==============================================================================

#define SECOND 1000000

//==============================================================================
// Consts
//==============================================================================

static const char pressAB[]        = "Press A to buy, press B to sell";
static const char shopText[]       = "Chowa Gray Market";
static const char invText[]        = "Inventory";
static const char statText[]       = "Chowa Stats";
static const char kickChowa[]      = "This Chowa is a guest. Press A to kick.";
static const char slotEmpty[]      = "No Chowa in this slot";
static const char hatchingEgg[]    = "An egg is incubating!";
static const char confirmDefault[] = "Press A to go back, press B to confirm";
static const char abandonChowa[]   = "Release Chowa";
<<<<<<< HEAD
static const char startGame[]      = "Press Pause to open the grove!";
=======
static const char startGame[]      = "Press start to open the grove!";
>>>>>>> 8af61f68

static const char* tutorialText[]
    = {"Welcome",
       "Welcome to the Grove! Here you can raise, play with, and feed your Chowa.",
       "Navigation",
       "There are two control schemes, using the C stick (default) or the arrow keys. For both, move cursor to edge of "
       "the screen to scroll.",
       "Grabbing/Petting",
       "When the cursor is over a Chowa or an item, press A to pick it up. Press B over a Chowa or an Egg to pet it. "
       "When using the C Stick, the down and right arrow keys mimic the A and B keys respectively.",
       "Donuts",
       "The golden donuts are the main currency for Chowa. They appear randomly, snag them with A when you see them.",
<<<<<<< HEAD
=======
       "Guests",
       "Once you've invited some guests over, they will also appear in the garden.",
>>>>>>> 8af61f68
       "Grove Menu",
       "Press start to access the menu. Here you can buy and sell items, take items from the inventory and put them in "
       "the garden, and manage who's in the Grove.",
       "Getting started",
       "Go into the inventory, Add an egg to the grove, and pet the egg to hatch it, and start raising your Chowa!"};

//==============================================================================
// Variables
//==============================================================================

static char confirmKick[] = "Are you sure you want to kick this Chowa? You will need to find their owner before you "
                            "can play with them again.";
static char confirmAbandon[]
    = "Are you sure you want to release this Chowa into the wild? You will not see them again.";

//==============================================================================
// Function declarations
//==============================================================================

/**
 * @brief Draws the hand at the appropriate position
 *
 * @param cg Game object
 */
static void cg_drawHand(cGrove_t* cg);

/**
 * @brief Draws item at specified index
 *
 * @param cg Game Object
 * @param idx index of item to draw
 */
static void cg_drawItem(cGrove_t* cg, int8_t idx);

/**
 * @brief Draws the ring
 *
 * @param cg Game Data
 */
static void cg_drawRing(cGrove_t* cg);

/**
 * @brief Draws the eggs on the field
 *
 * @param cg Game data
 */
static void cg_drawEgg(cGrove_t* cg);

/**
 * @brief Draws a Chowa
 *
 * @param cg Game Data
 * @param elapsedUS Time since last frame
 */
static void cg_drawChowaGrove(cGrove_t* cg, int64_t elapsedUS);

/**
 * @brief Draws the UI elements
 *
 * @param cg Game Data
 */
static void cg_drawUI(cGrove_t* cg);

/**
 * @brief Draw items in a menu
 *
 * @param cg Game Data
 */
static void cg_drawItemsMenu(cGrove_t* cg);

/**
 * @brief Draws a confirmation box in the middle of the screen with a yes/no prompt
 *
 * @param cg Game Date
 * @param string String to print to screen
 */
static void cg_drawConfirmBox(cGrove_t* cg, char* string);

//==============================================================================
// Functions
//==============================================================================

/**
 * @brief Draws the grove in its current state
 *
 * @param cg Game Data
 */
void cg_groveDrawField(cGrove_t* cg, int64_t elapsedUs)
{
    // Draw BG
    drawWsgSimple(&cg->grove.groveBG, -cg->grove.camera.pos.x, -cg->grove.camera.pos.y);

    // Draw Items
    for (int8_t item = 0; item < CG_GROVE_MAX_ITEMS; item++)
    {
        if (cg->grove.items[item].active)
        {
            cg_drawItem(cg, item);
        }
    }

    cg_drawRing(cg);

    // Draw Egg
    cg_drawEgg(cg);

    // Draw Chowa
    cg_drawChowaGrove(cg, elapsedUs);

    // Draw UI
    cg_drawHand(cg);
    cg_drawUI(cg);
}

/**
 * @brief Draws the Shop menu
 *
 * @param cg Game Data
 */
void cg_groveDrawShop(cGrove_t* cg)
{
    char buffer[32];
    // Draw BG
    fillDisplayArea(0, 0, TFT_WIDTH, TFT_WIDTH, c111);

    // Draw Currently selected item and name
    cg_drawItemsMenu(cg);
<<<<<<< HEAD

    // Draw arrows
    int16_t xOffset = (TFT_WIDTH - cg->arrow.w) / 2;
    drawWsg(&cg->arrow, xOffset, 10, false, false, 0);
    drawWsg(&cg->arrow, xOffset, TFT_HEIGHT - (cg->arrow.h + 10), false, true, 0);

    // Draw title
    drawText(&cg->largeMenuFont, c444, shopText, (TFT_WIDTH - textWidth(&cg->largeMenuFont, shopText)) >> 1, 30);

    // Draw cost
    snprintf(buffer, sizeof(buffer) - 1, "Price: %" PRId16, itemPrices[cg->grove.shopSelection]);
    drawText(&cg->menuFont, c555, buffer, 170, 155);

    // Draw current rings
    paletteColor_t color;
    if (cg->grove.inv.money < itemPrices[cg->grove.shopSelection])
    {
        color = c500;
    }
    else
    {
        color = c555;
    }
    drawWsgSimple(&cg->grove.itemsWSGs[11], 12, 165);
    snprintf(buffer, sizeof(buffer) - 1, "Donut: %" PRId16, cg->grove.inv.money);
    drawText(&cg->menuFont, color, buffer, 44, 175);

    // Draw current inv count
    snprintf(buffer, sizeof(buffer) - 1, "Owned: %" PRId16, cg->grove.inv.quantities[cg->grove.shopSelection]);
    drawText(&cg->menuFont, c555, buffer, 170, 175);

    // Draw help text
    drawText(&cg->menuFont, c550, pressAB, 16, 195);
}

/**
 * @brief Draws the inventory
 *
 * @param cg Game Data
 */
void cg_groveDrawInv(cGrove_t* cg)
{
    // Draw BG
    fillDisplayArea(0, 0, TFT_WIDTH, TFT_HEIGHT, c001);

    // Draw Title
    drawText(&cg->largeMenuFont, c225, invText, (TFT_WIDTH - textWidth(&cg->largeMenuFont, invText)) >> 1, 32);

    // Draw Currently selected item and name
    cg_drawItemsMenu(cg);

    // Draw arrows
    int16_t xOffset = (TFT_WIDTH - cg->arrow.w) / 2;
    drawWsg(&cg->arrow, xOffset, 10, false, false, 0);
    drawWsg(&cg->arrow, xOffset, TFT_HEIGHT - (cg->arrow.h + 10), false, true, 0);

    // Draw owned quantity
    char buffer[32];
    snprintf(buffer, sizeof(buffer) - 1, "Owned: %" PRId16, cg->grove.inv.quantities[cg->grove.shopSelection]);
    drawText(&cg->menuFont, c555, buffer, 16, 175);

    // Draw qty on field
    int8_t qty = 0;
    for (int idx = 0; idx < CG_GROVE_MAX_ITEMS; idx++)
    {
        if (strcmp(shopMenuItems[cg->grove.shopSelection], cg->grove.items[idx].name) == 0)
        {
            qty++;
        }
    }
    snprintf(buffer, sizeof(buffer) - 1, "Number on field: %" PRId16, qty);
    drawText(&cg->menuFont, c555, buffer, 16, 195);
}

/**
 * @brief Draws the stats of the Chowa currently active
 *
 * @param cg Game Data
 */
void cg_groveDrawStats(cGrove_t* cg)
{
    // Draw BG
    fillDisplayArea(0, 0, TFT_WIDTH, TFT_HEIGHT, c010);

    // Title
    drawText(&cg->largeMenuFont, c444, statText, 16, 26);

    // Draw arrows
    int16_t xOffset = (TFT_WIDTH - cg->arrow.w) >> 1;
    drawWsg(&cg->arrow, xOffset, 10, false, false, 0);
    drawWsg(&cg->arrow, xOffset, TFT_HEIGHT - (cg->arrow.h + 10), false, true, 0);

    // Get Chowa
    cgChowa_t* c;
    if (cg->grove.shopSelection > CG_MAX_CHOWA)
    {
        // Is a guest
        c = &cg->guests[cg->grove.shopSelection - CG_MAX_CHOWA];
    }
    else
    {
        c = &cg->chowa[cg->grove.shopSelection];
    }

    // Draw Chowa
    if (c->active)
    {
        wsg_t* spr;
        spr = cg_getChowaWSG(cg, c, CG_ANIM_WALK_DOWN, 0);
        drawText(&cg->largeMenuFont, c555, c->name, 16, 50);
        drawWsgSimpleScaled(spr, 20, 68, 3, 3);

        // Draw stats
        char buffer[32];
        snprintf(buffer, sizeof(buffer) - 1, "Owner: %s", c->owner);
        drawText(&cg->menuFont, c555, buffer, 110, 75);

        // Mood
        switch (c->mood)
        {
            case CG_HAPPY:
            {
                drawText(&cg->menuFont, c555, "Mood: Happy", 110, 90);
                break;
            }
            case CG_WORRIED:
            {
                drawText(&cg->menuFont, c555, "Mood: Worried", 110, 90);
                break;
            }
            case CG_SAD:
            {
                drawText(&cg->menuFont, c555, "Mood: Sad", 110, 90);
                break;
            }
            case CG_ANGRY:
            {
                drawText(&cg->menuFont, c555, "Mood: Angry", 110, 90);
                break;
            }
            case CG_CONFUSED:
            {
                drawText(&cg->menuFont, c555, "Mood: Confused", 110, 90);
                break;
            }
            case CG_SURPRISED:
            {
                drawText(&cg->menuFont, c555, "Mood: Surprised", 110, 90);
                break;
            }
            case CG_SICK:
            {
                drawText(&cg->menuFont, c555, "Mood: Sick", 110, 90);
                break;
            }
            case CG_NEUTRAL:
            default:
            {
                drawText(&cg->menuFont, c555, "Mood: Neutral", 110, 90);
            }
        }

        // Age
        if (c->age > CG_ADULT_AGE)
        {
            drawText(&cg->menuFont, c555, "Age: Adult", 110, 105);
        }
        else
        {
            drawText(&cg->menuFont, c555, "Age: Child", 110, 105);
        }

        // Stats
        snprintf(buffer, sizeof(buffer) - 1, "Agility: %d", c->stats[CG_AGILITY]);
        drawText(&cg->menuFont, c555, buffer, 110, 120);
        snprintf(buffer, sizeof(buffer) - 1, "Charisma: %d", c->stats[CG_CHARISMA]);
        drawText(&cg->menuFont, c555, buffer, 110, 135);
        snprintf(buffer, sizeof(buffer) - 1, "Speed: %d", c->stats[CG_SPEED]);
        drawText(&cg->menuFont, c555, buffer, 110, 150);
        snprintf(buffer, sizeof(buffer) - 1, "Stamina: %d", c->stats[CG_STAMINA]);
        drawText(&cg->menuFont, c555, buffer, 110, 165);
        snprintf(buffer, sizeof(buffer) - 1, "Strength: %d", c->stats[CG_STRENGTH]);
        drawText(&cg->menuFont, c555, buffer, 110, 180);
        snprintf(buffer, sizeof(buffer) - 1, "HP: %d", c->stats[CG_HEALTH]);
        drawText(&cg->menuFont, c555, buffer, 200, 120);

        // Draw held item
        if (cg->grove.chowa[cg->grove.shopSelection].heldItem != NULL)
        {
            snprintf(buffer, sizeof(buffer) - 1, "Item: %s", cg->grove.chowa[cg->grove.shopSelection].heldItem->name);
            drawText(&cg->menuFont, c555, buffer, 110, 195);
        }

        // Draw kick text for guests
        if (cg->grove.shopSelection >= CG_MAX_CHOWA)
        {
            int16_t x = 16;
            int16_t y = 180;
            drawTextWordWrap(&cg->menuFont, c550, kickChowa, &x, &y, 120, TFT_HEIGHT);
        }
    }
    else if (cg->grove.shopSelection < CG_MAX_CHOWA && cg->grove.unhatchedEggs[cg->grove.shopSelection].active)
    {
        // Draw an egg instead
        drawWsgSimpleScaled(&cg->grove.eggs[cg->grove.unhatchedEggs[cg->grove.shopSelection].type], 115, 90, 3, 3);

        // Draw egg text
        drawText(&cg->largeMenuFont, c555, hatchingEgg, (TFT_WIDTH - textWidth(&cg->largeMenuFont, hatchingEgg)) >> 1,
                 ((TFT_HEIGHT - cg->largeMenuFont.height) >> 1) + 40);
    }
    else
    {
        // Chowa is inactive
        drawText(&cg->largeMenuFont, c555, slotEmpty, (TFT_WIDTH - textWidth(&cg->largeMenuFont, slotEmpty)) >> 1,
                 (TFT_HEIGHT - cg->largeMenuFont.height) >> 1);
    }

    // Draw confirmation box
    if (cg->grove.confirm)
    {
        cg_drawConfirmBox(cg, confirmKick);
    }
}

/**
 * @brief Draws the abandon Chowa screen. You monster.
 *
 * @param cg Game Data
 */
void cg_groveDrawAbandon(cGrove_t* cg)
{
    // Draw BG
    fillDisplayArea(0, 0, TFT_WIDTH, TFT_HEIGHT, c001);

    // Draw Title
    drawText(&cg->largeMenuFont, c225, abandonChowa, (TFT_WIDTH - textWidth(&cg->largeMenuFont, abandonChowa)) >> 1,
             32);

    // Draw Currently selected Chowa
    cgChowa_t* c = &cg->chowa[cg->grove.shopSelection];
    if (c->active)
    {
        wsg_t* spr;
        spr = cg_getChowaWSG(cg, c, CG_ANIM_SAD, 0);
        drawText(&cg->largeMenuFont, c555, c->name, (TFT_WIDTH - textWidth(&cg->largeMenuFont, c->name)) >> 1, 50);
        drawWsgSimpleScaled(spr, (TFT_WIDTH - (spr->h * 3)) >> 1, 75, 3, 3);

=======

    // Draw arrows
    int16_t xOffset = (TFT_WIDTH - cg->arrow.w) / 2;
    drawWsg(&cg->arrow, xOffset, 10, false, false, 0);
    drawWsg(&cg->arrow, xOffset, TFT_HEIGHT - (cg->arrow.h + 10), false, true, 0);

    // Draw title
    drawText(&cg->largeMenuFont, c444, shopText, (TFT_WIDTH - textWidth(&cg->largeMenuFont, shopText)) >> 1, 30);

    // Draw cost
    snprintf(buffer, sizeof(buffer) - 1, "Price: %" PRId16, itemPrices[cg->grove.shopSelection]);
    drawText(&cg->menuFont, c555, buffer, 170, 155);

    // Draw current rings
    paletteColor_t color;
    if (cg->grove.inv.money < itemPrices[cg->grove.shopSelection])
    {
        color = c500;
    }
    else
    {
        color = c555;
    }
    drawWsgSimple(&cg->grove.itemsWSGs[11], 12, 165);
    snprintf(buffer, sizeof(buffer) - 1, "Donut: %" PRId16, cg->grove.inv.money);
    drawText(&cg->menuFont, color, buffer, 44, 175);

    // Draw current inv count
    snprintf(buffer, sizeof(buffer) - 1, "Owned: %" PRId16, cg->grove.inv.quantities[cg->grove.shopSelection]);
    drawText(&cg->menuFont, c555, buffer, 170, 175);

    // Draw help text
    drawText(&cg->menuFont, c550, pressAB, 16, 195);
}

/**
 * @brief Draws the inventory
 *
 * @param cg Game Data
 */
void cg_groveDrawInv(cGrove_t* cg)
{
    // Draw BG
    fillDisplayArea(0, 0, TFT_WIDTH, TFT_HEIGHT, c001);

    // Draw Title
    drawText(&cg->largeMenuFont, c225, invText, (TFT_WIDTH - textWidth(&cg->largeMenuFont, invText)) >> 1, 32);

    // Draw Currently selected item and name
    cg_drawItemsMenu(cg);

    // Draw arrows
    int16_t xOffset = (TFT_WIDTH - cg->arrow.w) / 2;
    drawWsg(&cg->arrow, xOffset, 10, false, false, 0);
    drawWsg(&cg->arrow, xOffset, TFT_HEIGHT - (cg->arrow.h + 10), false, true, 0);

    // Draw owned quantity
    char buffer[32];
    snprintf(buffer, sizeof(buffer) - 1, "Owned: %" PRId16, cg->grove.inv.quantities[cg->grove.shopSelection]);
    drawText(&cg->menuFont, c555, buffer, 16, 175);

    // Draw qty on field
    int8_t qty = 0;
    for (int idx = 0; idx < CG_GROVE_MAX_ITEMS; idx++)
    {
        if (strcmp(shopMenuItems[cg->grove.shopSelection], cg->grove.items[idx].name) == 0)
        {
            qty++;
        }
    }
    snprintf(buffer, sizeof(buffer) - 1, "Number on field: %" PRId16, qty);
    drawText(&cg->menuFont, c555, buffer, 16, 195);
}

/**
 * @brief Draws the stats of the Chowa currently active
 *
 * @param cg Game Data
 */
void cg_groveDrawStats(cGrove_t* cg)
{
    // Draw BG
    fillDisplayArea(0, 0, TFT_WIDTH, TFT_HEIGHT, c010);

    // Title
    drawText(&cg->largeMenuFont, c444, statText, 16, 26);

    // Draw arrows
    int16_t xOffset = (TFT_WIDTH - cg->arrow.w) >> 1;
    drawWsg(&cg->arrow, xOffset, 10, false, false, 0);
    drawWsg(&cg->arrow, xOffset, TFT_HEIGHT - (cg->arrow.h + 10), false, true, 0);

    // Get Chowa
    cgChowa_t* c;
    if (cg->grove.shopSelection > CG_MAX_CHOWA)
    {
        // Is a guest
        c = &cg->guests[cg->grove.shopSelection - CG_MAX_CHOWA];
    }
    else
    {
        c = &cg->chowa[cg->grove.shopSelection];
    }

    // Draw Chowa
    if (c->active)
    {
        wsg_t* spr;
        spr = cg_getChowaWSG(cg, c, CG_ANIM_WALK_DOWN, 0);
        drawText(&cg->largeMenuFont, c555, c->name, 16, 50);
        drawWsgSimpleScaled(spr, 20, 68, 3, 3);

        // Draw stats
        char buffer[32];
        snprintf(buffer, sizeof(buffer) - 1, "Owner: %s", c->owner);
        drawText(&cg->menuFont, c555, buffer, 110, 75);

        // Mood
        switch (c->mood)
        {
            case CG_HAPPY:
            {
                drawText(&cg->menuFont, c555, "Mood: Happy", 110, 90);
                break;
            }
            case CG_WORRIED:
            {
                drawText(&cg->menuFont, c555, "Mood: Worried", 110, 90);
                break;
            }
            case CG_SAD:
            {
                drawText(&cg->menuFont, c555, "Mood: Sad", 110, 90);
                break;
            }
            case CG_ANGRY:
            {
                drawText(&cg->menuFont, c555, "Mood: Angry", 110, 90);
                break;
            }
            case CG_CONFUSED:
            {
                drawText(&cg->menuFont, c555, "Mood: Confused", 110, 90);
                break;
            }
            case CG_SURPRISED:
            {
                drawText(&cg->menuFont, c555, "Mood: Surprised", 110, 90);
                break;
            }
            case CG_SICK:
            {
                drawText(&cg->menuFont, c555, "Mood: Sick", 110, 90);
                break;
            }
            case CG_NEUTRAL:
            default:
            {
                drawText(&cg->menuFont, c555, "Mood: Neutral", 110, 90);
            }
        }

        // Age
        if (c->age > CG_ADULT_AGE)
        {
            drawText(&cg->menuFont, c555, "Age: Adult", 110, 105);
        }
        else
        {
            drawText(&cg->menuFont, c555, "Age: Child", 110, 105);
        }

        // Stats
        snprintf(buffer, sizeof(buffer) - 1, "Agility: %d", c->stats[CG_AGILITY]);
        drawText(&cg->menuFont, c555, buffer, 110, 120);
        snprintf(buffer, sizeof(buffer) - 1, "Charisma: %d", c->stats[CG_CHARISMA]);
        drawText(&cg->menuFont, c555, buffer, 110, 135);
        snprintf(buffer, sizeof(buffer) - 1, "Speed: %d", c->stats[CG_SPEED]);
        drawText(&cg->menuFont, c555, buffer, 110, 150);
        snprintf(buffer, sizeof(buffer) - 1, "Stamina: %d", c->stats[CG_STAMINA]);
        drawText(&cg->menuFont, c555, buffer, 110, 165);
        snprintf(buffer, sizeof(buffer) - 1, "Strength: %d", c->stats[CG_STRENGTH]);
        drawText(&cg->menuFont, c555, buffer, 110, 180);
        snprintf(buffer, sizeof(buffer) - 1, "HP: %d", c->stats[CG_HEALTH]);
        drawText(&cg->menuFont, c555, buffer, 200, 120);

        // Draw held item
        if (cg->grove.chowa[cg->grove.shopSelection].heldItem != NULL)
        {
            snprintf(buffer, sizeof(buffer) - 1, "Item: %s", cg->grove.chowa[cg->grove.shopSelection].heldItem->name);
            drawText(&cg->menuFont, c555, buffer, 110, 195);
        }

        // Draw kick text for guests
        if (cg->grove.shopSelection >= CG_MAX_CHOWA)
        {
            int16_t x = 16;
            int16_t y = 180;
            drawTextWordWrap(&cg->menuFont, c550, kickChowa, &x, &y, 120, TFT_HEIGHT);
        }
    }
    else if (cg->grove.shopSelection < CG_MAX_CHOWA && cg->grove.unhatchedEggs[cg->grove.shopSelection].active)
    {
        // Draw an egg instead
        drawWsgSimpleScaled(&cg->grove.eggs[cg->grove.unhatchedEggs[cg->grove.shopSelection].type], 115, 90, 3, 3);

        // Draw egg text
        drawText(&cg->largeMenuFont, c555, hatchingEgg, (TFT_WIDTH - textWidth(&cg->largeMenuFont, hatchingEgg)) >> 1,
                 ((TFT_HEIGHT - cg->largeMenuFont.height) >> 1) + 40);
    }
    else
    {
        // Chowa is inactive
        drawText(&cg->largeMenuFont, c555, slotEmpty, (TFT_WIDTH - textWidth(&cg->largeMenuFont, slotEmpty)) >> 1,
                 (TFT_HEIGHT - cg->largeMenuFont.height) >> 1);
    }

    // Draw confirmation box
    if (cg->grove.confirm)
    {
        cg_drawConfirmBox(cg, confirmKick);
    }
}

/**
 * @brief Draws the abandon Chowa screen. You monster.
 *
 * @param cg Game Data
 */
void cg_groveDrawAbandon(cGrove_t* cg)
{
    // Draw BG
    fillDisplayArea(0, 0, TFT_WIDTH, TFT_HEIGHT, c001);

    // Draw Title
    drawText(&cg->largeMenuFont, c225, abandonChowa, (TFT_WIDTH - textWidth(&cg->largeMenuFont, abandonChowa)) >> 1,
             32);

    // Draw Currently selected Chowa
    cgChowa_t* c = &cg->chowa[cg->grove.shopSelection];
    if (c->active)
    {
        wsg_t* spr;
        spr = cg_getChowaWSG(cg, c, CG_ANIM_SAD, 0);
        drawText(&cg->largeMenuFont, c555, c->name, (TFT_WIDTH - textWidth(&cg->largeMenuFont, c->name)) >> 1, 50);
        drawWsgSimpleScaled(spr, (TFT_WIDTH - (spr->h * 3)) >> 1, 75, 3, 3);

>>>>>>> 8af61f68
        // Draw arrows
        int16_t xOffset = (TFT_WIDTH - cg->arrow.w) >> 1;
        drawWsg(&cg->arrow, xOffset, 10, false, false, 0);
        drawWsg(&cg->arrow, xOffset, TFT_HEIGHT - (cg->arrow.h + 10), false, true, 0);
    }
    else
    {
        // Chowa is inactive
        drawText(&cg->largeMenuFont, c555, slotEmpty, (TFT_WIDTH - textWidth(&cg->largeMenuFont, slotEmpty)) >> 1,
                 (TFT_HEIGHT - cg->largeMenuFont.height) >> 1);
    }

    // Draw confirmation box
    if (cg->grove.confirm)
    {
        cg_drawConfirmBox(cg, confirmAbandon);
    }
}

/**
 * @brief Draws the Tutorial
 *
 * @param cg Game Data
 */
void cg_drawGroveTutorial(cGrove_t* cg)
{
    // Blank
    fillDisplayArea(0, 0, TFT_WIDTH, TFT_WIDTH, c000);

    // Text
    drawText(&cg->largeMenuFont, c555, tutorialText[cg->grove.tutorialPage * 2],
             (TFT_WIDTH - textWidth(&cg->largeMenuFont, tutorialText[cg->grove.tutorialPage * 2])) >> 1, 10);

    int16_t xOff = 16;
    int16_t yOff = 32;
    drawTextWordWrap(&cg->menuFont, c555, tutorialText[(cg->grove.tutorialPage * 2) + 1], &xOff, &yOff, TFT_WIDTH - 16,
                     TFT_HEIGHT - 16);

    switch (cg->grove.tutorialPage)
    {
        case 0:
        {
            // Draw the welcome screen
<<<<<<< HEAD
            drawWsgSimpleScaled(&cg->chowaWSGs[CG_KING_DONUT][CG_CHILD][26],
                                (TFT_WIDTH - (3 * cg->chowaWSGs[CG_KING_DONUT][CG_CHILD][26].h)) >> 1, 100, 3, 3);
=======
            drawWsgSimpleScaled(&cg->chowaWSGs[CG_KING_DONUT][CG_CHILD][13],
                                (TFT_WIDTH - (3 * cg->chowaWSGs[CG_KING_DONUT][CG_CHILD][13].h)) >> 1, 100, 3, 3);
>>>>>>> 8af61f68
            break;
        }
        case 1:
        {
            // Navigation
            drawWsgSimpleScaled(&cg->grove.cursors[0], (TFT_WIDTH - (3 * cg->grove.cursors[0].w)) >> 1, 110, 3.0, 3.0);
            break;
        }
        case 2:
        {
            // A & B buttons
            drawWsgSimpleScaled(&cg->grove.itemsWSGs[2], (TFT_WIDTH - (3 * cg->grove.itemsWSGs[2].w) - 70) >> 1, 130,
                                3.0, 3.0);
            drawWsgSimpleScaled(&cg->grove.itemsWSGs[8], (TFT_WIDTH - (3 * cg->grove.itemsWSGs[8].w) + 70) >> 1, 130,
                                3.0, 3.0);
            break;
        }
        case 3:
        {
            // Donuts
            drawWsgSimpleScaled(&cg->grove.itemsWSGs[11], (TFT_WIDTH - (3 * cg->grove.itemsWSGs[11].w)) >> 1, 110, 3.0,
                                3.0);
            break;
        }
        case 4:
        {
<<<<<<< HEAD
            // Menu
=======
            // Guests
            drawWsgSimpleScaled(&cg->chowaWSGs[CG_KING_DONUT][CG_CHILD][30],
                                (TFT_WIDTH - (3 * cg->chowaWSGs[CG_KING_DONUT][CG_CHILD][30].h) - 70) >> 1, 100, 3, 3);
            drawWsgSimpleScaled(&cg->chowaWSGs[CG_KING_DONUT][CG_CHILD][30],
                                (TFT_WIDTH - (3 * cg->chowaWSGs[CG_KING_DONUT][CG_CHILD][30].h) + 70) >> 1, 100, 3, 3);
>>>>>>> 8af61f68
            break;
        }
        case 5:
        {
<<<<<<< HEAD
=======
            // Menu
            break;
        }
        case 6:
        {
>>>>>>> 8af61f68
            // Getting started
            drawWsgSimpleScaled(&cg->grove.eggs[0], (TFT_WIDTH - (4 * cg->grove.eggs[0].w)) >> 1, 110, 4.0, 4.0);
            break;
        }
        default:
        {
            break;
        }
    }
    if (cg->grove.tutorialPage != 0)
    {
        drawWsgSimple(&cg->arrow, 8, 180);
    }
<<<<<<< HEAD
    if (cg->grove.tutorialPage != 5)
=======
    if (cg->grove.tutorialPage != 6)
>>>>>>> 8af61f68
    {
        drawWsg(&cg->arrow, 8, 200, false, true, 0);
    }
    else
    {
        drawText(&cg->menuFont, c550, startGame, 8, 200);
    }
}

/**
 * @brief Checks if the grove already have too many chowa + eggs
 *
 * @param cg Game data
 * @return true Grove is full
 * @return false Grove is not full
 */
bool cg_checkFull(cGrove_t* cg)
{
    for (int idx = 0; idx < CG_MAX_CHOWA; idx++)
    {
        if (!cg->chowa[idx].active || !cg->grove.unhatchedEggs[idx].active)
        {
            return false;
        }
    }
    return true;
}

//==============================================================================
// Static Functions
//==============================================================================

static void cg_drawHand(cGrove_t* cg)
{
    // If petting
    if (cg->grove.isPetting)
    {
        int8_t idx = 1 + (cg->grove.pettingTimer % 2);
        drawWsgSimple(&cg->grove.cursors[idx], cg->grove.cursor.pos.x, cg->grove.cursor.pos.y);
        return;
    }
    // If holding
    if (cg->grove.holdingChowa || cg->grove.holdingItem)
    {
        drawWsgSimple(&cg->grove.cursors[2], cg->grove.cursor.pos.x, cg->grove.cursor.pos.y);
        return;
    }
    vec_t temp;
    rectangle_t rect = {.pos    = addVec2d(cg->grove.cursor.pos, cg->grove.camera.pos),
                        .height = cg->grove.cursor.height,
                        .width  = cg->grove.cursor.width};
    // If hovering over
    for (int idx = 0; idx < CG_MAX_CHOWA + CG_GROVE_MAX_GUEST_CHOWA; idx++)
    {
        // Chowa
        if (rectRectIntersection(rect, cg->grove.chowa[idx].aabb, &temp))
        {
            drawWsgSimple(&cg->grove.cursors[1], cg->grove.cursor.pos.x, cg->grove.cursor.pos.y);
            return;
        }
    }
    for (int idx = 0; idx < CG_GROVE_MAX_ITEMS; idx++)
    {
        // Items
        if (rectRectIntersection(rect, cg->grove.items[idx].aabb, &temp))
        {
            drawWsgSimple(&cg->grove.cursors[1], cg->grove.cursor.pos.x, cg->grove.cursor.pos.y);
            return;
        }
    }
    // Eggs
    for (int idx = 0; idx < CG_MAX_CHOWA; idx++)
    {
        if (rectRectIntersection(rect, cg->grove.unhatchedEggs[idx].aabb, &temp))
        {
            drawWsgSimple(&cg->grove.cursors[1], cg->grove.cursor.pos.x, cg->grove.cursor.pos.y);
            return;
        }
    }
    // Ring
    if (rectRectIntersection(rect, cg->grove.ring.aabb, &temp))
    {
        drawWsgSimple(&cg->grove.cursors[1], cg->grove.cursor.pos.x, cg->grove.cursor.pos.y);
        return;
    }
    // Otherwise
    drawWsgSimple(&cg->grove.cursors[0], cg->grove.cursor.pos.x, cg->grove.cursor.pos.y);
}

static void cg_drawItem(cGrove_t* cg, int8_t idx)
{
    if (!cg->grove.items[idx].active)
    {
        return;
    }
    int16_t xOffset = cg->grove.items[idx].aabb.pos.x - cg->grove.camera.pos.x;
    int16_t yOffset = cg->grove.items[idx].aabb.pos.y - cg->grove.camera.pos.y;
    if (strcmp(cg->grove.items[idx].name, shopMenuItems[9]) == 0
        || strcmp(cg->grove.items[idx].name, shopMenuItems[10]) == 0)
    {
        drawWsgSimpleHalf(&cg->grove.items[idx].spr, xOffset, yOffset);
    }
    else if (strcmp(cg->grove.items[idx].name, shopMenuItems[5]) == 0)
    {
        bool draw = true;
        for (int idx2 = 0; idx2 < CG_MAX_CHOWA + CG_GROVE_MAX_GUEST_CHOWA; idx2++)
        {
            // Check each Chowa to see if this ball belongs to one of them
            if (&cg->grove.items[idx] == cg->grove.chowa[idx2].heldItem
                && cg->grove.chowa[idx2].heldItem->active == false)
            {
                // Draw nothing
                draw = false;
            }
        }
        if (draw)
        {
            drawWsgSimple(&cg->grove.items[idx].spr, xOffset, yOffset);
        }
    }
    else
    {
        drawWsgSimple(&cg->grove.items[idx].spr, xOffset, yOffset);
    }
    if (cg->settings.itemText)
    {
        if (strcmp(cg->grove.items[idx].name, shopMenuItems[9]) == 0
            || strcmp(cg->grove.items[idx].name, shopMenuItems[10]) == 0)
        {
            drawText(&cg->menuFont, c555, cg->grove.items[idx].name,
                     xOffset
                         - (textWidth(&cg->menuFont, cg->grove.items[idx].name) - cg->grove.items[idx].spr.w / 2) / 2,
                     yOffset - 16);
        }
        else
        {
            drawText(&cg->menuFont, c555, cg->grove.items[idx].name,
                     xOffset - (textWidth(&cg->menuFont, cg->grove.items[idx].name) - cg->grove.items[idx].spr.w) / 2,
                     yOffset - 16);
        }
    }
}

static void cg_drawRing(cGrove_t* cg)
{
    int16_t xOffset = cg->grove.ring.aabb.pos.x - cg->grove.camera.pos.x;
    int16_t yOffset = cg->grove.ring.aabb.pos.y - cg->grove.camera.pos.y;
    if (cg->grove.ring.active)
    {
        drawWsgSimple(&cg->grove.itemsWSGs[11], xOffset, yOffset);
    }
}

static void cg_drawEgg(cGrove_t* cg)
{
    for (int idx = 0; idx < CG_MAX_CHOWA; idx++)
    {
        if (cg->grove.unhatchedEggs[idx].active)
        {
            wsg_t* spr = &cg->grove.eggs[cg->grove.unhatchedEggs[idx].type];
            if (cg->grove.unhatchedEggs[idx].stage >= (CG_ADULT_AGE - 10))
            {
                cg_getChowaWSG(cg, &cg->chowa[idx], CG_ANIM_FLAIL, 0);
                spr = &cg->grove.crackedEggs[cg->grove.unhatchedEggs[idx].type];
            }
            drawWsgSimpleScaled(spr, cg->grove.unhatchedEggs[idx].aabb.pos.x - cg->grove.camera.pos.x,
                                cg->grove.unhatchedEggs[idx].aabb.pos.y - cg->grove.camera.pos.y, 2, 2);
        }
    }
}

static void cg_drawChowaGrove(cGrove_t* cg, int64_t elapsedUS)
{
    for (int idx = 0; idx < CG_MAX_CHOWA + CG_GROVE_MAX_GUEST_CHOWA; idx++)
    {
        cgGroveChowa_t* c = &cg->grove.chowa[idx];
        if (!c->chowa->active)
        {
            continue;
        }
        int16_t xOffset = c->aabb.pos.x - cg->grove.camera.pos.x;
        int16_t yOffset = c->aabb.pos.y - cg->grove.camera.pos.y;
        if (cg->settings.chowaNames)
        {
            drawText(&cg->menuFont, c555, cg->grove.chowa[idx].chowa->name,
                     xOffset - (textWidth(&cg->menuFont, cg->grove.chowa[idx].chowa->name) - 32) / 2, yOffset - 16);
        }
        wsg_t* spr;
        spr = cg_getChowaWSG(cg, c->chowa, CG_ANIM_WALK_DOWN, 0);
        switch (c->gState)
        {
            case CHOWA_STATIC:
            {
                // Update animation frame if enough time has passed
                c->frameTimer += elapsedUS;
                if (c->frameTimer > SECOND / 2)
                {
                    c->frameTimer = 0;
                    c->animFrame  = (c->animFrame + 1) % 2;
                }
                // Pick option
                if (c->chowa->mood == CG_ANGRY)
                {
                    spr = cg_getChowaWSG(cg, c->chowa, CG_ANIM_ANGRY, c->animFrame);
                    drawWsgSimple(spr, xOffset, yOffset);
                    if (c->animFrame == 0)
                    {
                        drawWsgSimple(&cg->grove.angerParticles[1], xOffset, yOffset);
                    }
                    else
                    {
                        drawWsg(&cg->grove.angerParticles[1], xOffset + 17, yOffset, true, false, 0);
                        drawWsgSimple(&cg->grove.angerParticles[0], xOffset + 5, yOffset + 3);
                    }
                }
                else if (c->chowa->mood == CG_SAD)
                {
                    spr = cg_getChowaWSG(cg, c->chowa, CG_ANIM_SAD, c->animFrame);
                    drawWsgSimple(spr, xOffset, yOffset);
                }
                else if (c->chowa->mood == CG_HAPPY)
                {
                    spr = cg_getChowaWSG(cg, c->chowa, CG_ANIM_PET, 0);
                    drawWsgSimple(spr, xOffset, yOffset);
                }
                else if (c->chowa->mood == CG_CONFUSED)
                {
                    spr = cg_getChowaWSG(cg, c->chowa, CG_ANIM_SIT, 0);
                    drawWsgSimple(spr, xOffset, yOffset);
                    switch (c->chowa->type)
                    {
                        case CG_RED_LUMBERJACK:
                        default:
                        {
                            drawWsgSimple(&cg->grove.questionMarks[0], xOffset + 5, yOffset - 10);
                            break;
                        }
                        case CG_GREEN_LUMBERJACK:
                        {
                            drawWsgSimple(&cg->grove.questionMarks[1], xOffset + 5, yOffset - 10);
                            break;
                        }
                        case CG_CHO:
                        {
                            drawWsgSimple(&cg->grove.questionMarks[2], xOffset + 5, yOffset - 10);
                            break;
                        }
                        case CG_LILB:
                        {
                            drawWsgSimple(&cg->grove.questionMarks[3], xOffset + 5, yOffset - 10);
                            break;
                        }
                        case CG_KOSMO:
                        {
                            drawWsgSimple(&cg->grove.questionMarks[4], xOffset + 5, yOffset - 10);
                            break;
                        }
                        case CG_KING_DONUT:
                        {
                            drawWsgSimple(&cg->grove.questionMarks[5], xOffset + 5, yOffset - 10);
                            break;
                        }
                    }
                }
                else
                {
                    spr = cg_getChowaWSG(cg, c->chowa, CG_ANIM_SIT, 0);
                    drawWsgSimple(spr, xOffset, yOffset);
                }
                break;
            }
            case CHOWA_WALK:
            case CHOWA_CHASE:
            {
                // Update animation frame if enough time has passed
                c->frameTimer += elapsedUS;
                if (c->frameTimer > SECOND / 4)
                {
                    c->frameTimer = 0;
                    c->animFrame  = (c->animFrame + 1) % 4;
                }
                bool flip = false;
                vec_t temp;
                // Check if in the water
                if (rectRectIntersection(c->aabb, cg->grove.waterBoundary, &temp))
                {
                    if (c->angle <= 270 && c->angle > 90)
                    {
                        spr = cg_getChowaWSG(cg, c->chowa, CG_ANIM_SWIM_LEFT, c->animFrame);
                    }
                    else
                    {
                        spr = cg_getChowaWSG(cg, c->chowa, CG_ANIM_SWIM_RIGHT, c->animFrame);
                    }
                }
                else
                {
                    if (c->angle > 45 && c->angle <= 135)
                    {
                        spr = cg_getChowaWSG(cg, c->chowa, CG_ANIM_WALK_DOWN, c->animFrame);
                    }
                    else if (c->angle > 135 && c->angle <= 225)
                    {
                        spr  = cg_getChowaWSG(cg, c->chowa, CG_ANIM_WALK_LEFT, c->animFrame);
                        flip = true;
                    }
                    else if (c->angle > 225 && c->angle <= 315)
                    {
                        spr = cg_getChowaWSG(cg, c->chowa, CG_ANIM_WALK_UP, c->animFrame);
                    }
                    else
                    {
                        spr = cg_getChowaWSG(cg, c->chowa, CG_ANIM_WALK_RIGHT, c->animFrame);
                    }
                }
                drawWsgSimple(spr, xOffset, yOffset);
                break;
            }
            case CHOWA_SING:
            {
                // Update animation frame if enough time has passed
                c->frameTimer += elapsedUS;
                if (c->frameTimer > SECOND / 4)
                {
                    c->frameTimer = 0;
                    c->animFrame  = (c->animFrame + 1) % 4;
                }
                spr = cg_getChowaWSG(cg, c->chowa, CG_ANIM_SING, c->animFrame);
                drawWsgSimple(spr, xOffset, yOffset);
                switch (c->animFrame)
                {
                    case 0:
                    {
                        drawWsgSimple(&cg->grove.notes[0], xOffset - 7, yOffset + 9);
                        break;
                    }
                    case 1:
                    {
                        drawWsgSimple(&cg->grove.notes[1], xOffset + 9, yOffset + 15);
                        break;
                    }
                    case 2:
                    {
                        drawWsgSimple(&cg->grove.notes[2], xOffset, yOffset - 10);
                        break;
                    }
                    case 3:
                    {
                        break;
                    }
                }
                break;
            }
            case CHOWA_DANCE:
            {
                // Update animation frame if enough time has passed
                c->frameTimer += elapsedUS;
                if (c->frameTimer > SECOND / 4)
                {
                    c->frameTimer = 0;
                    c->animFrame  = (c->animFrame + 1) % 4;
                }
                spr = cg_getChowaWSG(cg, c->chowa, CG_ANIM_DANCE, c->animFrame);
                drawWsgSimple(spr, xOffset, yOffset);
                break;
            }
            case CHOWA_BOX:
            {
                // Update animation frame if enough time has passed
                c->frameTimer += elapsedUS;
                if (c->frameTimer > SECOND / 4)
                {
                    c->frameTimer = 0;
                    c->animFrame  = (c->animFrame + 1) % 3;
                    if (c->animFrame == 2)
                    {
                        c->animIdx   = esp_random() % 3;
                        c->animFrame = 0;
                    }
                }
                switch (c->animIdx)
                {
                    case 0:
                    {
                        if (c->flip)
                        {
                            spr = cg_getChowaWSG(cg, c->chowa, CG_ANIM_PUNCH_LEFT, c->animFrame);
                        }
                        else
                        {
                            spr = cg_getChowaWSG(cg, c->chowa, CG_ANIM_PUNCH_RIGHT, c->animFrame);
                        }
                        break;
                    }
                    case 1:
                    {
                        if (c->flip)
                        {
                            spr = cg_getChowaWSG(cg, c->chowa, CG_ANIM_KICK_LEFT, c->animFrame);
                        }
                        else
                        {
                            spr = cg_getChowaWSG(cg, c->chowa, CG_ANIM_KICK_RIGHT, c->animFrame);
                        }
                        break;
                    }
                    case 2:
                    {
                        if (c->flip)
                        {
                            spr = cg_getChowaWSG(cg, c->chowa, CG_ANIM_HEADBUTT_LEFT, c->animFrame);
                        }
                        else
                        {
                            spr = cg_getChowaWSG(cg, c->chowa, CG_ANIM_HEADBUTT_RIGHT, c->animFrame);
                        }
                        break;
                    }
                }
                drawWsg(spr, xOffset, yOffset, c->flip, false, 0);
                if (c->hasPartner && c->animFrame % 2 == 0)
                {
                    if (c->flip)
                    {
                        drawWsg(&cg->grove.angerParticles[1], xOffset, yOffset, true, false, 0);
                    }
                    else
                    {
                        drawWsgSimple(&cg->grove.angerParticles[1], xOffset, yOffset);
                    }
                }
                break;
            }
            case CHOWA_HELD:
            {
                // Update animation frame if enough time has passed
                c->frameTimer += elapsedUS;
                if (c->frameTimer > SECOND / 6)
                {
                    c->frameTimer = 0;
                    c->animFrame  = (c->animFrame + 1) % 2;
                }
                spr = cg_getChowaWSG(cg, c->chowa, CG_ANIM_FLAIL, c->animFrame);
                drawWsgSimple(spr, xOffset, yOffset);
                break;
            }
            case CHOWA_TALK:
            {
                // Update animation frame if enough time has passed
                c->frameTimer += elapsedUS;
                if (c->frameTimer > SECOND / 6)
                {
                    c->frameTimer = 0;
                    c->animFrame  = (c->animFrame + 1) % 4;
                }
                spr = cg_getChowaWSG(cg, c->chowa, CG_ANIM_WALK_RIGHT, 0);
                drawWsg(spr, xOffset, yOffset, c->flip, false, 0);
                // Draw Speech bubbles. Only animate if talking to other Chowa
                if (!c->hasPartner)
                {
                    drawWsgSimple(&cg->grove.speechBubbles[0], xOffset, yOffset - 16);
                }
                else
                {
                    drawWsgSimple(&cg->grove.speechBubbles[c->animFrame], xOffset, yOffset - 16);
                }
                break;
            }
            case CHOWA_GIFT:
            {
                spr = cg_getChowaWSG(cg, c->chowa, CG_ANIM_GIFT, 0);
                drawWsgSimple(spr, xOffset, yOffset);
                break;
            }
            case CHOWA_PET:
            {
                spr = cg_getChowaWSG(cg, c->chowa, CG_ANIM_PET, 0);
                drawWsgSimple(spr, xOffset, yOffset);
                break;
            }
            case CHOWA_USE_ITEM:
            {
                // Update animation frame if enough time has passed
                if (c->heldItem == NULL)
                {
                    c->gState = CHOWA_IDLE;
                    break;
                }
                c->frameTimer += elapsedUS;
                bool reading = strcmp(c->heldItem->name, shopMenuItems[0]) == 0
                               || strcmp(c->heldItem->name, shopMenuItems[1]) == 0
                               || strcmp(c->heldItem->name, shopMenuItems[2]) == 0
                               || strcmp(c->heldItem->name, shopMenuItems[3]) == 0
                               || strcmp(c->heldItem->name, shopMenuItems[4]) == 0;
                bool throwing = strcmp(c->heldItem->name, shopMenuItems[5]) == 0;
                bool sword    = strcmp(c->heldItem->name, shopMenuItems[8]) == 0;
                if (c->frameTimer > SECOND / 4)
                {
                    c->frameTimer = 0;
                    if (reading || sword || throwing)
                    {
                        c->animFrame = (c->animFrame + 1) % 3;
                    }
                    else
                    {
                        c->animFrame = (c->animFrame + 1) % 4;
                    }
                }
                // Draw appropriate action based on item

                if (reading)
                {
                    spr = cg_getChowaWSG(cg, c->chowa, CG_ANIM_READ, c->animFrame);
                    drawWsgSimple(spr, xOffset, yOffset);
                    break;
                }
                else if (throwing)
                {
<<<<<<< HEAD
                    if (c->flip)
                    {
                        spr = cg_getChowaWSG(cg, c->chowa, CG_ANIM_THROW_LEFT, c->animFrame);
                    }
                    else
                    {
                        spr = cg_getChowaWSG(cg, c->chowa, CG_ANIM_THROW_RIGHT, c->animFrame);
                    }
                    drawWsgSimple(spr, xOffset, yOffset);
=======
                    spr = cg_getChowaWSG(cg, c->chowa, CG_ANIM_THROW, c->animFrame);
                    drawWsg(spr, xOffset, yOffset, c->flip, false, 0);
>>>>>>> 8af61f68
                    break;
                }
                else if (sword)
                {
                    spr = cg_getChowaWSG(cg, c->chowa, CG_ANIM_SWORD, c->animFrame);
                    drawWsgSimple(spr, xOffset, yOffset);
                    break;
                }
                else if (strcmp(c->heldItem->name, shopMenuItems[6]) == 0)
                {
                    // Drawing
                    spr = cg_getChowaWSG(cg, c->chowa, CG_ANIM_DRAW, c->animFrame >> 1);
                    drawWsgSimple(spr, xOffset, yOffset);
                    break;
                }
                else
                {
                    // Eating
                    spr = cg_getChowaWSG(cg, c->chowa, CG_ANIM_EAT, c->animFrame);
                    drawWsgSimple(spr, xOffset, yOffset);
                    break;
                }
            }
            default:
            {
                spr = cg_getChowaWSG(cg, c->chowa, CG_ANIM_WALK_DOWN, 0);
                break;
            }
        }
        // Animate thrown ball
        if (c->ballInAir && c->heldItem != NULL)
        {
            c->ballTimer += elapsedUS;
            if (c->ballTimer > SECOND / 30)
            {
                c->ballTimer = 0;
                c->ballAnimFrame += 1;
            }
            // if frame is high enough, stop animating
            // Animated
            int16_t xOff
                = (c->heldItem->aabb.pos.x - cg->grove.camera.pos.x) + (c->ballAnimFrame * ((c->ballFlip) ? -3 : 3));
            c->ySpd += 1;
            int16_t yOff = (c->heldItem->aabb.pos.y - cg->grove.camera.pos.y) - (12 * c->ballAnimFrame)
                           + ((int)pow(c->ballAnimFrame, 2.0f) / 2);
            if (c->ballAnimFrame <= 23)
            {
                drawWsgSimple(&cg->grove.itemsWSGs[5], xOff, yOff);
            }
            else
            {
                c->ballInAir            = false;
                c->heldItem->aabb.pos.x = xOff + cg->grove.camera.pos.x;
                c->heldItem->aabb.pos.y = yOff + cg->grove.camera.pos.y;
                c->heldItem             = NULL;
            }
        }
    }
}

static void cg_drawUI(cGrove_t* cg)
{
    // Draw image
    drawWsgSimple(&cg->grove.itemsWSGs[11], 15, 15);
    // Draw amount of rings
    char buffer[24];
    snprintf(buffer, sizeof(buffer) - 1, "%" PRId16, cg->grove.inv.money);
    drawText(&cg->menuFont, c555, buffer, 45, 23);
}

static void cg_drawItemsMenu(cGrove_t* cg)
{
    if (cg->grove.shopSelection == 9 || cg->grove.shopSelection == 10)
<<<<<<< HEAD
    {
        drawWsgSimpleScaled(&cg->grove.itemsWSGs[cg->grove.shopSelection],
                            (TFT_WIDTH - (cg->grove.itemsWSGs[cg->grove.shopSelection].w * 2)) / 2, 42, 2, 2);
        drawText(&cg->menuFont, c555, shopMenuItems[cg->grove.shopSelection], 16, 155);
    }
    else if (cg->grove.shopSelection == 11)
    {
        for (int idx = 0; idx < CG_NUM_TYPES; idx++)
        {
            int16_t xOffset = (TFT_WIDTH - cg->grove.eggs[idx].h);
            xOffset -= (CG_NUM_TYPES * (cg->grove.eggs[idx].h + 24)) >> 1;
            xOffset += idx * (cg->grove.eggs[idx].h + 48);
            drawWsgSimpleScaled(&cg->grove.eggs[idx], xOffset >> 1, 80, 2, 2);
        }
        drawText(&cg->menuFont, c555, shopMenuItems[cg->grove.shopSelection], 16, 155);
    }
    else
    {
        paletteColor_t color;
        if (cg->grove.shopSelection == 7)
        {
            color = c500;
            drawWsgSimpleScaled(&cg->grove.itemsWSGs[cg->grove.shopSelection],
                                (TFT_WIDTH - (cg->grove.itemsWSGs[cg->grove.shopSelection].w * 4)) / 2, 100, 4, 4);
        }
        else
        {
            color = c555;
            drawWsgSimpleScaled(&cg->grove.itemsWSGs[cg->grove.shopSelection],
                                (TFT_WIDTH - (cg->grove.itemsWSGs[cg->grove.shopSelection].w * 4)) / 2, 60, 4, 4);
        }
        drawText(&cg->menuFont, color, shopMenuItems[cg->grove.shopSelection], 16, 155);
    }
=======
    {
        drawWsgSimpleScaled(&cg->grove.itemsWSGs[cg->grove.shopSelection],
                            (TFT_WIDTH - (cg->grove.itemsWSGs[cg->grove.shopSelection].w * 2)) / 2, 42, 2, 2);
        drawText(&cg->menuFont, c555, shopMenuItems[cg->grove.shopSelection], 16, 155);
    }
    else if (cg->grove.shopSelection == 11)
    {
        for (int idx = 0; idx < CG_NUM_TYPES; idx++)
        {
            int16_t xOffset = (TFT_WIDTH - cg->grove.eggs[idx].h);
            xOffset -= (CG_NUM_TYPES * (cg->grove.eggs[idx].h + 24)) >> 1;
            xOffset += idx * (cg->grove.eggs[idx].h + 48);
            drawWsgSimpleScaled(&cg->grove.eggs[idx], xOffset >> 1, 80, 2, 2);
        }
        drawText(&cg->menuFont, c555, shopMenuItems[cg->grove.shopSelection], 16, 155);
    }
    else
    {
        paletteColor_t color;
        if (cg->grove.shopSelection == 7)
        {
            color = c500;
            drawWsgSimpleScaled(&cg->grove.itemsWSGs[cg->grove.shopSelection],
                                (TFT_WIDTH - (cg->grove.itemsWSGs[cg->grove.shopSelection].w * 4)) / 2, 100, 4, 4);
        }
        else
        {
            color = c555;
            drawWsgSimpleScaled(&cg->grove.itemsWSGs[cg->grove.shopSelection],
                                (TFT_WIDTH - (cg->grove.itemsWSGs[cg->grove.shopSelection].w * 4)) / 2, 60, 4, 4);
        }
        drawText(&cg->menuFont, color, shopMenuItems[cg->grove.shopSelection], 16, 155);
    }
>>>>>>> 8af61f68
}

static void cg_drawConfirmBox(cGrove_t* cg, char* string)
{
    // Draw box
    fillDisplayArea(32, (TFT_HEIGHT / 2) - 60, TFT_WIDTH - 32, (TFT_HEIGHT / 2) + 60, c000);

    // Draw provided text
    int16_t xOff = 40;
    int16_t yOff = (TFT_HEIGHT - 100) >> 1;
    drawTextWordWrap(&cg->menuFont, c555, string, &xOff, &yOff, TFT_WIDTH - 40, TFT_HEIGHT);

    // Draw yes/no prompt
    xOff = 40;
    yOff = (TFT_HEIGHT + 40) >> 1;
    drawTextWordWrap(&cg->menuFont, c555, confirmDefault, &xOff, &yOff, TFT_WIDTH - 40, TFT_HEIGHT);
}<|MERGE_RESOLUTION|>--- conflicted
+++ resolved
@@ -38,11 +38,7 @@
 static const char hatchingEgg[]    = "An egg is incubating!";
 static const char confirmDefault[] = "Press A to go back, press B to confirm";
 static const char abandonChowa[]   = "Release Chowa";
-<<<<<<< HEAD
 static const char startGame[]      = "Press Pause to open the grove!";
-=======
-static const char startGame[]      = "Press start to open the grove!";
->>>>>>> 8af61f68
 
 static const char* tutorialText[]
     = {"Welcome",
@@ -55,11 +51,6 @@
        "When using the C Stick, the down and right arrow keys mimic the A and B keys respectively.",
        "Donuts",
        "The golden donuts are the main currency for Chowa. They appear randomly, snag them with A when you see them.",
-<<<<<<< HEAD
-=======
-       "Guests",
-       "Once you've invited some guests over, they will also appear in the garden.",
->>>>>>> 8af61f68
        "Grove Menu",
        "Press start to access the menu. Here you can buy and sell items, take items from the inventory and put them in "
        "the garden, and manage who's in the Grove.",
@@ -187,7 +178,6 @@
 
     // Draw Currently selected item and name
     cg_drawItemsMenu(cg);
-<<<<<<< HEAD
 
     // Draw arrows
     int16_t xOffset = (TFT_WIDTH - cg->arrow.w) / 2;
@@ -435,255 +425,6 @@
         drawText(&cg->largeMenuFont, c555, c->name, (TFT_WIDTH - textWidth(&cg->largeMenuFont, c->name)) >> 1, 50);
         drawWsgSimpleScaled(spr, (TFT_WIDTH - (spr->h * 3)) >> 1, 75, 3, 3);
 
-=======
-
-    // Draw arrows
-    int16_t xOffset = (TFT_WIDTH - cg->arrow.w) / 2;
-    drawWsg(&cg->arrow, xOffset, 10, false, false, 0);
-    drawWsg(&cg->arrow, xOffset, TFT_HEIGHT - (cg->arrow.h + 10), false, true, 0);
-
-    // Draw title
-    drawText(&cg->largeMenuFont, c444, shopText, (TFT_WIDTH - textWidth(&cg->largeMenuFont, shopText)) >> 1, 30);
-
-    // Draw cost
-    snprintf(buffer, sizeof(buffer) - 1, "Price: %" PRId16, itemPrices[cg->grove.shopSelection]);
-    drawText(&cg->menuFont, c555, buffer, 170, 155);
-
-    // Draw current rings
-    paletteColor_t color;
-    if (cg->grove.inv.money < itemPrices[cg->grove.shopSelection])
-    {
-        color = c500;
-    }
-    else
-    {
-        color = c555;
-    }
-    drawWsgSimple(&cg->grove.itemsWSGs[11], 12, 165);
-    snprintf(buffer, sizeof(buffer) - 1, "Donut: %" PRId16, cg->grove.inv.money);
-    drawText(&cg->menuFont, color, buffer, 44, 175);
-
-    // Draw current inv count
-    snprintf(buffer, sizeof(buffer) - 1, "Owned: %" PRId16, cg->grove.inv.quantities[cg->grove.shopSelection]);
-    drawText(&cg->menuFont, c555, buffer, 170, 175);
-
-    // Draw help text
-    drawText(&cg->menuFont, c550, pressAB, 16, 195);
-}
-
-/**
- * @brief Draws the inventory
- *
- * @param cg Game Data
- */
-void cg_groveDrawInv(cGrove_t* cg)
-{
-    // Draw BG
-    fillDisplayArea(0, 0, TFT_WIDTH, TFT_HEIGHT, c001);
-
-    // Draw Title
-    drawText(&cg->largeMenuFont, c225, invText, (TFT_WIDTH - textWidth(&cg->largeMenuFont, invText)) >> 1, 32);
-
-    // Draw Currently selected item and name
-    cg_drawItemsMenu(cg);
-
-    // Draw arrows
-    int16_t xOffset = (TFT_WIDTH - cg->arrow.w) / 2;
-    drawWsg(&cg->arrow, xOffset, 10, false, false, 0);
-    drawWsg(&cg->arrow, xOffset, TFT_HEIGHT - (cg->arrow.h + 10), false, true, 0);
-
-    // Draw owned quantity
-    char buffer[32];
-    snprintf(buffer, sizeof(buffer) - 1, "Owned: %" PRId16, cg->grove.inv.quantities[cg->grove.shopSelection]);
-    drawText(&cg->menuFont, c555, buffer, 16, 175);
-
-    // Draw qty on field
-    int8_t qty = 0;
-    for (int idx = 0; idx < CG_GROVE_MAX_ITEMS; idx++)
-    {
-        if (strcmp(shopMenuItems[cg->grove.shopSelection], cg->grove.items[idx].name) == 0)
-        {
-            qty++;
-        }
-    }
-    snprintf(buffer, sizeof(buffer) - 1, "Number on field: %" PRId16, qty);
-    drawText(&cg->menuFont, c555, buffer, 16, 195);
-}
-
-/**
- * @brief Draws the stats of the Chowa currently active
- *
- * @param cg Game Data
- */
-void cg_groveDrawStats(cGrove_t* cg)
-{
-    // Draw BG
-    fillDisplayArea(0, 0, TFT_WIDTH, TFT_HEIGHT, c010);
-
-    // Title
-    drawText(&cg->largeMenuFont, c444, statText, 16, 26);
-
-    // Draw arrows
-    int16_t xOffset = (TFT_WIDTH - cg->arrow.w) >> 1;
-    drawWsg(&cg->arrow, xOffset, 10, false, false, 0);
-    drawWsg(&cg->arrow, xOffset, TFT_HEIGHT - (cg->arrow.h + 10), false, true, 0);
-
-    // Get Chowa
-    cgChowa_t* c;
-    if (cg->grove.shopSelection > CG_MAX_CHOWA)
-    {
-        // Is a guest
-        c = &cg->guests[cg->grove.shopSelection - CG_MAX_CHOWA];
-    }
-    else
-    {
-        c = &cg->chowa[cg->grove.shopSelection];
-    }
-
-    // Draw Chowa
-    if (c->active)
-    {
-        wsg_t* spr;
-        spr = cg_getChowaWSG(cg, c, CG_ANIM_WALK_DOWN, 0);
-        drawText(&cg->largeMenuFont, c555, c->name, 16, 50);
-        drawWsgSimpleScaled(spr, 20, 68, 3, 3);
-
-        // Draw stats
-        char buffer[32];
-        snprintf(buffer, sizeof(buffer) - 1, "Owner: %s", c->owner);
-        drawText(&cg->menuFont, c555, buffer, 110, 75);
-
-        // Mood
-        switch (c->mood)
-        {
-            case CG_HAPPY:
-            {
-                drawText(&cg->menuFont, c555, "Mood: Happy", 110, 90);
-                break;
-            }
-            case CG_WORRIED:
-            {
-                drawText(&cg->menuFont, c555, "Mood: Worried", 110, 90);
-                break;
-            }
-            case CG_SAD:
-            {
-                drawText(&cg->menuFont, c555, "Mood: Sad", 110, 90);
-                break;
-            }
-            case CG_ANGRY:
-            {
-                drawText(&cg->menuFont, c555, "Mood: Angry", 110, 90);
-                break;
-            }
-            case CG_CONFUSED:
-            {
-                drawText(&cg->menuFont, c555, "Mood: Confused", 110, 90);
-                break;
-            }
-            case CG_SURPRISED:
-            {
-                drawText(&cg->menuFont, c555, "Mood: Surprised", 110, 90);
-                break;
-            }
-            case CG_SICK:
-            {
-                drawText(&cg->menuFont, c555, "Mood: Sick", 110, 90);
-                break;
-            }
-            case CG_NEUTRAL:
-            default:
-            {
-                drawText(&cg->menuFont, c555, "Mood: Neutral", 110, 90);
-            }
-        }
-
-        // Age
-        if (c->age > CG_ADULT_AGE)
-        {
-            drawText(&cg->menuFont, c555, "Age: Adult", 110, 105);
-        }
-        else
-        {
-            drawText(&cg->menuFont, c555, "Age: Child", 110, 105);
-        }
-
-        // Stats
-        snprintf(buffer, sizeof(buffer) - 1, "Agility: %d", c->stats[CG_AGILITY]);
-        drawText(&cg->menuFont, c555, buffer, 110, 120);
-        snprintf(buffer, sizeof(buffer) - 1, "Charisma: %d", c->stats[CG_CHARISMA]);
-        drawText(&cg->menuFont, c555, buffer, 110, 135);
-        snprintf(buffer, sizeof(buffer) - 1, "Speed: %d", c->stats[CG_SPEED]);
-        drawText(&cg->menuFont, c555, buffer, 110, 150);
-        snprintf(buffer, sizeof(buffer) - 1, "Stamina: %d", c->stats[CG_STAMINA]);
-        drawText(&cg->menuFont, c555, buffer, 110, 165);
-        snprintf(buffer, sizeof(buffer) - 1, "Strength: %d", c->stats[CG_STRENGTH]);
-        drawText(&cg->menuFont, c555, buffer, 110, 180);
-        snprintf(buffer, sizeof(buffer) - 1, "HP: %d", c->stats[CG_HEALTH]);
-        drawText(&cg->menuFont, c555, buffer, 200, 120);
-
-        // Draw held item
-        if (cg->grove.chowa[cg->grove.shopSelection].heldItem != NULL)
-        {
-            snprintf(buffer, sizeof(buffer) - 1, "Item: %s", cg->grove.chowa[cg->grove.shopSelection].heldItem->name);
-            drawText(&cg->menuFont, c555, buffer, 110, 195);
-        }
-
-        // Draw kick text for guests
-        if (cg->grove.shopSelection >= CG_MAX_CHOWA)
-        {
-            int16_t x = 16;
-            int16_t y = 180;
-            drawTextWordWrap(&cg->menuFont, c550, kickChowa, &x, &y, 120, TFT_HEIGHT);
-        }
-    }
-    else if (cg->grove.shopSelection < CG_MAX_CHOWA && cg->grove.unhatchedEggs[cg->grove.shopSelection].active)
-    {
-        // Draw an egg instead
-        drawWsgSimpleScaled(&cg->grove.eggs[cg->grove.unhatchedEggs[cg->grove.shopSelection].type], 115, 90, 3, 3);
-
-        // Draw egg text
-        drawText(&cg->largeMenuFont, c555, hatchingEgg, (TFT_WIDTH - textWidth(&cg->largeMenuFont, hatchingEgg)) >> 1,
-                 ((TFT_HEIGHT - cg->largeMenuFont.height) >> 1) + 40);
-    }
-    else
-    {
-        // Chowa is inactive
-        drawText(&cg->largeMenuFont, c555, slotEmpty, (TFT_WIDTH - textWidth(&cg->largeMenuFont, slotEmpty)) >> 1,
-                 (TFT_HEIGHT - cg->largeMenuFont.height) >> 1);
-    }
-
-    // Draw confirmation box
-    if (cg->grove.confirm)
-    {
-        cg_drawConfirmBox(cg, confirmKick);
-    }
-}
-
-/**
- * @brief Draws the abandon Chowa screen. You monster.
- *
- * @param cg Game Data
- */
-void cg_groveDrawAbandon(cGrove_t* cg)
-{
-    // Draw BG
-    fillDisplayArea(0, 0, TFT_WIDTH, TFT_HEIGHT, c001);
-
-    // Draw Title
-    drawText(&cg->largeMenuFont, c225, abandonChowa, (TFT_WIDTH - textWidth(&cg->largeMenuFont, abandonChowa)) >> 1,
-             32);
-
-    // Draw Currently selected Chowa
-    cgChowa_t* c = &cg->chowa[cg->grove.shopSelection];
-    if (c->active)
-    {
-        wsg_t* spr;
-        spr = cg_getChowaWSG(cg, c, CG_ANIM_SAD, 0);
-        drawText(&cg->largeMenuFont, c555, c->name, (TFT_WIDTH - textWidth(&cg->largeMenuFont, c->name)) >> 1, 50);
-        drawWsgSimpleScaled(spr, (TFT_WIDTH - (spr->h * 3)) >> 1, 75, 3, 3);
-
->>>>>>> 8af61f68
         // Draw arrows
         int16_t xOffset = (TFT_WIDTH - cg->arrow.w) >> 1;
         drawWsg(&cg->arrow, xOffset, 10, false, false, 0);
@@ -727,13 +468,8 @@
         case 0:
         {
             // Draw the welcome screen
-<<<<<<< HEAD
             drawWsgSimpleScaled(&cg->chowaWSGs[CG_KING_DONUT][CG_CHILD][26],
                                 (TFT_WIDTH - (3 * cg->chowaWSGs[CG_KING_DONUT][CG_CHILD][26].h)) >> 1, 100, 3, 3);
-=======
-            drawWsgSimpleScaled(&cg->chowaWSGs[CG_KING_DONUT][CG_CHILD][13],
-                                (TFT_WIDTH - (3 * cg->chowaWSGs[CG_KING_DONUT][CG_CHILD][13].h)) >> 1, 100, 3, 3);
->>>>>>> 8af61f68
             break;
         }
         case 1:
@@ -758,29 +494,8 @@
                                 3.0);
             break;
         }
-        case 4:
-        {
-<<<<<<< HEAD
-            // Menu
-=======
-            // Guests
-            drawWsgSimpleScaled(&cg->chowaWSGs[CG_KING_DONUT][CG_CHILD][30],
-                                (TFT_WIDTH - (3 * cg->chowaWSGs[CG_KING_DONUT][CG_CHILD][30].h) - 70) >> 1, 100, 3, 3);
-            drawWsgSimpleScaled(&cg->chowaWSGs[CG_KING_DONUT][CG_CHILD][30],
-                                (TFT_WIDTH - (3 * cg->chowaWSGs[CG_KING_DONUT][CG_CHILD][30].h) + 70) >> 1, 100, 3, 3);
->>>>>>> 8af61f68
-            break;
-        }
-        case 5:
-        {
-<<<<<<< HEAD
-=======
-            // Menu
-            break;
-        }
         case 6:
         {
->>>>>>> 8af61f68
             // Getting started
             drawWsgSimpleScaled(&cg->grove.eggs[0], (TFT_WIDTH - (4 * cg->grove.eggs[0].w)) >> 1, 110, 4.0, 4.0);
             break;
@@ -794,11 +509,7 @@
     {
         drawWsgSimple(&cg->arrow, 8, 180);
     }
-<<<<<<< HEAD
     if (cg->grove.tutorialPage != 5)
-=======
-    if (cg->grove.tutorialPage != 6)
->>>>>>> 8af61f68
     {
         drawWsg(&cg->arrow, 8, 200, false, true, 0);
     }
@@ -1317,7 +1028,6 @@
                 }
                 else if (throwing)
                 {
-<<<<<<< HEAD
                     if (c->flip)
                     {
                         spr = cg_getChowaWSG(cg, c->chowa, CG_ANIM_THROW_LEFT, c->animFrame);
@@ -1327,10 +1037,6 @@
                         spr = cg_getChowaWSG(cg, c->chowa, CG_ANIM_THROW_RIGHT, c->animFrame);
                     }
                     drawWsgSimple(spr, xOffset, yOffset);
-=======
-                    spr = cg_getChowaWSG(cg, c->chowa, CG_ANIM_THROW, c->animFrame);
-                    drawWsg(spr, xOffset, yOffset, c->flip, false, 0);
->>>>>>> 8af61f68
                     break;
                 }
                 else if (sword)
@@ -1404,7 +1110,6 @@
 static void cg_drawItemsMenu(cGrove_t* cg)
 {
     if (cg->grove.shopSelection == 9 || cg->grove.shopSelection == 10)
-<<<<<<< HEAD
     {
         drawWsgSimpleScaled(&cg->grove.itemsWSGs[cg->grove.shopSelection],
                             (TFT_WIDTH - (cg->grove.itemsWSGs[cg->grove.shopSelection].w * 2)) / 2, 42, 2, 2);
@@ -1438,41 +1143,6 @@
         }
         drawText(&cg->menuFont, color, shopMenuItems[cg->grove.shopSelection], 16, 155);
     }
-=======
-    {
-        drawWsgSimpleScaled(&cg->grove.itemsWSGs[cg->grove.shopSelection],
-                            (TFT_WIDTH - (cg->grove.itemsWSGs[cg->grove.shopSelection].w * 2)) / 2, 42, 2, 2);
-        drawText(&cg->menuFont, c555, shopMenuItems[cg->grove.shopSelection], 16, 155);
-    }
-    else if (cg->grove.shopSelection == 11)
-    {
-        for (int idx = 0; idx < CG_NUM_TYPES; idx++)
-        {
-            int16_t xOffset = (TFT_WIDTH - cg->grove.eggs[idx].h);
-            xOffset -= (CG_NUM_TYPES * (cg->grove.eggs[idx].h + 24)) >> 1;
-            xOffset += idx * (cg->grove.eggs[idx].h + 48);
-            drawWsgSimpleScaled(&cg->grove.eggs[idx], xOffset >> 1, 80, 2, 2);
-        }
-        drawText(&cg->menuFont, c555, shopMenuItems[cg->grove.shopSelection], 16, 155);
-    }
-    else
-    {
-        paletteColor_t color;
-        if (cg->grove.shopSelection == 7)
-        {
-            color = c500;
-            drawWsgSimpleScaled(&cg->grove.itemsWSGs[cg->grove.shopSelection],
-                                (TFT_WIDTH - (cg->grove.itemsWSGs[cg->grove.shopSelection].w * 4)) / 2, 100, 4, 4);
-        }
-        else
-        {
-            color = c555;
-            drawWsgSimpleScaled(&cg->grove.itemsWSGs[cg->grove.shopSelection],
-                                (TFT_WIDTH - (cg->grove.itemsWSGs[cg->grove.shopSelection].w * 4)) / 2, 60, 4, 4);
-        }
-        drawText(&cg->menuFont, color, shopMenuItems[cg->grove.shopSelection], 16, 155);
-    }
->>>>>>> 8af61f68
 }
 
 static void cg_drawConfirmBox(cGrove_t* cg, char* string)
