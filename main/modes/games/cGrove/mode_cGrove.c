--- conflicted
+++ resolved
@@ -33,12 +33,7 @@
 //==============================================================================
 
 static const char cGroveTitle[] = "Chowa Grove"; // Game title
-
-<<<<<<< HEAD
 static const char* cGroveMenuNames[]   = {"Play with Chowa", "Spar", "Settings"};
-=======
-static const char* cGroveMenuNames[]   = {"Play with Chowa", "Spar", "Race", "Perform", "Player Profiles", "Settings"};
->>>>>>> 8af61f68
 static const char* cGroveSettingOpts[] = {"Grove Touch Scroll: ", "Online: ", "Show Item Text: ", "Show Chowa Names: "};
 static const char* const cGroveEnabledOptions[] = {"Enabled", "Disabled"};
 static const int32_t cGroveEnabledVals[]        = {true, false};
@@ -166,14 +161,7 @@
                              ARRAY_SIZE(shadowColors), ledColor);
     addSingleItemToMenu(cg->menu, cGroveMenuNames[0]);     // Go to Grove
     addSingleItemToMenu(cg->menu, cGroveMenuNames[1]);     // Go to Spar
-<<<<<<< HEAD
     cg->menu = startSubMenu(cg->menu, cGroveMenuNames[2]); // Settings
-=======
-    addSingleItemToMenu(cg->menu, cGroveMenuNames[2]);     // Go to Race
-    addSingleItemToMenu(cg->menu, cGroveMenuNames[3]);     // Go to Performance
-    addSingleItemToMenu(cg->menu, cGroveMenuNames[4]);     // View player profiles
-    cg->menu = startSubMenu(cg->menu, cGroveMenuNames[5]); // Settings
->>>>>>> 8af61f68
     addSettingsOptionsItemToMenu(cg->menu, cGroveSettingOpts[0], cGroveEnabledOptions, cGroveEnabledVals,
                                  ARRAY_SIZE(cGroveEnabledOptions), getScreensaverTimeSettingBounds(),
                                  cg->settings.touch); // Enable/disable touch controls
@@ -202,7 +190,6 @@
     // If first run, do tutorial and get players name
     readNvsBlob(cgNVSKeys[0], NULL, &blobLen);
     if (!readNvsBlob(cgNVSKeys[0], &cg->player, &blobLen))
-<<<<<<< HEAD
     {
         cg->state = CG_FIRST_RUN;
         textEntrySetPrompt(cgTextPrompt);
@@ -247,64 +234,7 @@
             strcpy(cg->chowa[i].owner, cg->player);
         }
         writeNvsBlob(cgNVSKeys[1], &cg->chowa, sizeof(cgChowa_t) * CG_MAX_CHOWA);
-=======
-    {
-        cg->state = CG_FIRST_RUN;
-        textEntrySetPrompt(cgTextPrompt);
-    }
-
-    // Adjust Audio to use correct instruments
-    midiPlayer_t* player = globalMidiPlayerGet(MIDI_BGM);
-    player->loop         = true;
-    midiGmOn(player);
-
-    // Init Chowa
-    readNvsBlob(cgNVSKeys[1], NULL, &blobLen);
-    if (!readNvsBlob(cgNVSKeys[1], &cg->chowa, &blobLen))
-    {
-        /* // TODO: remove when done testing
-        for (int i = 0; i < CG_MAX_CHOWA - 1; i++)
-        {
-            cg->chowa[i].active = false;
-            cg->chowa[i].type   = CG_KING_DONUT;
-            for (int idx = 0; idx < CG_STAT_COUNT; idx++)
-            {
-                cg->chowa[i].stats[idx] = esp_random() % 255;
-            }
-            switch (esp_random() % 4)
-            {
-                case 0:
-                    cg->chowa[i].mood = CG_HAPPY;
-                    break;
-                case 1:
-                    cg->chowa[i].mood = CG_SAD;
-                    break;
-                case 2:
-                    cg->chowa[i].mood = CG_ANGRY;
-                    break;
-                case 3:
-                    cg->chowa[i].mood = CG_CONFUSED;
-                    break;
-            }
-            cg->chowa[i].playerAffinity = 101;
-            char buffer[32];
-            snprintf(buffer, sizeof(buffer) - 1, "Chowa%d", i);
-            strcpy(cg->chowa[i].name, buffer);
-            strcpy(cg->chowa[i].owner, cg->player);
-        } */
-        writeNvsBlob(cgNVSKeys[1], &cg->chowa, sizeof(cgChowa_t) * CG_MAX_CHOWA);
-    }
-
-    // Guests
-    readNvsBlob(cgNVSKeys[3], NULL, &blobLen);
-    if (!readNvsBlob(cgNVSKeys[3], &cg->guests, &blobLen))
-    {
-        for (int i = 0; i < CG_GROVE_MAX_GUEST_CHOWA; i++)
-        {
-            cg->guests[i].active = false;
-        }
-        writeNvsBlob(cgNVSKeys[3], &cg->guests, sizeof(cgChowa_t) * CG_MAX_CHOWA);
->>>>>>> 8af61f68
+
     }
     globalMidiPlayerPlaySong(&cg->menuBGM, MIDI_BGM);
 }
@@ -334,12 +264,8 @@
     deinitMenu(cg->menu);
     deinitMenuManiaRenderer(cg->renderer);
 
-<<<<<<< HEAD
     // Audio
     unloadMidiFile(&cg->menuBGM);
-
-=======
->>>>>>> 8af61f68
     // Fonts
     freeFont(&cg->titleFontOutline);
     freeFont(&cg->menuFont);
@@ -348,11 +274,7 @@
 
     // WSGs
     freeWsg(&cg->title[1]); // Sky wsg, only one not freed earlier
-<<<<<<< HEAD
-    free(cg->title);
-=======
     heap_caps_free(cg->title);
->>>>>>> 8af61f68
     freeWsg(&cg->arrow);
     cg_deInitChowaWSGs(cg);
 
@@ -382,10 +304,6 @@
                 }
             }
         }
-<<<<<<< HEAD
-=======
-
->>>>>>> 8af61f68
         return;
     }
 
