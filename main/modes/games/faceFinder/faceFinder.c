//==============================================================================
// Includes
//==============================================================================
#include "faceFinder.h"
#include <time.h>
#include <math.h>
// #include "mainMenu.h"
// #include "settingsManager.h"
// #include "textEntry.h"

//==============================================================================
// Structs
//==============================================================================
typedef struct
{
    bool visible;
    int32_t faceNum;
    int32_t danceDuration; // Milliseconds that the face will be moving in the current direction before moving in a new
                           // direction
    vec_t pos;
    vec_t movementSpeed; //.x and .y denote what signed percent of elapsedUs to apply to their position, using
                         //millisPerPixel to move at a rate scaled to the pointer
} face_t;

typedef struct
{
    font_t* ibm;
    paletteColor_t text;
    paletteColor_t background;
    wsg_t pointer;

    midiFile_t bgm_fast;
    midiFile_t bgm_med;
    midiFile_t bgm_slow;
    midiFile_t bgm_zen;
    midiFile_t right;
    midiFile_t wrong;
    midiFile_t die;

    wsg_t faces[7];
    int64_t timer;
    int64_t score;
    int32_t stage;

    list_t* faceList;

    vec_t pointerCoords; // x and y are int32 allowing us to turn 2billies into 280 X_pixels
    bool pointingRight;
    bool pointingLeft;
    bool pointingUp;
    bool pointingDown;

    bool ZenMode;

    int32_t millisInstructing;
    bool displayingScore;
} finder_t;

//==============================================================================
// Const variables
//==============================================================================

static const char findingFacesModeName[] = "Mascot Madness";
static const char GameOverText[]         = "Game over!";
static const int32_t startingFaces       = 4;
static const int32_t facesPerLevel       = 2;
static const int32_t MaxStaticFaces      = 40;
static const int32_t StartTime           = 10000000;
static const int32_t TimePerLevel        = 5000000; // 20 seconds per stage, additive
static const int32_t TimePerInstruction  = 4000000; // How long is each instruction page, with ability to be skipped
static const int32_t MillisPerPixel = 7500; // How many milliseconds of "moving right" to move one pixel to the right
static const int32_t DanceDurationMult = 200;
static const int32_t PenaltyMillis     = 3000000; // Milliseconds penalized from the timer on a wrong click

//==============================================================================
// Function Definitions
//==============================================================================
static void findingEnterMode(void);
static void findingExitMode(void);
static void findingMainLoop(int64_t elapsedUs);
static void randomizeFaces(finder_t*);
static void addNewFace(finder_t*);
static vec_t faceDance(void);

//==============================================================================
// Variables
//==============================================================================
swadgeMode_t findingFacesMode = {
    .modeName          = findingFacesModeName,
    .wifiMode          = NO_WIFI,
    .overrideUsb       = false,
    .usesAccelerometer = false,
    .usesThermometer   = false,
    .overrideSelectBtn = false,
    .fnEnterMode       = findingEnterMode,
    .fnExitMode        = findingExitMode,
    .fnMainLoop        = findingMainLoop,
    //.trophyData              = &findingTrophyData,
    .fnBackgroundDrawCallback = NULL,
};
finder_t* finder;

//==============================================================================
// Functions
//==============================================================================
static void randomizeFaces(finder_t* myfind)
{
    for (int i = 6; i > 0; i--)
    {
        int j            = rand() % (i + 1);
        wsg_t hold       = myfind->faces[i];
        myfind->faces[i] = myfind->faces[j];
        myfind->faces[j] = hold;
    }

    node_t* currentNode = myfind->faceList->first;
    face_t* foo         = (face_t*)currentNode->val;
    if (myfind->stage % 2 && myfind->stage > 4)
    {
        // Movement stage
        foo->pos.x         = (rand() % 240) * MillisPerPixel;
        foo->pos.y         = (rand() % 200) * MillisPerPixel;
        foo->danceDuration = (rand() % 32767) * DanceDurationMult;
        foo->movementSpeed = faceDance();
        foo->faceNum       = 0;
        currentNode        = currentNode->next;

        while (currentNode != NULL)
        {
            foo                = (face_t*)currentNode->val;
            foo->pos.x         = (rand() % 240) * MillisPerPixel;
            foo->pos.y         = (rand() % 200) * MillisPerPixel;
            foo->danceDuration = (rand() % 32767) * DanceDurationMult;
            foo->movementSpeed = faceDance();
            foo->faceNum       = (rand() % 6) + 1; // Ensures there is only one face[0]
            currentNode        = currentNode->next;
        }
    }
    else
    {
        // Static Grid Stage
        int numFaces = fmin(startingFaces + (facesPerLevel * finder->stage), MaxStaticFaces);
        int curInd
            = rand() % numFaces; // The face we want will be at a random position, and the rest will fill in around
        int numRows = floor(sqrt(numFaces));
        int numCols = ceil(numFaces / numRows);

        while (currentNode != NULL)
        {
            foo                = (face_t*)currentNode->val;
            foo->pos.x         = ((248 / (numCols)) * (curInd % numCols)) * MillisPerPixel;
            foo->pos.y         = ((208 / (numRows)) * floor(curInd / numCols)) * MillisPerPixel;
            foo->danceDuration = myfind->timer;
            foo->movementSpeed = (vec_t){
                .x = 0,
                .y = 0,
            };

            // Ensures there is only one face[0]
            if (currentNode == myfind->faceList->first)
            {
                foo->faceNum = 0;
            }
            else
            {
                foo->faceNum = (rand() % 6) + 1;
            }
            curInd      = (curInd + 1) % numFaces;
            currentNode = currentNode->next;
        }
    }
}
static void addNewFace(finder_t* myfind)
{
    face_t* curFace = heap_caps_calloc(1, sizeof(face_t), MALLOC_CAP_8BIT);
    push(myfind->faceList, (void*)curFace);
}
static vec_t faceDance()
{
    return (vec_t){
        .x = 75 - (rand() % 150),
        .y = 75 - (rand() % 150),
    };
}

static void findingEnterMode(void)
{
    srand(time(NULL));
    finder                = heap_caps_calloc(1, sizeof(finder_t), MALLOC_CAP_8BIT);
    finder->ibm           = getSysFont();
    finder->text          = c153;
    finder->background    = c011;
    finder->stage         = 0;
    finder->score         = 0;
    finder->timer         = StartTime;
    finder->pointingDown  = false;
    finder->pointingUp    = false;
    finder->pointingLeft  = false;
    finder->pointingRight = false;
    finder->pointerCoords = (vec_t){
        .x = 0,
        .y = 0,
    };

    initShapes();

    loadWsg(SWSN_POINTER_NO_GLOVE_NO_LOVE_WSG, &finder->pointer, true);
    loadWsg(FINDER_BATTRICE_WSG, &finder->faces[0], true);
    loadWsg(FINDER_BIGMA_WSG, &finder->faces[1], true);
    loadWsg(FINDER_DUSTCAP_WSG, &finder->faces[2], true);
    loadWsg(FINDER_GARBOTNIK_WSG, &finder->faces[3], true);
    loadWsg(FINDER_KINETIC_DONUT_WSG, &finder->faces[4], true);
    loadWsg(FINDER_PULSE_WSG, &finder->faces[5], true);
    loadWsg(FINDER_SAWTOOTH_WSG, &finder->faces[6], true);

<<<<<<< HEAD
    initGlobalMidiPlayer();
    loadMidiFile(FINDER_BGM_FAST_MID, &finder->bgm_fast, true);
    loadMidiFile(FINDER_BGM_MED_MID, &finder->bgm_med, true);
    loadMidiFile(FINDER_BGM_SLOW_MID, &finder->bgm_slow, true);
    loadMidiFile(FINDER_BGM_ZEN_MID, &finder->bgm_zen, true);
    loadMidiFile(FINDER_RIGHT_MID, &finder->right, true);
    loadMidiFile(FINDER_WRONGER_MID, &finder->wrong, true);
    loadMidiFile(FINDER_DIE_MID, &finder->die, true);
    globalMidiPlayerPlaySong(&finder->bgm_med, MIDI_BGM);
    globalMidiPlayerGet(MIDI_BGM)->loop = true;
    

    //Load all faces
=======
    // Load all faces
>>>>>>> 135a86c2
    finder->faceList = heap_caps_calloc(1, sizeof(list_t), MALLOC_CAP_8BIT);

    for (int i = 0; i < startingFaces; i++)
    {
        addNewFace(finder);
    }

    randomizeFaces(finder);

    finder->millisInstructing = TimePerInstruction;
    finder->displayingScore   = false;
}
static void findingMainLoop(int64_t elapsedUs)
{
    char outNums[32] = {0};
    if (finder->millisInstructing > 0)
    {
        // Draw an instruction screen
        drawRectFilled(0, 0, 280, 240, c000);
        drawText(finder->ibm, finder->text, "Find this face!", 20, 30);

        drawWsgSimpleScaled(&finder->faces[0], 40, 60, 3, 3);
        finder->millisInstructing -= elapsedUs;
    }
    else if (finder->displayingScore)
    {
        drawRectFilled(0, 0, 280, 240, c000);
        drawText(finder->ibm, finder->text, GameOverText, 140 - textWidth(finder->ibm, GameOverText) / 2, 55);
        snprintf(outNums, sizeof(outNums) - 1, "Final Score: %d", (int)finder->score / 1000000);
        drawText(finder->ibm, finder->text, outNums, 140 - textWidth(finder->ibm, outNums) / 2, 90);
    }
    else
    {
        // Decrement the timer by the elapsed us
        finder->timer -= elapsedUs;
        if (finder->timer < 0)
        {
            finder->displayingScore = true;
            globalMidiPlayerPlaySong(&finder->bgm_zen, MIDI_BGM);
        }
        // Move the pointer
        if (finder->pointingUp)
        {
            finder->pointerCoords.y -= elapsedUs;
            if (finder->pointerCoords.y < 0)
            {
                finder->pointerCoords.y = 239 * MillisPerPixel; // Wrap around to not quite the bottom pixel
            }
        }
        if (finder->pointingDown)
        {
            finder->pointerCoords.y += elapsedUs;
            if (finder->pointerCoords.y > 240 * MillisPerPixel)
            {
                finder->pointerCoords.y = MillisPerPixel; // Wrap around to not quite the top pixel
            }
        }
        if (finder->pointingLeft)
        {
            finder->pointerCoords.x -= elapsedUs;
            if (finder->pointerCoords.x < 0)
            {
                finder->pointerCoords.x = 279 * MillisPerPixel; // Wrap around to not quite the rightmost pixel
            }
        }
        if (finder->pointingRight)
        {
            finder->pointerCoords.x += elapsedUs;
            if (finder->pointerCoords.x > 280 * MillisPerPixel)
            {
                finder->pointerCoords.x = MillisPerPixel; // Wrap around to not quite the rightmost pixel
            }
        }

        // Draw the screen
        drawRectFilled(0, 0, 280, 240, c234); // background

        node_t* currentNode = finder->faceList->first;
        int drawnFaces      = 0;
        bool keepDrawing    = true;
        while (currentNode != NULL && keepDrawing)
        {
            face_t* currentFace = (face_t*)currentNode->val;
            currentFace->pos.x += (elapsedUs * currentFace->movementSpeed.x / 100);
            currentFace->pos.y += (elapsedUs * currentFace->movementSpeed.y / 100);
            currentFace->danceDuration -= elapsedUs;

            if (currentFace->danceDuration < 0)
            {
                currentFace->movementSpeed = faceDance();
                currentFace->danceDuration = (rand() % 32767) * DanceDurationMult;
            }
            if (currentFace->pos.x < -60 * MillisPerPixel)
            {
                currentFace->pos.x = 339 * MillisPerPixel;
            }
            if (currentFace->pos.y < -60 * MillisPerPixel)
            {
                currentFace->pos.y = 309 * MillisPerPixel;
            }
            if (currentFace->pos.x > 339 * MillisPerPixel)
            {
                currentFace->pos.x = -60 * MillisPerPixel;
            }
            if (currentFace->pos.y > 309 * MillisPerPixel)
            {
                currentFace->pos.y = -60 * MillisPerPixel;
            }

            drawWsg(&finder->faces[currentFace->faceNum], currentFace->pos.x / MillisPerPixel,
                    currentFace->pos.y / MillisPerPixel, false, false, 0);

            currentNode = currentNode->next;
            drawnFaces++;
            if (drawnFaces >= MaxStaticFaces && (finder->stage < 5 || finder->stage % 2 == 0))
            {
                keepDrawing = false;
            }
        }

        // Draw current score and timer

        snprintf(outNums, sizeof(outNums) - 1, "%d", (int)finder->score / 1000000);
        drawText(finder->ibm, finder->text, outNums, 260 - textWidth(finder->ibm, outNums), 220);
        snprintf(outNums, sizeof(outNums) - 1, "%d", (int)finder->timer / 1000000);
        drawText(finder->ibm, finder->text, outNums, 140 - textWidth(finder->ibm, outNums) / 2, 8);

        // Draw pointer. This should always be last so we don't get lost in the shuffle
        drawWsgSimpleScaled(&finder->pointer, finder->pointerCoords.x / MillisPerPixel,
                            finder->pointerCoords.y / MillisPerPixel, 2, 2);
    }

    buttonEvt_t evt;
    while (checkButtonQueueWrapper(&evt))
    {
        if (evt.down)
        {
            switch (evt.button)
            {
                case PB_LEFT:
                {
                    finder->pointingLeft = true;
                    break;
                }
                case PB_UP:
                {
                    finder->pointingUp = true;
                    break;
                }
                case PB_RIGHT:
                {
                    finder->pointingRight = true;
                    break;
                }
                case PB_DOWN:
                {
                    finder->pointingDown = true;
                    break;
                }
                case PB_A:
                {
<<<<<<< HEAD
                    //change music track
                    if(finder->millisInstructing>0){
                        finder->millisInstructing=0;
                    }else if(finder->displayingScore){
                        globalMidiPlayerPlaySong(&finder->bgm_fast, MIDI_BGM);
=======
                    if (finder->millisInstructing > 0)
                    {
                        finder->millisInstructing = 0;
                    }
                    else if (finder->displayingScore)
                    {
>>>>>>> 135a86c2
                        finder->displayingScore = false;
                        finder->score           = 0;
                        finder->timer           = StartTime;
                        finder->stage           = 0;
                        clear(finder->faceList);
                        for (int i = 0; i < startingFaces; i++)
                        {
                            addNewFace(finder);
                        }
                        randomizeFaces(finder);
                        finder->millisInstructing = TimePerInstruction;
                    }
                    else
                    {
                        // Check if the pointer is on the first face
                        node_t* firstNode = finder->faceList->first;
                        face_t* firstFace = (face_t*)firstNode->val;
<<<<<<< HEAD
                        //The pointer coords should be as close to the face coords + [32,32] as possible
                        if(  abs( firstFace->pos.x/MillisPerPixel +32 - finder->pointerCoords.x/MillisPerPixel) < 22
                          && abs( firstFace->pos.y/MillisPerPixel +32 - finder->pointerCoords.y/MillisPerPixel) < 22){
                            //We have found the face!
                            globalMidiPlayerPlaySong(&finder->right, MIDI_SFX);
                            finder->stage++;
                            
                            finder->score += finder->timer;
                            finder->timer += TimePerLevel;
                            finder->millisInstructing = TimePerInstruction;
                            for(int i=0; i<facesPerLevel; i++){
=======
                        // The pointer coords should be as close to the face coords + [32,32] as possible
                        if (abs(firstFace->pos.x / MillisPerPixel + 32 - finder->pointerCoords.x / MillisPerPixel) < 30
                            && abs(firstFace->pos.y / MillisPerPixel + 32 - finder->pointerCoords.y / MillisPerPixel)
                                   < 30)
                        {
                            // We have found the face!
                            finder->stage++;
                            for (int i = 0; i < facesPerLevel; i++)
                            {
>>>>>>> 135a86c2
                                addNewFace(finder);
                            }

                            randomizeFaces(finder);
<<<<<<< HEAD

                            if(finder->timer > 1000){
                                globalMidiPlayerPlaySong(&finder->bgm_zen, MIDI_SFX);
                            }else if(finder->timer > 150){
                                globalMidiPlayerPlaySong(&finder->bgm_slow, MIDI_SFX);
                            }else if(finder->timer > 30){
                                globalMidiPlayerPlaySong(&finder->bgm_med, MIDI_SFX);
                            }else{
                                globalMidiPlayerPlaySong(&finder->bgm_fast, MIDI_SFX);
                            }
                        }else{
                            //This was the wrong face
                            globalMidiPlayerPlaySong(&finder->wrong, MIDI_SFX);
=======
                            finder->score += finder->timer;
                            finder->timer += TimePerLevel;
                            finder->millisInstructing = TimePerInstruction;
                        }
                        else
                        {
>>>>>>> 135a86c2
                            finder->timer -= PenaltyMillis;
                        }
                    }

                    break;
                }
                case PB_START:
                {
<<<<<<< HEAD
                    if(finder->millisInstructing <= 0){
                        finder->millisInstructing = 1000000000; //Lets you pause for 1000 seconds to refresh your memory on who you're finding
                    }else{
                        finder->timer += 10000000;
                    }
=======
                    finder->millisInstructing
                        = 1000000000; // Lets you pause for 1000 seconds to refresh your memory on who you're finding
>>>>>>> 135a86c2
                }
            }
        }
        else
        {
            // stop moving the pointer
            switch (evt.button)
            {
                case PB_LEFT:
                {
                    finder->pointingLeft = false;
                    break;
                }
                case PB_UP:
                {
                    finder->pointingUp = false;
                    break;
                }
                case PB_RIGHT:
                {
                    finder->pointingRight = false;
                    break;
                }
                case PB_DOWN:
                {
                    finder->pointingDown = false;
                    break;
                }
            }
        }
    } // End button checking
}
static void findingExitMode(void)
{
    clear(finder->faceList);
    // heap_caps_free(finder->faceList);
    // heap_caps_free(finder->ibm);
    heap_caps_free(finder);
}<|MERGE_RESOLUTION|>--- conflicted
+++ resolved
@@ -213,7 +213,6 @@
     loadWsg(FINDER_PULSE_WSG, &finder->faces[5], true);
     loadWsg(FINDER_SAWTOOTH_WSG, &finder->faces[6], true);
 
-<<<<<<< HEAD
     initGlobalMidiPlayer();
     loadMidiFile(FINDER_BGM_FAST_MID, &finder->bgm_fast, true);
     loadMidiFile(FINDER_BGM_MED_MID, &finder->bgm_med, true);
@@ -226,10 +225,18 @@
     globalMidiPlayerGet(MIDI_BGM)->loop = true;
     
 
-    //Load all faces
-=======
+    initGlobalMidiPlayer();
+    loadMidiFile(FINDER_BGM_FAST_MID, &finder->bgm_fast, true);
+    loadMidiFile(FINDER_BGM_MED_MID, &finder->bgm_med, true);
+    loadMidiFile(FINDER_BGM_SLOW_MID, &finder->bgm_slow, true);
+    loadMidiFile(FINDER_BGM_ZEN_MID, &finder->bgm_zen, true);
+    loadMidiFile(FINDER_RIGHT_MID, &finder->right, true);
+    loadMidiFile(FINDER_WRONGER_MID, &finder->wrong, true);
+    loadMidiFile(FINDER_DIE_MID, &finder->die, true);
+    globalMidiPlayerPlaySong(&finder->bgm_med, MIDI_BGM);
+    globalMidiPlayerGet(MIDI_BGM)->loop = true;
+    
     // Load all faces
->>>>>>> 135a86c2
     finder->faceList = heap_caps_calloc(1, sizeof(list_t), MALLOC_CAP_8BIT);
 
     for (int i = 0; i < startingFaces; i++)
@@ -391,20 +398,12 @@
                 }
                 case PB_A:
                 {
-<<<<<<< HEAD
-                    //change music track
-                    if(finder->millisInstructing>0){
-                        finder->millisInstructing=0;
-                    }else if(finder->displayingScore){
-                        globalMidiPlayerPlaySong(&finder->bgm_fast, MIDI_BGM);
-=======
-                    if (finder->millisInstructing > 0)
+                    if(finder->millisInstructing > 0)
                     {
                         finder->millisInstructing = 0;
-                    }
-                    else if (finder->displayingScore)
+                    }else if (finder->displayingScore)
                     {
->>>>>>> 135a86c2
+                        globalMidiPlayerPlaySong(&finder->bgm_fast, MIDI_BGM);
                         finder->displayingScore = false;
                         finder->score           = 0;
                         finder->timer           = StartTime;
@@ -422,34 +421,20 @@
                         // Check if the pointer is on the first face
                         node_t* firstNode = finder->faceList->first;
                         face_t* firstFace = (face_t*)firstNode->val;
-<<<<<<< HEAD
                         //The pointer coords should be as close to the face coords + [32,32] as possible
                         if(  abs( firstFace->pos.x/MillisPerPixel +32 - finder->pointerCoords.x/MillisPerPixel) < 22
                           && abs( firstFace->pos.y/MillisPerPixel +32 - finder->pointerCoords.y/MillisPerPixel) < 22){
                             //We have found the face!
-                            globalMidiPlayerPlaySong(&finder->right, MIDI_SFX);
                             finder->stage++;
                             
                             finder->score += finder->timer;
                             finder->timer += TimePerLevel;
                             finder->millisInstructing = TimePerInstruction;
                             for(int i=0; i<facesPerLevel; i++){
-=======
-                        // The pointer coords should be as close to the face coords + [32,32] as possible
-                        if (abs(firstFace->pos.x / MillisPerPixel + 32 - finder->pointerCoords.x / MillisPerPixel) < 30
-                            && abs(firstFace->pos.y / MillisPerPixel + 32 - finder->pointerCoords.y / MillisPerPixel)
-                                   < 30)
-                        {
-                            // We have found the face!
-                            finder->stage++;
-                            for (int i = 0; i < facesPerLevel; i++)
-                            {
->>>>>>> 135a86c2
                                 addNewFace(finder);
                             }
 
                             randomizeFaces(finder);
-<<<<<<< HEAD
 
                             if(finder->timer > 1000){
                                 globalMidiPlayerPlaySong(&finder->bgm_zen, MIDI_SFX);
@@ -463,14 +448,6 @@
                         }else{
                             //This was the wrong face
                             globalMidiPlayerPlaySong(&finder->wrong, MIDI_SFX);
-=======
-                            finder->score += finder->timer;
-                            finder->timer += TimePerLevel;
-                            finder->millisInstructing = TimePerInstruction;
-                        }
-                        else
-                        {
->>>>>>> 135a86c2
                             finder->timer -= PenaltyMillis;
                         }
                     }
@@ -479,16 +456,11 @@
                 }
                 case PB_START:
                 {
-<<<<<<< HEAD
                     if(finder->millisInstructing <= 0){
                         finder->millisInstructing = 1000000000; //Lets you pause for 1000 seconds to refresh your memory on who you're finding
                     }else{
                         finder->timer += 10000000;
                     }
-=======
-                    finder->millisInstructing
-                        = 1000000000; // Lets you pause for 1000 seconds to refresh your memory on who you're finding
->>>>>>> 135a86c2
                 }
             }
         }
