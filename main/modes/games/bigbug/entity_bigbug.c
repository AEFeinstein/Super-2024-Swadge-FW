//==============================================================================
// Includes
//==============================================================================
#include <stdlib.h>
#include <esp_log.h>
#include <math.h>
#include <limits.h>

#include "mode_bigbug.h"
#include "entity_bigbug.h"
#include "entityManager_bigbug.h"
#include "gameData_bigbug.h"
#include "lighting_bigbug.h"
#include "random_bigbug.h"
#include "worldGen_bigbug.h"

#include "soundFuncs.h"
#include "hdw-btn.h"
#include "esp_random.h"
#include "trigonometry.h"

//==============================================================================
// Constants
//==============================================================================
// #define SIGNOF(x) ((x > 0) - (x < 0))

//==============================================================================
// Functions
//==============================================================================
void bb_initializeEntity(bb_entity_t* self, bb_entityManager_t* entityManager, bb_gameData_t* gameData)
{
    self->active   = false;
    self->gameData = gameData;
}

void bb_setData(bb_entity_t* self, void* data, bb_data_type_t dataType)
{
    if (self->data != NULL)
    {
        heap_caps_free(self->data);
        self->data = NULL;
    }
    self->data     = data;
    self->dataType = dataType;
}

void bb_clearCollisions(bb_entity_t* self, bool keepCollisionsCached)
{
    if (self->collisions != NULL && keepCollisionsCached == false)
    {
        // FREE WILLY FROM THE EVIL CLUTCHES OF SPIRAM!
        // remove & free all the nodes
        while (self->collisions->first != NULL)
        {
            // Remove from head
            bb_collision_t* shiftedCollision = shift(self->collisions);
            clear(shiftedCollision->checkOthers);
            heap_caps_free(shiftedCollision->checkOthers);
            heap_caps_free(shiftedCollision);
        }
        heap_caps_free(self->collisions);
    }
    self->collisions = NULL;
}

void bb_destroyEntity(bb_entity_t* self, bool caching, bool wasInTheMainArray)
{
    if (NULL == self)
    {
        return;
    }

<<<<<<< HEAD
    if(self->spriteIndex == BB_CAR||
       self->spriteIndex == BB_GRABBY_HAND||
       self->spriteIndex == BB_DOOR||
       self->spriteIndex == BB_SWADGE||
       self->spriteIndex == BB_DRILL_BOT||
       self->spriteIndex == BB_AMMO_SUPPLY||
       self->spriteIndex == BB_PACIFIER||
       self->spriteIndex == BB_PANGO_AND_FRIENDS)
    {
        bb_freeSprite(&self->gameData->entityManager.sprites[self->spriteIndex]);
=======
    if (self->spriteIndex == BB_CAR || self->spriteIndex == BB_GRABBY_HAND || self->spriteIndex == BB_DOOR
        || self->spriteIndex == BB_SWADGE || self->spriteIndex == BB_DRILL_BOT || self->spriteIndex == BB_AMMO_SUPPLY
        || self->spriteIndex == BB_PACIFIER)
    {
        for (int frame = 0; frame < self->gameData->entityManager.sprites[self->spriteIndex].numFrames; frame++)
        {
            if (self->gameData->entityManager.sprites[self->spriteIndex].frames[frame].w
                || self->gameData->entityManager.sprites[self->spriteIndex].frames[frame].h)
            {
                freeWsg(&self->gameData->entityManager.sprites[self->spriteIndex].frames[frame]);
            }
        }
>>>>>>> d7a76314
    }
    else if (self->spriteIndex == BB_FOOD_CART)
    {
        bb_foodCartData_t* fcData = (bb_foodCartData_t*)self->data;
        // The food cart needs to track its own caching status to communicate just-in-time loading between both
        // pieces.
        fcData->isCached = caching;
        if (fcData->partner->active == false || ((bb_foodCartData_t*)fcData->partner->data)->isCached)
        {
            for (int frame = 0; frame < self->gameData->entityManager.sprites[self->spriteIndex].numFrames; frame++)
            {
                freeWsg(&self->gameData->entityManager.sprites[self->spriteIndex].frames[frame]);
            }
        }
    }

    // Zero out most info (but not references to manager type things) for entity to be reused.
    self->active    = false;
    self->cacheable = false;

    // some particular frees for entities that had data with more allocated data.
    if (self->data != NULL && caching == false)
    {
        switch (self->dataType)
        {
            case GARBOTNIK_DATA:
            {
                bb_garbotnikData_t* gData = (bb_garbotnikData_t*)self->data;
                // destroy all cached entities
                bb_entity_t* curEntity = pop(&gData->towedEntities);
                while (NULL != curEntity)
                {
                    curEntity = pop(&gData->towedEntities);
                }
                break;
            }
            case DIALOGUE_DATA:
            {
                bb_dialogueData_t* dData = (bb_dialogueData_t*)self->data;
                freeWsg(&dData->sprite);
                freeWsg(&dData->spriteNext);
                bb_freeDialogueData(dData); // false because struct gets freed after this switch statement.
                break;
            }
            case GAME_OVER_DATA:
            {
                bb_gameOverData_t* goData = (bb_gameOverData_t*)self->data;
                if (goData->wsgLoaded)
                {
                    freeWsg(&goData->fullscreenGraphic);
                    goData->wsgLoaded = false;
                }
                break;
            }
            case CAR_DATA:
            {
                bb_carData_t* cData = (bb_carData_t*)self->data;
                if (cData->midiLoaded)
                {
                    unloadMidiFile(&cData->alarm);
                    cData->midiLoaded = false;
                }
                break;
            }
            default:
            {
                break;
            }
        }
        heap_caps_free(self->data);
    }
    self->data     = NULL;
    self->dataType = NULL_DATA;

    bb_clearCollisions(self, caching);

    self->updateFunction              = NULL;
    self->updateFarFunction           = NULL;
    self->drawFunction                = NULL;
    self->pos                         = (vec_t){0, 0};
    self->type                        = 0;
    self->spriteIndex                 = 0;
    self->paused                      = false;
    self->animationTimer              = 0;
    self->gameFramesPerAnimationFrame = 1;
    self->currentAnimationFrame       = 0;
    self->halfWidth                   = 0;
    self->halfHeight                  = 0;
    self->cSquared                    = 0;

    if(wasInTheMainArray && self->gameData->entityManager.activeEntities)
    {
        self->gameData->entityManager.activeEntities--;
    }
    // ESP_LOGD(BB_TAG,"%d/%d entities v\n", self->gameData->entityManager.activeEntities, MAX_ENTITIES);
}

void bb_updateRocketLanding(bb_entity_t* self)
{
    bb_rocketData_t* rData = (bb_rocketData_t*)self->data;
    // get the terrain height under this booster
    int16_t terrainY = 0;
    for (int i = 0; i < TILE_FIELD_HEIGHT; i++)
    {
        if (self->gameData->tilemap.fgTiles[self->pos.x >> 9][i].health)
        {
            terrainY = i << 9;
            break;
        }
    }
    if (self->pos.y > terrainY - 3000 && rData->flame == NULL)
    {
        rData->flame = bb_createEntity(&(self->gameData->entityManager), LOOPING_ANIMATION, false, FLAME_ANIM, 16,
                                       self->pos.x >> DECIMAL_BITS, self->pos.y >> DECIMAL_BITS, false, false);
    }

    else if (rData->flame != NULL)
    {
        if (rData->flame->currentAnimationFrame < 14)
        {
            rData->yVel -= 3;
        }
        // rData->flame->pos.y = self->pos.y + rData->yVel * self->gameData->elapsedUs / 100000;
        rData->flame->pos.y = self->pos.y + ((rData->yVel * self->gameData->elapsedUs) >> 17);
        if (rData->yVel <= 0)
        {
            self->gameData->entityManager.viewEntity = NULL;

            if (rData->flame->currentAnimationFrame == 0)
            {
                // animation has played through back to 0
                rData->yVel = rData->yVel >> 4;
                bb_destroyEntity(rData->flame, false, true);
                rData->flame         = NULL;
                self->updateFunction = bb_updateHeavyFallingInit;
                return;
            }
        }
    }
    else if (rData->yVel < 300)
    {
        rData->yVel++;
    }
    self->pos.y += (rData->yVel * self->gameData->elapsedUs) >> 17;

    // load gameplay sprites
    if (self->pos.y > -50000 && !self->gameData->tilemap.wsgsLoaded)
    {
        // load all the tile sprites now that menu sprites where unloaded.
        bb_loadWsgs(&self->gameData->tilemap);
    }

    // music stuff
    midiPlayer_t* player = globalMidiPlayerGet(MIDI_BGM);
    if ((self->pos.y > -34768 && self->pos.y < -24768) || self->pos.y > -3000)
    {
        // 30 second fade out.
        // 9 = 16383 max volume / (60 fps * 30 seconds);
        int32_t volume = player->volume;
        volume -= 22;
        if (volume < 0)
        {
            volume = 0;
        }
        player->volume = volume;
    }

    for (int channel = 0; channel < MIDI_CHANNEL_COUNT; channel++)
    {
        // apply doppler effect to Garbotnik's home
        midiPitchWheel(player, channel, 0x2000 - rData->yVel * 16);
        // ESP_LOGD(BB_TAG,"pos.y %d\n",self->pos.y);
        if (self->pos.y > -63360)
        {
            // get the release
            int32_t release = (int32_t)midiGetControlValue(player, channel, MCC_SOUND_RELEASE_TIME);
            //-34768, 0
            //-21000, 128
            release -= 127 - 8 * self->pos.y / 859 - 324;
            if (release < 0)
            {
                release = 0;
            }
            else if (release > 127)
            {
                release = 127;
            }
            midiControlChange(player, channel, MCC_SOUND_RELEASE_TIME, (uint8_t)release);
        }
    }
}

void bb_updateRocketLiftoff(bb_entity_t* self)
{
    bb_rocketData_t* rData = (bb_rocketData_t*)self->data;
    rData->yVel -= 3;
    if (rData->yVel < -300)
    {
        rData->yVel = -300;
    }
    if (!(self->gameData->endDayChecks & (1 << 0))) // if the pause illusion bit is not set
    {
        self->pos.y += (rData->yVel * self->gameData->elapsedUs) >> 17;
    }
    else // this will fake the starfield scrolling during character talk.
    {
        self->gameData->camera.velocity.y = rData->yVel >> 6;
        // iterate all entities
        for (int i = 0; i < MAX_ENTITIES; i++)
        {
            bb_entity_t* curEntity = &(self->gameData->entityManager.entities[i]);
            if (curEntity->active && curEntity->spriteIndex == NO_SPRITE_STAR)
            {
                curEntity->pos.y -= (rData->yVel * self->gameData->elapsedUs) >> 17;
            }
        }
    }
    rData->flame->pos.y = self->pos.y;

    if (self->pos.y < -34760) // reached the death dumpster
    {
        self->pos.y = -34760;
        rData->yVel = 0;

        freeFont(&self->gameData->cgFont);
        freeFont(&self->gameData->cgThinFont);

        bb_setupMidi();
        unloadMidiFile(&self->gameData->bgm);
        loadMidiFile("BigBug_Dr.Garbotniks Home.mid", &self->gameData->bgm, true);
        globalMidiPlayerPlaySong(&self->gameData->bgm, MIDI_BGM);

        self->gameData->day++;
        // if it is trash day
        if (self->gameData->day % 7 == 2 || self->gameData->day % 7 == 5 || self->gameData->day % 7 == 0)
        {
            bb_deactivateAllEntities(&self->gameData->entityManager, true);
            bb_generateWorld(&(self->gameData->tilemap));
            //brute force recalculate activeEntities count to clean up any inaccuracies.
            self->gameData->entityManager.activeEntities = 0;
            for (int i = 0; i < MAX_ENTITIES; i++)
            {
                self->gameData->entityManager.activeEntities += self->gameData->entityManager.entities[i].active;
            }
        }

        bb_entity_t* ovo
            = bb_createEntity(&self->gameData->entityManager, NO_ANIMATION, true, OVO_TALK, 1,
                              self->gameData->camera.camera.pos.x, self->gameData->camera.camera.pos.y, true, true);

        bb_dialogueData_t* dData = bb_createDialogueData(1, "Ovo");
        bb_setCharacterLine(dData, 0, "Ovo", "Time to check the loadout!");
        dData->curString     = -1;
        dData->endDialogueCB = &bb_afterGarbotnikIntro;
        bb_setData(ovo, dData, DIALOGUE_DATA);

        self->gameData->entityManager.viewEntity = bb_createEntity(
            &(self->gameData->entityManager), NO_ANIMATION, true, NO_SPRITE_POI, 1,
            self->gameData->camera.camera.pos.x + 140, self->gameData->camera.camera.pos.y + 120, false, false);

        self->updateFunction = NULL;
        return;
    }
    else if (self->pos.y < -30700 && !(self->gameData->endDayChecks & (1 << 0))
             && !(self->gameData->endDayChecks & (1 << 2))) // if not pause illusion and dive summary hasn't shown yet.
    {
        self->gameData->endDayChecks = self->gameData->endDayChecks | (1 << 0); // set the pause illusion bit.
        self->gameData->endDayChecks = self->gameData->endDayChecks | (1 << 2); // set the dive summary bit.
        bb_createEntity(&(self->gameData->entityManager), NO_ANIMATION, true, BB_DIVE_SUMMARY, 1,
                        (self->pos.x >> DECIMAL_BITS) - 105, (self->pos.y >> DECIMAL_BITS) + 150, true, true);
        loadFont("cg_font_body.font", &self->gameData->cgFont, false);
        loadFont("cg_font_body_thin.font", &self->gameData->cgThinFont, false);
    }
    else if (self->pos.y < -20000 && !(self->gameData->endDayChecks & (1 << 0))
             && !(self->gameData->endDayChecks & (1 << 1))) // if not pause illusion and pangos have not spoken
    {
        self->gameData->endDayChecks = self->gameData->endDayChecks | (1 << 0); // set the pause illusion bit.
        self->gameData->endDayChecks = self->gameData->endDayChecks | (1 << 1); // set the pango has spoken bit.
        bb_createEntity(&(self->gameData->entityManager), LOOPING_ANIMATION, false, BB_PANGO_AND_FRIENDS, 3,
                        (self->pos.x >> DECIMAL_BITS) - 77, (self->pos.y >> DECIMAL_BITS) - 100, true, false);
    }
    else if (self->pos.y < -17000 && self->gameData->tilemap.wsgsLoaded)
    {
        bb_freeWsgs(&self->gameData->tilemap);
    }
}

void bb_updateHeavyFallingInit(bb_entity_t* self)
{
    bb_heavyFallingData_t* hfData = (bb_heavyFallingData_t*)self->data;
    hfData->yVel++;
    self->pos.y += (hfData->yVel * self->gameData->elapsedUs) >> 15;

    bb_hitInfo_t hitInfo = {0};
    bb_collisionCheck(&self->gameData->tilemap, self, NULL, &hitInfo);
    if (hitInfo.hit == false)
    {
        return;
    }

    self->pos.y = hitInfo.pos.y - self->halfHeight;
    if (hfData->yVel < 50)
    {
        bb_setupMidi(); // stops the music

        bb_loadSprite("rocket", 42, 1, &self->gameData->entityManager.sprites[ROCKET_ANIM]);
        hfData->yVel         = 0;
        self->updateFunction = bb_updateGarbotnikDeploy;
        self->paused         = false;
    }
    else
    {
        hfData->yVel -= 50;
        // Update the dirt to air.
        // Create a crumble
        bb_crumbleDirt(self->gameData, 3, hitInfo.tile_i, hitInfo.tile_j, true, true);
    }
    return;
}

void bb_updateHeavyFalling(bb_entity_t* self)
{
    bb_heavyFallingData_t* hfData = (bb_heavyFallingData_t*)self->data;
    hfData->yVel++;
    self->pos.y += (hfData->yVel * self->gameData->elapsedUs) >> 15;

    // ESP_LOGD(BB_TAG,"tilemap addr: %p\n", &self->gameData->tilemap);
    // ESP_LOGD(BB_TAG,"self    addr: %p\n", self);
    bb_hitInfo_t hitInfo = {0};
    bb_collisionCheck(&self->gameData->tilemap, self, NULL, &hitInfo);
    if (hitInfo.hit == false)
    {
        return;
    }

    // self->pos.y -= hfData->yVel * self->gameData->elapsedUs / 100000;
    self->pos.y = hitInfo.pos.y - self->halfHeight;
    if (hfData->yVel < 50)
    {
        hfData->yVel = 0;
    }
    else
    {
        hfData->yVel -= 45;
        // Update the dirt to air.
        // Create a crumble
        bb_crumbleDirt(self->gameData, 3, hitInfo.tile_i, hitInfo.tile_j, true, true);
    }
    return;
}

void bb_updatePhysicsObject(bb_entity_t* self)
{
    bb_physicsData_t* pData = (bb_physicsData_t*)self->data;
    pData->vel.y++;
    self->pos.x += (pData->vel.x * self->gameData->elapsedUs) >> 15;
    self->pos.y += (pData->vel.y * self->gameData->elapsedUs) >> 15;

    bb_hitInfo_t hitInfo = {0};
    bb_collisionCheck(&self->gameData->tilemap, self, NULL, &hitInfo);
    if (hitInfo.hit == false)
    {
        return;
    }
    if (hitInfo.normal.y == -1)
    {
        pData->tileTime += 20;
        if (pData->tileTime > 110)
        {
            pData->tileTime = 110;
        }
    }
    self->pos.x = hitInfo.pos.x + hitInfo.normal.x * self->halfWidth;
    self->pos.y = hitInfo.pos.y + hitInfo.normal.y * self->halfHeight;
    // keep the physics object within the bounds of the level.
    if (self->pos.x < 256)
    {
        self->pos.x = 256;
    }
    else if (self->pos.x > 38144)
    {
        self->pos.x = 38144;
    }

    // Reflect the velocity vector along the normal
    // See http://www.sunshine2k.de/articles/coding/vectorreflection/vectorreflection.html
    pData->vel
        = divVec2d(mulVec2d(subVec2d(pData->vel, mulVec2d(hitInfo.normal, (2 * dotVec2d(pData->vel, hitInfo.normal)))),
                            pData->bounceNumerator),
                   pData->bounceDenominator);
}

void bb_updateGarbotnikDeploy(bb_entity_t* self)
{
    if (self->currentAnimationFrame == self->gameData->entityManager.sprites[self->spriteIndex].numFrames - 2)
    {
        // unload rocket frames 1 through 39 now that the animation is done.
        for (int frame = 1; frame < 40; frame++)
        {
            freeWsg(&self->gameData->entityManager.sprites[ROCKET_ANIM].frames[frame]);
        }

        bb_entity_t* arm
            = bb_createEntity(&self->gameData->entityManager, NO_ANIMATION, true, ATTACHMENT_ARM, 1,
                              self->pos.x >> DECIMAL_BITS, (self->pos.y >> DECIMAL_BITS) - 33, false, false);
        ((bb_rocketData_t*)self->data)->armAngle     = 2880; // That is 180 down position.
        ((bb_attachmentArmData_t*)arm->data)->rocket = self;

        bb_entity_t* grabbyHand
            = bb_createEntity(&self->gameData->entityManager, LOOPING_ANIMATION, true, BB_GRABBY_HAND, 5,
                              self->pos.x >> DECIMAL_BITS, (self->pos.y >> DECIMAL_BITS) - 53, false, false);
        ((bb_grabbyHandData_t*)grabbyHand->data)->rocket = self;

        self->paused             = true;
        self->gameData->isPaused = true;
        // deploy garbotnik!!!
        bb_entity_t* garbotnik
            = bb_createEntity(&(self->gameData->entityManager), NO_ANIMATION, true, GARBOTNIK_FLYING, 1,
                              self->pos.x >> DECIMAL_BITS, (self->pos.y >> DECIMAL_BITS) - 50, true, false);
        self->gameData->entityManager.viewEntity = garbotnik;
        self->updateFunction                     = bb_updateHeavyFalling;
        bb_startGarbotnikLandingTalk(garbotnik);
    }
}

void bb_updateGarbotnikFlying(bb_entity_t* self)
{
    bb_garbotnikData_t* gData = (bb_garbotnikData_t*)self->data;

    if (gData->damageEffect > 0)
    {
        gData->damageEffect -= self->gameData->elapsedUs >> 11;
    }

    // touchpad stuff
    gData->fire     = gData->touching;
    gData->touching = getTouchJoystick(&gData->phi, &gData->r, &gData->intensity);
    // The outer half of the circle launches the same velocity so you don't have to touch at the very edge.
    // if (gData->r > 561)
    // {
    //     gData->r = 561;
    // }

    gData->fire = gData->fire && !gData->touching; // is true for one frame upon touchpad release.
    if (gData->r > 374 && gData->fire && gData->activeWile != 255)
    {
        // Throw a wile!
        bb_entity_t* wile = bb_createEntity(&(self->gameData->entityManager), NO_ANIMATION, true, BB_WILE, 1,
                                            self->pos.x >> DECIMAL_BITS, self->pos.y >> DECIMAL_BITS, false, false);

        if (wile != NULL)
        {
            midiPlayer_t* sfx = soundGetPlayerSfx();
            midiPlayerReset(sfx);
            soundPlaySfx(&self->gameData->sfxHarpoon, 1);

            bb_wileData_t* wData = (bb_wileData_t*)wile->data;
            wData->wileIdx       = gData->activeWile;

            // set the cooldown for this wile
            if (gData->activeWile == self->gameData->loadout.primaryWileIdx)
            {
                self->gameData->loadout.primaryTimer
                    = self->gameData->loadout.allWiles[self->gameData->loadout.primaryWileIdx].cooldown * 1000;
            }
            else if (gData->activeWile == self->gameData->loadout.secondaryWileIdx)
            {
                self->gameData->loadout.secondaryTimer
                    = self->gameData->loadout.allWiles[self->gameData->loadout.secondaryWileIdx].cooldown * 1000;
            }

            // set the active wile to none (255).
            gData->activeWile = 255;
            // clear the call sequence inputs.
            for (int input = 0; input < 5; input++)
            {
                self->gameData->loadout.playerInputSequence[input] = BB_NONE;
            }

            int32_t x;
            int32_t y;
            getTouchCartesian(gData->phi, 512, &x, &y);
            // Set wile's velocity
            wData->vel.x = ((x - 512) * 7) >> 6;
            wData->vel.y = ((-y + 512) * 7) >> 6;
        }
    }

    gData->harpoonCooldown -= self->gameData->elapsedUs >> 11;
    if (gData->harpoonCooldown < -250)
    {
        gData->harpoonCooldown = -250;
    }

    if (gData->touching && gData->r > 374 && gData->harpoonCooldown < 0 && gData->numHarpoons > 0
        && gData->activeWile == 255)
    {
        gData->harpoonCooldown = self->gameData->GarbotnikStat_fireTime;
        // Create a harpoon
        bb_entity_t* harpoon = bb_createEntity(&(self->gameData->entityManager), LOOPING_ANIMATION, false, HARPOON, 1,
                                               self->pos.x >> DECIMAL_BITS, self->pos.y >> DECIMAL_BITS, false, false);
        if (harpoon != NULL)
        {
            midiPlayer_t* sfx = soundGetPlayerSfx();
            midiPlayerReset(sfx);
            soundPlaySfx(&self->gameData->sfxHarpoon, 1);
            gData->numHarpoons -= 1;
            bb_projectileData_t* pData = (bb_projectileData_t*)harpoon->data;
            int32_t x;
            int32_t y;
            getTouchCartesian(gData->phi, 512, &x, &y);
            // Set harpoon's velocity
            pData->vel.x = ((x - 512) * 7) >> 6;
            pData->vel.y = ((-y + 512) * 7) >> 6;
        }
    }

    // record the previous frame's position before any logic.
    gData->previousPos = self->pos;

    vec_t accel = {.x = 0, .y = 0};

    // Update garbotnik's velocity if a button is currently down
    switch (self->gameData->btnState & 0b101111)
    {
        // up
        case 0b0001:
        {
            accel.y = -25;
            break;
        }
        case 0b1101:
        {
            accel.y = -25;
            break;
        }
        // down
        case 0b0010:
        {
            accel.y = 25;
            break;
        }
        case 0b1110:
        {
            accel.y = 25;
            break;
        }
        // left
        case 0b0100:
        {
            accel.x = -25;
            break;
        }
        case 0b0111:
        {
            accel.x = -25;
            break;
        }
        // right
        case 0b1000:
        {
            accel.x = 25;
            break;
        }
        case 0b1011:
        {
            accel.x = 25;
            break;
        }
        // up,left
        case 0b0101:
        {
            accel.x = -18; // magnitude is sqrt(1/2) * 100000
            accel.y = -18;
            break;
        }
        // up,right
        case 0b1001:
        {
            accel.x = 18; // 35 707 7035
            accel.y = -18;
            break;
        }
        // down,right
        case 0b1010:
        {
            accel.x = 18;
            accel.y = 18;
            break;
        }
        // down,left
        case 0b0110:
        {
            accel.x = -18;
            accel.y = 18;
            break;
        }
        default:
        {
            break;
        }
    }

    // ESP_LOGD(BB_TAG,"accel x: %d\n", accel.x);
    // ESP_LOGD(BB_TAG,"elapsed: %d", (int32_t) elapsedUs);
    // ESP_LOGD(BB_TAG,"offender: %d\n", (int32_t) elapsedUs / 100000);
    // ESP_LOGD(BB_TAG,"now   x: %d\n", mulVec2d(accel, elapsedUs) / 100000).x);

    gData->accel.x = (accel.x * self->gameData->elapsedUs) >> 16;
    gData->accel.y = (accel.y * self->gameData->elapsedUs) >> 16;

    // physics
    gData->yaw.y += gData->accel.x;
    if (gData->yaw.x < 0)
    {
        gData->yaw.y -= (3 * self->gameData->elapsedUs) >> 14;
    }
    else
    {
        gData->yaw.y += (3 * self->gameData->elapsedUs) >> 14;
    }
    gData->yaw.x += gData->yaw.y;
    if (gData->yaw.x < -1440)
    {
        gData->yaw.x = -1440;
        gData->yaw.y = 0;
    }
    else if (gData->yaw.x > 1440)
    {
        gData->yaw.x = 1440;
        gData->yaw.y = 0;
    }

    // Apply garbotnik's drag
    int32_t sqMagX = gData->vel.x * gData->vel.x;
    if (sqMagX > 0)
    {
        int32_t drag = sqMagX >> 7;
        if (drag < 10)
        {
            drag = 10;
        }
        // Apply drag based on absolute value to smooth asymmetry
        int32_t dragEffect
            = (drag * self->gameData->elapsedUs) >> gData->dragShift; // typically 17, or 21 with atmospheric atomizer

        // Adjust velocity symmetrically for both positive and negative values
        if (gData->vel.x > 0)
        {
            gData->vel.x -= dragEffect;
            if (gData->vel.x < 0)
                gData->vel.x = 0; // Prevent overshoot
        }
        else if (gData->vel.x < 0)
        {
            gData->vel.x += dragEffect;
            if (gData->vel.x > 0)
                gData->vel.x = 0;
        }
    }
    int32_t sqMagY = gData->vel.y * gData->vel.y;
    if (sqMagY > 0)
    {
        int32_t drag = sqMagY >> 7;
        if (drag < 10)
        {
            drag = 10;
        }
        // Apply drag based on absolute value to smooth asymmetry
        int32_t dragEffect = (drag * self->gameData->elapsedUs) >> gData->dragShift;

        // Adjust velocity symmetrically for both positive and negative values
        if (gData->vel.y > 0)
        {
            gData->vel.y -= dragEffect;
            if (gData->vel.y < 0)
                gData->vel.y = 0; // Prevent overshoot
        }
        else if (gData->vel.y < 0)
        {
            gData->vel.y += dragEffect;
            if (gData->vel.y > 0)
                gData->vel.y = 0;
        }
    }

    // Update garbotnik's velocity
    gData->vel.x += gData->accel.x;
    gData->vel.y += gData->accel.y;

    // Update garbotnik's position
    self->pos.x += (gData->vel.x * self->gameData->elapsedUs) >> 16;
    self->pos.y += (gData->vel.y * self->gameData->elapsedUs) >> 16;

    // ESP_LOGD(BB_TAG,"Garbotnik X: %d\n", self->pos);
    // //keep the player in bounds
    if (self->pos.x < 2560)
    {
        self->pos.x = 2560;
    }
    else if (self->pos.x > 35500)
    {
        self->pos.x = 35500;
    }
    if (self->pos.y < -36368)
    {
        self->pos.y = -36368;
    }

    // tow cable stuff
    // apply spring force and unhook far towed entities
    node_t* current = gData->towedEntities.first;
    while (current != NULL)
    {
        bb_entity_t* curEntity = (bb_entity_t*)current->val;
        if (curEntity->active == false)
        {
            node_t* next = current->next;
            removeEntry(&gData->towedEntities, current);
            current = next;
            continue;
        }
        vec_t toFrom = subVec2d(curEntity->pos, self->pos);
        int32_t dist = sqMagVec2d(toFrom);
        // if more than 100px away
        if (dist > 2560000)
        {
            // detach
            node_t* next = current->next;
            // set the isTethered flag to false
            bb_bugData_t* bData = (bb_bugData_t*)curEntity->data;
            bData->flags &= ~0b10; // Clears the second least significant bit of the flags
            removeEntry(&gData->towedEntities, current);
            current = next;
        }
        else
        {
            // apply the spring force
            // Spring and damping coefficients
            const int32_t SPRING_CONSTANT  = 40000; // Adjust for desired springiness
            const int32_t DAMPING_CONSTANT = 30;    // Adjust for desired damping

            bb_physicsData_t* pData = (bb_physicsData_t*)curEntity->data;

            // Distance squared
            int64_t distSquared = (int64_t)toFrom.x * toFrom.x + (int64_t)toFrom.y * toFrom.y;
            // Compute distance and normalize displacement vector
            dist = sqrt(distSquared);
            fastNormVec(&toFrom.x, &toFrom.y);

            // Spring force: F_spring = -k * displacement
            int32_t springForceX = -(toFrom.x * dist) / SPRING_CONSTANT;
            int32_t springForceY = -(toFrom.y * dist) / SPRING_CONSTANT;

            // Damping force: F_damping = -b * relative_velocity
            int32_t dampingForceX = (pData->vel.x - gData->vel.x) / DAMPING_CONSTANT;
            int32_t dampingForceY = (pData->vel.y - gData->vel.y) / DAMPING_CONSTANT;

            // Apply the force
            if (curEntity->updateFunction == &bb_updatePhysicsObject || curEntity->dataType == DRILL_BOT_DATA
                || curEntity->dataType == WILE_DATA
                || curEntity->dataType == PHYSICS_DATA) // dead bug or donut or drill bot or wile
            {
                pData->vel.x += springForceX - dampingForceX;
                pData->vel.y += springForceY - dampingForceY + 4;
            }
            else // live bug applies force to garbotnik
            {
                gData->vel.x -= springForceX;
                gData->vel.y -= springForceY;
            }

            current = current->next;
        }
    }

    // decrement the primary and secondary wile timers and wileNotification
    if (self->gameData->loadout.primaryWileIdx != 255)
    {
        self->gameData->loadout.primaryTimer -= self->gameData->elapsedUs >> 10;
        // catch underflow, set to zero.
        if (self->gameData->loadout.primaryTimer
            > self->gameData->loadout.allWiles[self->gameData->loadout.primaryWileIdx].cooldown * 1000)
        {
            self->gameData->loadout.primaryTimer = 0;
        }
    }
    if (self->gameData->loadout.secondaryWileIdx != 255)
    {
        self->gameData->loadout.secondaryTimer -= self->gameData->elapsedUs >> 10;
        // catch underflow, set to zero.
        if (self->gameData->loadout.secondaryTimer
            > self->gameData->loadout.allWiles[self->gameData->loadout.secondaryWileIdx].cooldown * 1000)
        {
            self->gameData->loadout.secondaryTimer = 0;
        }
    }

    // if 'a' button down, tether another entity if it's close enough
    if ((self->gameData->btnState & 0b10000) >> 4
        && gData->towedEntities.length < self->gameData->GarbotnikStat_maxTowCables)
    {
        int16_t best_i     = -1;     // negative 1 means no valid candidates found
        uint16_t best_dist = 0xFFFF; // the distance of the best_i
        for (uint8_t i = 0; i < MAX_ENTITIES; i++)
        {
            bb_entity_t* curEntity = &self->gameData->entityManager.entities[i];
            // if it is a bug or a donut
            if ((curEntity->spriteIndex >= 8 && curEntity->spriteIndex <= 13) || curEntity->spriteIndex == BB_DONUT
                || curEntity->spriteIndex == BB_WILE || curEntity->spriteIndex == BB_DRILL_BOT
                || curEntity->spriteIndex == BB_AMMO_SUPPLY || curEntity->spriteIndex == BB_PACIFIER)
            {
                // if it is not already towed
                bool isTowed = false;
                node_t* cur  = gData->towedEntities.first;
                while (cur != NULL)
                {
                    void* curNode = (bb_midgroundTileInfo_t*)cur->val;
                    if (curNode == curEntity)
                    {
                        isTowed = true;
                        break;
                    }
                    cur = cur->next;
                }
                if (!isTowed)
                {
                    uint16_t dist = (uint16_t)sqMagVec2d(
                        (vec_t){(curEntity->pos.x - self->pos.x) >> 5, (curEntity->pos.y - self->pos.y) >> 5});
                    // if the bug is within 70px of garbotnik
                    if (dist < 1225 && dist < best_dist)
                    {
                        // new best candidate found!
                        best_i    = i;
                        best_dist = dist;
                    }
                }
            }
        }
        if (best_i != -1)
        {
            // attach a tow cable
            midiPlayer_t* sfx = soundGetPlayerSfx();
            midiPlayerReset(sfx);
            soundPlaySfx(&self->gameData->sfxTether, 0);
            push(&gData->towedEntities, (void*)&self->gameData->entityManager.entities[best_i]);
            bb_entity_t* tetheredEntity = &self->gameData->entityManager.entities[best_i];
            if (tetheredEntity->dataType == BUGGO_DATA || tetheredEntity->dataType == BU_DATA)
            {
                // set the isTethered flag to true
                bb_bugData_t* bData = (bb_bugData_t*)tetheredEntity->data;
                bData->flags        = bData->flags | 0b10; // 0b10 is the bitpacked isTethered flag
            }
            else if (tetheredEntity->dataType == DRILL_BOT_DATA)
            {
                // tethering a drill bot will cause it to change direction
                bb_drillBotData_t* dData = (bb_drillBotData_t*)tetheredEntity->data;
                dData->facingRight       = !dData->facingRight;
            }
        }
    }

    // if 'b' button down, handle wile call sequence logic
    if ((self->gameData->btnState & 0b100000) >> 5)
    {
        bool inputUpdated = false;

        // if down was pressed
        if ((self->gameData->btnDownState & PB_DOWN) >> 1)
        {
            for (int i = 0; i < 5; i++)
            {
                if (self->gameData->loadout.playerInputSequence[i] == BB_NONE)
                {
                    self->gameData->loadout.playerInputSequence[i] = BB_DOWN;
                    inputUpdated                                   = true;
                    break;
                }
                else if (i == 4 && self->gameData->loadout.playerInputSequence[i] != BB_NONE)
                {
                    inputUpdated = true;
                }
            }
        }
        // if left was pressed
        else if ((self->gameData->btnDownState & PB_LEFT) >> 2)
        {
            for (int i = 0; i < 5; i++)
            {
                if (self->gameData->loadout.playerInputSequence[i] == BB_NONE)
                {
                    self->gameData->loadout.playerInputSequence[i] = BB_LEFT;
                    inputUpdated                                   = true;
                    break;
                }
                else if (i == 4 && self->gameData->loadout.playerInputSequence[i] != BB_NONE)
                {
                    inputUpdated = true;
                }
            }
        }
        // if up was pressed
        else if (self->gameData->btnDownState & PB_UP)
        {
            for (int i = 0; i < 5; i++)
            {
                if (self->gameData->loadout.playerInputSequence[i] == BB_NONE)
                {
                    self->gameData->loadout.playerInputSequence[i] = BB_UP;
                    inputUpdated                                   = true;
                    break;
                }
                else if (i == 4 && self->gameData->loadout.playerInputSequence[i] != BB_NONE)
                {
                    inputUpdated = true;
                }
            }
        }
        // if down was pressed
        else if ((self->gameData->btnDownState & PB_RIGHT) >> 3)
        {
            for (int i = 0; i < 5; i++)
            {
                if (self->gameData->loadout.playerInputSequence[i] == BB_NONE)
                {
                    self->gameData->loadout.playerInputSequence[i] = BB_RIGHT;
                    inputUpdated                                   = true;
                    break;
                }
                else if (i == 4 && self->gameData->loadout.playerInputSequence[i] != BB_NONE)
                {
                    inputUpdated = true;
                }
            }
        }
        if (inputUpdated)
        {
            if (gData->activeWile != 255)
            {
                // reset the player input sequence to BB_NONEs
                for (int i = 0; i < 5; i++)
                {
                    self->gameData->loadout.playerInputSequence[i] = BB_NONE;
                }
                gData->activeWile = 255; // 255 means no active wile.
            }
            else
            {
                // validate the input aqainst the primary and secondary wile call sequences
                int8_t primaryComparison   = -2;
                int8_t secondaryComparison = -2;
                if (self->gameData->loadout.primaryWileIdx != 255)
                {
                    primaryComparison = bb_compareWileCallSequences(
                        self->gameData->loadout.playerInputSequence,
                        self->gameData->loadout.allWiles[self->gameData->loadout.primaryWileIdx].callSequence);
                    if (primaryComparison == 1 && self->gameData->loadout.primaryTimer == 0)
                    {
                        // activate the primary wile
                        gData->activeWile = self->gameData->loadout.primaryWileIdx;
                    }
                }
                if (self->gameData->loadout.secondaryWileIdx != 255)
                {
                    secondaryComparison = bb_compareWileCallSequences(
                        self->gameData->loadout.playerInputSequence,
                        self->gameData->loadout.allWiles[self->gameData->loadout.secondaryWileIdx].callSequence);
                    if (secondaryComparison == 1 && self->gameData->loadout.secondaryTimer == 0)
                    {
                        // activate the secondary wile
                        gData->activeWile = self->gameData->loadout.secondaryWileIdx;
                    }
                }

                bool primaryFail = self->gameData->loadout.primaryWileIdx == 255;
                if (!primaryFail)
                {
                    primaryFail = self->gameData->loadout.primaryTimer != 0;
                    if (!primaryFail)
                    {
                        primaryFail = primaryComparison == -1;
                    }
                }

                bool secondaryFail = self->gameData->loadout.secondaryWileIdx == 255;
                if (!secondaryFail)
                {
                    secondaryFail = self->gameData->loadout.secondaryTimer != 0;
                    if (!secondaryFail)
                    {
                        secondaryFail = secondaryComparison == -1;
                    }
                }

                if (primaryFail && secondaryFail)
                {
                    // reset the player input sequence to BB_NONEs
                    for (int i = 0; i < 5; i++)
                    {
                        self->gameData->loadout.playerInputSequence[i] = BB_NONE;
                    }
                }
            }
        }
    }

    // Fuel decrements with time. Right shifting by 10 is fairly close to
    // converting microseconds to milliseconds without requiring division.
    gData->fuel -= (((self->gameData->elapsedUs >> 10) * self->gameData->GarbotnikStat_fuelConsumptionRate) >> 2);
    if (gData->fuel < 0)
    {
        bb_physicsData_t* physData  = heap_caps_calloc(1, sizeof(bb_physicsData_t), MALLOC_CAP_SPIRAM);
        physData->vel               = gData->vel;
        physData->bounceNumerator   = 1; // 25% bounce
        physData->bounceDenominator = 4;
        bb_setData(self, physData, PHYSICS_DATA);
        self->updateFunction = bb_updateGarbotnikDying;
        self->drawFunction   = NULL;
        return;
    }
    else if (gData->fuel < 38000 && self->gameData->bgm.length == 5537)
    {
        // exploration song length 5537
        // hurry up song length 4833
        bb_setupMidi();
        unloadMidiFile(&self->gameData->bgm);
        loadMidiFile("Big Bug Hurry up.mid", &self->gameData->bgm, true);
        globalMidiPlayerPlaySong(&self->gameData->bgm, MIDI_BGM);
    }
    else if (gData->fuel >= 38000 && self->gameData->bgm.length == 4833)
    {
        bb_setupMidi();
        unloadMidiFile(&self->gameData->bgm);
        loadMidiFile("BigBugExploration.mid", &self->gameData->bgm, true);
        globalMidiPlayerPlaySong(&self->gameData->bgm, MIDI_BGM);
    }

    bb_hitInfo_t hitInfo = {0};
    bb_collisionCheck(&self->gameData->tilemap, self, &gData->previousPos, &hitInfo);
    if (hitInfo.hit == false)
    {
        return;
    }
    self->pos.x = hitInfo.pos.x + hitInfo.normal.x * self->halfWidth;
    self->pos.y = hitInfo.pos.y + hitInfo.normal.y * self->halfHeight;

    // Check for digging
    int32_t dot = dotVec2d(gData->vel, hitInfo.normal);
    if (dot < -40 || (gData->dragShift != 17 && dot < 0))
    { // velocity angle is opposing garbage normal vector. Tweak number for different threshold.
        ///////////////////////
        // digging detected! //
        ///////////////////////

        // Update the dirt by decrementing it.
        self->gameData->tilemap.fgTiles[hitInfo.tile_i][hitInfo.tile_j].health
            -= self->gameData->GarbotnikStat_diggingStrength;
        if (self->gameData->tilemap.fgTiles[hitInfo.tile_i][hitInfo.tile_j].health < 0)
        {
            self->gameData->tilemap.fgTiles[hitInfo.tile_i][hitInfo.tile_j].health = 0;
        }

        bb_midgroundTileInfo_t* tile
            = (bb_midgroundTileInfo_t*)&self->gameData->tilemap.fgTiles[hitInfo.tile_i][hitInfo.tile_j];

        if (tile->health == 0 || tile->health == 1
            || (tile->health < 5 && tile->health + self->gameData->GarbotnikStat_diggingStrength >= 5))
        {
            // Create a crumble
            bb_crumbleDirt(self->gameData, 2, hitInfo.tile_i, hitInfo.tile_j, !tile->health, !tile->health);
        }
        else
        {
            // Create a bump animation
            bb_createEntity(&(self->gameData->entityManager), ONESHOT_ANIMATION, false, BUMP_ANIM, 4,
                            hitInfo.pos.x >> DECIMAL_BITS, hitInfo.pos.y >> DECIMAL_BITS, true, false);
        }

        ////////////////////////////////
        // Mirror garbotnik's velocity//
        ////////////////////////////////
        // Reflect the velocity vector along the normal
        // See http://www.sunshine2k.de/articles/coding/vectorreflection/vectorreflection.html
        // ESP_LOGD(BB_TAG,"hit squared speed: %" PRId32 "\n", sqMagVec2d(gData->vel));

        // range is roughly 2600 to 7100
        // ESP_LOGD(BB_TAG,"dot %d\n", dot);
        // ESP_LOGD(BB_TAG,"thing: %d\n",sqMagVec2d(gData->vel) * dot);
        int32_t bounceScalar = 1;
        if (gData->dragShift == 17)
        {
            bounceScalar = 3;
            if (sqMagVec2d(gData->vel) * dot < -360000)
            {
                bounceScalar = 2;
            }
            if (sqMagVec2d(gData->vel) * dot < -550000)
            {
                bounceScalar = 1;
            }
        }

        ESP_LOGD(BB_TAG, "bounceScalar %" PRId32 "\n", bounceScalar);
        gData->vel = mulVec2d(
            subVec2d(gData->vel, mulVec2d(hitInfo.normal, (2 * dotVec2d(gData->vel, hitInfo.normal)))), bounceScalar);
    }
}

void bb_updateGarbotnikDying(bb_entity_t* self)
{
    bb_physicsData_t* physData = (bb_physicsData_t*)self->data;
    bb_updatePhysicsObject(self);

    if (physData->tileTime > 0)
    {
        physData->tileTime--;
    }
    if (physData->tileTime > 101)
    {
        bb_triggerGameOver(self);
    }
}

void bb_updateHarpoon(bb_entity_t* self)
{
    bb_projectileData_t* pData = (bb_projectileData_t*)self->data;

    // Update harpoon's lifetime. I think not using elapsed time is good enough.
    pData->lifetime++;
    if (pData->lifetime > 140)
    {
        bb_destroyEntity(self, false, true);
        return;
    }

    // Update harpoon's velocity
    pData->vel.y++;
    // Update harpoon's position
    self->pos = addVec2d(self->pos, mulVec2d(pData->vel, (self->gameData->elapsedUs >> 12)));

    bb_hitInfo_t hitInfo = {0};
    bb_collisionCheck(&self->gameData->tilemap, self, NULL, &hitInfo);
    if (hitInfo.hit && pData->prevFrameInAir && pData->vel.y > 0)
    {
        vecFl_t floatVel              = {(float)pData->vel.x, (float)pData->vel.y};
        bb_stuckHarpoonData_t* shData = heap_caps_calloc(1, sizeof(bb_stuckHarpoonData_t), MALLOC_CAP_SPIRAM);
        shData->floatVel              = normVecFl2d(floatVel);
        bb_setData(self, shData, STUCK_HARPOON_DATA);

        bb_clearCollisions(self, false);
        self->updateFunction = bb_updateStuckHarpoon;
        self->drawFunction   = bb_drawStuckHarpoon;
    }
    else
    {
        pData->prevFrameInAir = !hitInfo.hit;
    }
}

void bb_updateStuckHarpoon(bb_entity_t* self)
{
    bb_stuckHarpoonData_t* shData = (bb_stuckHarpoonData_t*)self->data;
    shData->lifetime++;
    if (shData->lifetime > 140)
    {
        bb_destroyEntity(self, false, true);
        return;
    }

    if (shData->parent != NULL)
    {
        self->pos = addVec2d(shData->parent->pos, shData->offset);
    }
    else
    {
        bb_destroyEntity(self, false, true);
    }
}

void bb_updateEggLeaves(bb_entity_t* self)
{
    if (self->gameData->entityManager.playerEntity != NULL)
    {
        bb_eggLeavesData_t* elData = (bb_eggLeavesData_t*)self->data;
        vec_t lookup
            = {.x = (self->pos.x >> DECIMAL_BITS) - (self->gameData->entityManager.playerEntity->pos.x >> DECIMAL_BITS)
                    + self->gameData->tilemap.headlampWsg.w,
               .y = (self->pos.y >> DECIMAL_BITS) - (self->gameData->entityManager.playerEntity->pos.y >> DECIMAL_BITS)
                    + self->gameData->tilemap.headlampWsg.h};

        lookup = divVec2d(lookup, 2);

        if (self->gameData->entityManager.playerEntity != NULL
            && self->gameData->entityManager.playerEntity->updateFunction == bb_updateGarbotnikFlying)
        {
            elData->brightness = bb_foregroundLighting(
                &(self->gameData->tilemap.headlampWsg), &lookup,
                &(((bb_garbotnikData_t*)self->gameData->entityManager.playerEntity->data)->yaw.x));
        }
        else
        {
            elData->brightness = 0;
        }

        bb_eggData_t* eData = (bb_eggData_t*)elData->egg->data;
        eData->stimulation += elData->brightness;
        if (eData->stimulation > 0)
        {
            eData->stimulation -= 1;
        }
        if (eData->stimulation > 439)
        {
            ((bb_entity_t*)elData->egg)->pos.x += bb_randomInt(-1, 1);
            ((bb_entity_t*)elData->egg)->pos.y += bb_randomInt(-1, 1);
        }
        if (eData->stimulation > 719)
        {
            eData->stimulation = 719;
            // transform "hatch" into a bug...
            self->pos = elData->egg->pos; // sets what will be the bug to the egg position, because eggs tend to wiggle
                                          // about before hatching.

            // create a bug
            bb_entity_t* bug
                = bb_createEntity(&self->gameData->entityManager, LOOPING_ANIMATION, false, bb_randomInt(8, 13), 1,
                                  elData->egg->pos.x >> DECIMAL_BITS, elData->egg->pos.y >> DECIMAL_BITS, false, false);

            if (bug != NULL)
            {
                // destroy the egg
                bb_destroyEntity(elData->egg, false, true);
                bb_hitInfo_t hitInfo = {0};
                bb_collisionCheck(&self->gameData->tilemap, bug, NULL, &hitInfo);
                if (hitInfo.hit == true)
                {
                    // Update the dirt to air.
                    self->gameData->tilemap.fgTiles[hitInfo.tile_i][hitInfo.tile_j].embed  = NOTHING_EMBED;
                    self->gameData->tilemap.fgTiles[hitInfo.tile_i][hitInfo.tile_j].entity = NULL;
                    // Create a crumble
                    bb_crumbleDirt(self->gameData, 2, hitInfo.tile_i, hitInfo.tile_j, true, true);
                    midiPlayer_t* sfx = soundGetPlayerSfx();
                    midiPlayerReset(sfx);
                    soundPlaySfx(&self->gameData->sfxEgg, 0);
                }
                // destroy this
                bb_destroyEntity(self, false, true);
            }
        }
    }
}

void bb_updateFarEggleaves(bb_entity_t* self)
{
    bb_hitInfo_t hitInfo = {0};
    bb_collisionCheck(&self->gameData->tilemap, self, NULL, &hitInfo);
    if (hitInfo.hit == true)
    {
        self->gameData->tilemap.fgTiles[hitInfo.tile_i][hitInfo.tile_j].entity = NULL;
    }
    else
    {
        ESP_LOGD(BB_TAG, "entity_bigbug.c this should not happen\n");
    }

    // destroy the egg
    bb_destroyEntity(((bb_eggLeavesData_t*)(self->data))->egg, false, true);

    // destroy this
    bb_destroyEntity(self, false, true);
}

void bb_updateFarDestroy(bb_entity_t* self)
{
    bb_destroyEntity(self, false, self->spriteIndex != BB_PANGO_AND_FRIENDS);
}

void bb_updateFarMenu(bb_entity_t* self)
{
    if ((self->pos.y >> DECIMAL_BITS) < self->gameData->camera.camera.pos.y)
    {
        bb_destroyEntity(self, false, false);
    }
}

void bb_updateFarMenuAndUnload(bb_entity_t* self)
{
    if ((self->pos.y >> DECIMAL_BITS) < self->gameData->camera.camera.pos.y)
    {
        // unload the menu sprites, because I don't foresee ever coming back to the main menu from gameplay.
        bb_freeSprite(&self->gameData->entityManager.sprites[BB_MENU]);
        bb_destroyEntity(self, false, false);
    }
}

void bb_updateMenuBug(bb_entity_t* self)
{
    bb_menuBugData_t* mbData = (bb_menuBugData_t*)self->data;
    self->pos.x += (mbData->xVel - 1) << 3;
    if (mbData->firstTrip && self->pos.x < self->gameData->entityManager.viewEntity->pos.x - (130 << DECIMAL_BITS))
    {
        mbData->firstTrip = false;
        mbData->xVel      = bb_randomInt(-2, 2);
        mbData->xVel
            = mbData->xVel == 1 ? mbData->xVel - 1 : mbData->xVel; // So as not to match the treadmill speed exactly.
        self->gameFramesPerAnimationFrame = (3 - abs(mbData->xVel)) * 4;
        if (mbData->xVel == 0)
        {
            self->gameFramesPerAnimationFrame = 255;
        }
    }
}

void bb_updateMoveLeft(bb_entity_t* self)
{
    self->pos.x -= 1 << 3;
}

// 1 for 90 degrees clockwise. -2 for 180 degrees counterclockwise, etc...
void bb_rotateBug(bb_entity_t* self, int8_t orthogonalRotations)
{
    if (orthogonalRotations & 1) // if odd
    {
        // rotate hitbox
        int16_t temp     = self->halfHeight;
        self->halfHeight = self->halfWidth;
        self->halfWidth  = temp;
    }
    bb_buData_t* bData = (bb_buData_t*)self->data;
    // keep gravity in range 0 through 3 for down, left, up, right
    bData->gravity = ((bData->gravity + orthogonalRotations) % 4 + 4) % 4;
}

void bb_updateBugShooting(bb_entity_t* self)
{
    if (bb_randomInt(0, 100) < 1)
    {
        // call it paused and update frames in it's own update function because this one uses another spriteIdx.
        bb_entity_t* spit = bb_createEntity(&self->gameData->entityManager, LOOPING_ANIMATION, true, BB_SPIT, 10,
                                            self->pos.x >> DECIMAL_BITS, self->pos.y >> DECIMAL_BITS, true, false);
        if (self->gameData->entityManager.playerEntity != NULL)
        {
            bb_spitData_t* sData = (bb_spitData_t*)spit->data;
            sData->vel           = subVec2d(self->gameData->entityManager.playerEntity->pos, spit->pos);
            fastNormVec(&sData->vel.x, &sData->vel.y);
            sData->vel = (vec_t){sData->vel.x >> 5, sData->vel.y >> 5};
        }
    }
}

void bb_updateWalkingBug(bb_entity_t* self)
{
    bb_buData_t* bData = (bb_buData_t*)self->data;

    bool faceLeft = bData->flags & 0b1;

    if (bData->damageEffect > 0)
    {
        bData->damageEffect -= self->gameData->elapsedUs >> 11;
    }

    if (!self->cacheable && self->gameData->carFightState == 0)
    {
        self->cacheable = true;
    }
    if (bData->fallSpeed > 19)
    {
        switch (bData->gravity)
        {
            case BB_LEFT:
                bb_rotateBug(self, -1);
                break;
            case BB_UP:
                bb_rotateBug(self, 2);
                break;
            case BB_RIGHT:
                bb_rotateBug(self, 1);
                break;
            default:
                break;
        }
        bData->gravity = BB_DOWN;
    }
    if (bData->fallSpeed < 30)
    {
        bData->fallSpeed++;
    }

    switch (bData->gravity)
    {
        case BB_DOWN:
        {
            self->pos.y += bData->fallSpeed;
            break;
        }
        case BB_LEFT:
        {
            self->pos.x -= bData->fallSpeed;
            break;
        }
        case BB_UP:
        {
            self->pos.y -= bData->fallSpeed;
            break;
        }
        default: // right:
        {
            self->pos.x += bData->fallSpeed;
            break;
        }
    }
    bb_hitInfo_t hitInfo = {0};
    bb_collisionCheck(&self->gameData->tilemap, self, NULL, &hitInfo);
    if (hitInfo.hit == true)
    {
        bData->fallSpeed = 0;
        switch (bData->gravity)
        {
            case BB_DOWN:
            {
                if (self->pos.y > ((hitInfo.tile_j * TILE_SIZE + 16) << DECIMAL_BITS))
                {
                    if (hitInfo.normal.x == 1)
                    {
                        if (faceLeft)
                        {
                            bb_rotateBug(self, 1);
                        }
                        self->pos.x = ((hitInfo.tile_i * TILE_SIZE + TILE_SIZE) << DECIMAL_BITS)
                                      + hitInfo.normal.x * self->halfWidth;
                    }
                    else if (hitInfo.normal.x == -1)
                    {
                        if (!faceLeft)
                        {
                            bb_rotateBug(self, -1);
                        }
                        self->pos.x
                            = ((hitInfo.tile_i * TILE_SIZE) << DECIMAL_BITS) + hitInfo.normal.x * self->halfWidth;
                    }
                }
                else
                {
                    self->pos.x = hitInfo.pos.x + hitInfo.normal.x * self->halfWidth;
                    self->pos.x += (faceLeft * -2 + 1) * bData->speed;
                }
                self->pos.y = hitInfo.pos.y + hitInfo.normal.y * self->halfHeight;
                break;
            }
            case BB_LEFT:
            {
                if (self->pos.x < ((hitInfo.tile_i * TILE_SIZE + 16) << DECIMAL_BITS))
                {
                    if (hitInfo.normal.y == 1)
                    {
                        if (faceLeft)
                        {
                            bb_rotateBug(self, 1);
                        }
                        self->pos.y = ((hitInfo.tile_j * TILE_SIZE + TILE_SIZE) << DECIMAL_BITS)
                                      + hitInfo.normal.y * self->halfHeight;
                    }
                    else if (hitInfo.normal.y == -1)
                    {
                        if (!faceLeft)
                        {
                            bb_rotateBug(self, -1);
                        }
                        self->pos.y
                            = ((hitInfo.tile_j * TILE_SIZE) << DECIMAL_BITS) + hitInfo.normal.y * self->halfHeight;
                    }
                }
                else
                {
                    self->pos.y = hitInfo.pos.y + hitInfo.normal.y * self->halfHeight;
                    self->pos.y += (faceLeft * -2 + 1) * bData->speed;
                }
                self->pos.x = hitInfo.pos.x + hitInfo.normal.x * self->halfWidth;
                break;
            }
            case BB_UP:
            {
                if (self->pos.y < ((hitInfo.tile_j * TILE_SIZE + 16) << DECIMAL_BITS))
                {
                    if (hitInfo.normal.x == -1)
                    {
                        if (faceLeft)
                        {
                            bb_rotateBug(self, 1);
                        }
                        self->pos.x
                            = ((hitInfo.tile_i * TILE_SIZE) << DECIMAL_BITS) + hitInfo.normal.x * self->halfWidth;
                    }
                    else if (hitInfo.normal.x == 1)
                    {
                        if (!faceLeft)
                        {
                            bb_rotateBug(self, -1);
                        }
                        self->pos.x = ((hitInfo.tile_i * TILE_SIZE + TILE_SIZE) << DECIMAL_BITS)
                                      + hitInfo.normal.x * self->halfWidth;
                    }
                }
                else
                {
                    self->pos.x = hitInfo.pos.x + hitInfo.normal.x * self->halfWidth;
                    self->pos.x -= (faceLeft * -2 + 1) * bData->speed;
                }
                self->pos.y = hitInfo.pos.y + hitInfo.normal.y * self->halfHeight;
                break;
            }
            default: // right
            {
                if (self->pos.x > ((hitInfo.tile_i * TILE_SIZE + 16) << DECIMAL_BITS))
                {
                    if (hitInfo.normal.y == -1)
                    {
                        if (faceLeft)
                        {
                            bb_rotateBug(self, 1);
                        }
                        self->pos.y
                            = ((hitInfo.tile_j * TILE_SIZE) << DECIMAL_BITS) + hitInfo.normal.y * self->halfHeight;
                    }
                    else if (hitInfo.normal.y == 1)
                    {
                        if (!faceLeft)
                        {
                            bb_rotateBug(self, -1);
                        }
                        self->pos.y = ((hitInfo.tile_j * TILE_SIZE + TILE_SIZE) << DECIMAL_BITS)
                                      + hitInfo.normal.y * self->halfHeight;
                    }
                }
                else
                {
                    self->pos.y = hitInfo.pos.y + hitInfo.normal.y * self->halfHeight;
                    self->pos.y -= (faceLeft * -2 + 1) * bData->speed;
                }
                self->pos.x = hitInfo.pos.x + hitInfo.normal.x * self->halfWidth;
                break;
            }
        }
    }
    else if (bData->fallSpeed == 18)
    {
        bb_rotateBug(self, faceLeft * -2 + 1);
        switch (bData->gravity)
        {
            case BB_DOWN:
                self->pos.y += abs(self->halfWidth - self->halfHeight) + bData->fallSpeed;
                break;
            case BB_LEFT:
                self->pos.x -= abs(self->halfWidth - self->halfHeight) + bData->fallSpeed;
                break;
            case BB_UP:
                self->pos.y -= abs(self->halfWidth - self->halfHeight) + bData->fallSpeed;
                break;
            default: // BB_RIGHT
                self->pos.x += abs(self->halfWidth - self->halfHeight) + bData->fallSpeed;
                break;
        }
    }
    // if NOT (garbotnik has the bug whisperer talent AND bug is tethered)
    if (!(((self->gameData->garbotnikUpgrade.upgrades & (1 << GARBOTNIK_BUG_WHISPERER)) >> GARBOTNIK_BUG_WHISPERER)
          && ((bData->flags & 0b10) >> 1)))
    {
        bb_updateBugShooting(self);
    }
}

void bb_updateFlyingBug(bb_entity_t* self)
{
    bb_buggoData_t* bData = (bb_buggoData_t*)self->data;
    if (bData->damageEffect > 0)
    {
        bData->damageEffect -= self->gameData->elapsedUs >> 11;
    }

    vec_t previousPos    = self->pos;
    self->pos            = addVec2d(self->pos, mulVec2d(bData->direction, self->gameData->elapsedUs >> 11));
    bb_hitInfo_t hitInfo = {0};
    bb_collisionCheck(&self->gameData->tilemap, self, NULL, &hitInfo);
    if (hitInfo.hit == true)
    {
        self->pos        = previousPos;
        bData->direction = rotateVec2d(divVec2d((vec_t){0, bData->speed * 200}, 800), bb_randomInt(0, 359));
        bData->flags     = bData->flags | (bData->direction.x < 0);
    }
    // if NOT (garbotnik has the bug whisperer talent AND bug is tethered)
    if (!(((self->gameData->garbotnikUpgrade.upgrades & (1 << GARBOTNIK_BUG_WHISPERER)) >> GARBOTNIK_BUG_WHISPERER)
          && ((bData->flags & 0b10) >> 1)))
    {
        bb_updateBugShooting(self);
    }
}

void bb_updateMenu(bb_entity_t* self)
{
    bb_menuData_t* mData = (bb_menuData_t*)self->data;
    if (self->gameData->btnDownState & PB_UP)
    {
        mData->selectionIdx--;
        mData->selectionIdx = mData->selectionIdx < 0 ? 1 : mData->selectionIdx;
    }
    if (self->gameData->btnDownState & PB_DOWN)
    {
        mData->selectionIdx++;
        mData->selectionIdx = mData->selectionIdx > 1 ? 0 : mData->selectionIdx;
    }
    if (self->gameData->btnDownState & PB_A)
    {
        if (mData->selectionIdx == 0)
        {
            // start game

            // destroy the cursor
            bb_destroyEntity(mData->cursor, false, false);
            mData->cursor = NULL;

            // create 3 rockets
            for (int rocketIdx = 0; rocketIdx < 3; rocketIdx++)
            {
                self->gameData->entityManager.boosterEntities[rocketIdx]
                    = bb_createEntity(&self->gameData->entityManager, NO_ANIMATION, true, ROCKET_ANIM, 16,
                                      (self->pos.x >> DECIMAL_BITS) - 96 + 96 * rocketIdx,
                                      (self->pos.y >> DECIMAL_BITS) + 400, false, true);

                bb_rocketData_t* rData
                    = (bb_rocketData_t*)self->gameData->entityManager.boosterEntities[rocketIdx]->data;

                rData->flame = bb_createEntity(
                    &(self->gameData->entityManager), LOOPING_ANIMATION, false, FLAME_ANIM, 6,
                    self->gameData->entityManager.boosterEntities[rocketIdx]->pos.x >> DECIMAL_BITS,
                    self->gameData->entityManager.boosterEntities[rocketIdx]->pos.y >> DECIMAL_BITS, true, false);

                rData->flame->updateFunction = &bb_updateFlame;
            }
            bb_goToData* tData = (bb_goToData*)self->gameData->entityManager.viewEntity->data;

            // create the death dumpster
            self->gameData->entityManager.deathDumpster
                = bb_createEntity(&self->gameData->entityManager, NO_ANIMATION, true, BB_DEATH_DUMPSTER, 1,
                                  self->pos.x >> DECIMAL_BITS, (self->pos.y >> DECIMAL_BITS) + 400, false, true);
            tData->tracking = self->gameData->entityManager.deathDumpster;
            tData->midPointSqDist
                = sqMagVec2d(divVec2d((vec_t){(tData->tracking->pos.x >> DECIMAL_BITS)
                                                  - (self->gameData->entityManager.viewEntity->pos.x >> DECIMAL_BITS),
                                              (tData->tracking->pos.y >> DECIMAL_BITS)
                                                  - (self->gameData->entityManager.viewEntity->pos.y >> DECIMAL_BITS)},
                                      2));

            self->gameData->entityManager.viewEntity->updateFunction = &bb_updatePOI;

            self->updateFunction = NULL;
            return;
        }
        else if (mData->selectionIdx == 1)
        {
            // exit the game
            self->gameData->exit = true;
        }
    }

    mData->cursor->pos.y = self->pos.y - (209 << DECIMAL_BITS) + mData->selectionIdx * (22 << DECIMAL_BITS);

    if (self->gameData->menuBug == NULL || self->gameData->menuBug->active == false)
    {
        self->gameData->menuBug
            = bb_createEntity(&self->gameData->entityManager, LOOPING_ANIMATION, false, bb_randomInt(8, 13), 1,
                              (self->pos.x >> DECIMAL_BITS) + 135, (self->pos.y >> DECIMAL_BITS) - 172, true, false);
        self->gameData->menuBug->cacheable         = false;
        self->gameData->menuBug->drawFunction      = &bb_drawMenuBug;
        self->gameData->menuBug->updateFunction    = &bb_updateMenuBug;
        self->gameData->menuBug->updateFarFunction = &bb_updateFarDestroy;
        bb_menuBugData_t* mbData                   = heap_caps_calloc(1, sizeof(bb_menuBugData_t), MALLOC_CAP_SPIRAM);
        mbData->xVel                               = bb_randomInt(-2, 2);
        mbData->xVel
            = mbData->xVel == 1 ? mbData->xVel - 1 : mbData->xVel; // So as not to match the treadmill speed exactly.
        mbData->firstTrip = true;
        heap_caps_free(self->gameData->menuBug->data);
        self->gameData->menuBug->data                        = mbData;
        self->gameData->menuBug->gameFramesPerAnimationFrame = abs(6 - mbData->xVel);
        if (mbData->xVel == 0)
        {
            self->gameData->menuBug->gameFramesPerAnimationFrame = 255;
        }
    }

    if (bb_randomInt(0, 8) < 1) //%50
    {
        bb_entity_t* treadmillDust = bb_createEntity(
            &self->gameData->entityManager, NO_ANIMATION, true, NO_SPRITE_STAR, 1, (self->pos.x >> DECIMAL_BITS) + 140,
            (self->pos.y >> DECIMAL_BITS) - 165 + bb_randomInt(-10, 10), false, false);
        treadmillDust->updateFunction = &bb_updateMoveLeft;
    }
}

void bb_updatePOI(bb_entity_t* self)
{
    bb_goToData* tData = (bb_goToData*)self->data;
    if (tData != NULL)
    {
        vec_t ToFrom = (vec_t){(tData->tracking->pos.x >> DECIMAL_BITS) - (self->pos.x >> DECIMAL_BITS),
                               (tData->tracking->pos.y >> DECIMAL_BITS) - (self->pos.y >> DECIMAL_BITS)};
        if (sqMagVec2d(ToFrom) > tData->midPointSqDist)
        {
            tData->speed += 4;
        }
        else if (tData->midPointSqDist == 0)
        {
            self->updateFunction = NULL;
            tData->executeOnArrival(self);
            return;
        }
        else if (tData->speed > 0)
        {
            tData->speed -= 4;
        }
        else if (tData->speed == 0)
        {
            if (ToFrom.x > 0 || ToFrom.x <= -16 || ToFrom.y > 0 || ToFrom.y <= -16)
            {
                if (ToFrom.x > 0)
                {
                    self->pos.x += 16;
                    self->gameData->camera.camera.pos.x++;
                    self->gameData->camera.velocity.x = 1;
                }
                else if (ToFrom.x <= -16)
                {
                    self->pos.x -= 16;
                    self->gameData->camera.camera.pos.x--;
                    self->gameData->camera.velocity.x--;
                }
                if (ToFrom.y > 0)
                {
                    self->pos.y += 16;
                    self->gameData->camera.camera.pos.y++;
                    self->gameData->camera.velocity.y = 1;
                }
                else if (ToFrom.y <= -16)
                {
                    self->pos.y -= 16;
                    self->gameData->camera.camera.pos.y--;
                    self->gameData->camera.velocity.y--;
                }
            }
            else
            {
                self->updateFunction = NULL;
                tData->executeOnArrival(self);
                return;
            }
        }
        if (sqMagVec2d(ToFrom) > (tData->speed >> DECIMAL_BITS) * (tData->speed >> DECIMAL_BITS))
        {
            fastNormVec(&ToFrom.x, &ToFrom.y);
            ToFrom   = mulVec2d(ToFrom, tData->speed >> DECIMAL_BITS);
            ToFrom.x = ToFrom.x >> 7;
            ToFrom.y = ToFrom.y >> 7;
        }
        self->pos         = addVec2d(self->pos, ToFrom);
        vec_t previousPos = self->gameData->camera.camera.pos;
        self->gameData->camera.camera.pos
            = (vec_t){(self->pos.x >> DECIMAL_BITS) - 140, (self->pos.y >> DECIMAL_BITS) - 120};
        self->gameData->camera.velocity
            = addVec2d(self->gameData->camera.velocity, subVec2d(self->gameData->camera.camera.pos, previousPos));
    }
}

void bb_updateFlame(bb_entity_t* self)
{
    if (self->currentAnimationFrame > 2)
    {
        if (bb_randomInt(0, 1))
        {
            int newFrame = 0;
            while (bb_randomInt(0, 1) && newFrame < self->currentAnimationFrame - 1)
            {
                newFrame++;
            }
            self->animationTimer        = newFrame;
            self->currentAnimationFrame = newFrame;
        }
    }
}

void bb_updateCharacterTalk(bb_entity_t* self)
{
    bb_dialogueData_t* dData = (bb_dialogueData_t*)self->data;

    dData->blinkTimer += 5;

    if (dData->offsetY < 0 && dData->curString < dData->numStrings)
    {
        dData->offsetY += 10;
    }
    else if (dData->curString >= dData->numStrings)
    {
        dData->offsetY -= 10;
        if (dData->offsetY <= -240)
        {
            dData->endDialogueCB(self);
            bb_destroyEntity(self, false, false);
            return;
        }
    }
    else
    {
        if (dData->curString < 0)
        {
            dData->curString = 0;
        }

        if (self->gameData->btnDownState & PB_A)
        {
            dData->curString++;
            if (dData->curString < dData->numStrings)
            {
                freeWsg(&dData->sprite);
                freeWsg(&dData->spriteNext);
                int8_t characterSprite = 0;
                if (strcmp(dData->characters[dData->curString], "Ovo") == 0)
                {
                    characterSprite = bb_randomInt(0, 6);
                    loadWsgInplace("dialogue_next.wsg", &dData->spriteNext, true, bb_decodeSpace, bb_hsd); // TODO free
                }
                else if (strcmp(dData->characters[dData->curString], "Pixel") == 0)
                {
                    characterSprite = bb_randomInt(7, 8);
                    // borrow sprite from UTT
                    loadWsgInplace("pixil_rs.wsg", &dData->spriteNext, true, bb_decodeSpace, bb_hsd);
                }
                else if (strcmp(dData->characters[dData->curString], "Pango") == 0)
                {
                    characterSprite = bb_randomInt(9, 10);
                    // borrow sprite from UTT
                    loadWsgInplace("hotdog_rs.wsg", &dData->spriteNext, true, bb_decodeSpace, bb_hsd);
                }
                else if (strcmp(dData->characters[dData->curString], "Po") == 0)
                {
                    characterSprite = bb_randomInt(11, 13);
                    // borrow sprite from UTT
                    loadWsgInplace("hand_rs.wsg", &dData->spriteNext, true, bb_decodeSpace, bb_hsd);
                }

                char wsg_name[strlen("ovo-talk-") + 9]; // 6 extra characters makes room for up to a 2 digit number +
                                                        // ".wsg" + null terminator ('\0')
                snprintf(wsg_name, sizeof(wsg_name), "%s%d.wsg", "ovo_talk", characterSprite);
                loadWsgInplace(wsg_name, &dData->sprite, true, bb_decodeSpace, bb_hsd);

                midiPlayer_t* bgm = globalMidiPlayerGet(MIDI_BGM);
                // Play a random note within an octave at half velocity on channel 1
                int deepBlueseyPitches[] = {31, 34, 36, 37, 38, 41, 43, 54, 55, 50};
                uint8_t pitch            = bb_randomInt(0, 9);
                midiNoteOn(bgm, 12, deepBlueseyPitches[pitch], 0x40);
                midiNoteOff(bgm, 12, deepBlueseyPitches[pitch], 0x7F);
            }
        }
    }
}

void bb_updateAttachmentArm(bb_entity_t* self)
{
    if (self->gameData->entityManager.playerEntity == NULL)
    {
        // this is for when garbotnik dies.
        bb_destroyEntity(self, false, true);
        return;
    }

    bb_attachmentArmData_t* aData = (bb_attachmentArmData_t*)self->data;
    bb_rocketData_t* rData        = (bb_rocketData_t*)aData->rocket->data;
    self->pos                     = aData->rocket->pos;
    self->pos.y -= 464;         // that is 29 << DECIMAL_BITS
    if (rData->armAngle > 2880) // that is 180 << DECIMAL_BITS
    {
        rData->armAngle -= 16; // that is 1 << DECIMAL_BITS
    }
    if (rData->armAngle >= 5744) // that is 359 << DECIMAL_BITS
    {
        bb_setupMidi();
        unloadMidiFile(&self->gameData->bgm);
        loadMidiFile("BigBug_Space Travel.mid", &self->gameData->bgm, true);
        globalMidiPlayerPlaySong(&self->gameData->bgm, MIDI_BGM);

        bb_destroyEntity(self->gameData->entityManager.playerEntity, false, true);
        self->gameData->entityManager.playerEntity = NULL;
        self->gameData->entityManager.viewEntity   = aData->rocket;
        aData->rocket->currentAnimationFrame       = 0;

        rData->flame
            = bb_createEntity(&(self->gameData->entityManager), LOOPING_ANIMATION, false, FLAME_ANIM, 6,
                              aData->rocket->pos.x >> DECIMAL_BITS, aData->rocket->pos.y >> DECIMAL_BITS, true, false);

        rData->flame->updateFunction  = &bb_updateFlame;
        aData->rocket->updateFunction = &bb_updateRocketLiftoff;

        bb_destroyEntity(self, false, true);
    }
}

void bb_updateGameOver(bb_entity_t* self)
{
    bb_gameOverData_t* goData = (bb_gameOverData_t*)self->data;

    if (self->gameData->btnDownState & PB_A)
    {
        if (self->currentAnimationFrame == 0)
        {
            uint8_t boosterIdx = 0;
            while (boosterIdx < 3)
            {
                if (self->gameData->entityManager.boosterEntities[boosterIdx]->currentAnimationFrame != 41)
                {
                    break;
                }
                boosterIdx++;
            }

            if (goData->wsgLoaded)
            {
                freeWsg(&goData->fullscreenGraphic);
            }
            if (boosterIdx < 2)
            {
                self->currentAnimationFrame = 1;
                loadWsgInplace("GameOver1.wsg", &goData->fullscreenGraphic, true, bb_decodeSpace, bb_hsd);
            }
            else
            {
                self->currentAnimationFrame = 2;
                loadWsgInplace("GameOver2.wsg", &goData->fullscreenGraphic, true, bb_decodeSpace, bb_hsd);
            }
        }
        else if (self->currentAnimationFrame == 1)
        {
            // increment booster animation frame to look destroyed
            self->gameData->entityManager.activeBooster->currentAnimationFrame++;
            self->gameData->entityManager.activeBooster->drawFunction = NULL;
            // this booster's grabby hand will destroy itself next time in it's own update loop.

            self->gameData->entityManager.activeBooster = NULL;
            uint8_t boosterIdx                          = 0;
            while (boosterIdx < 3)
            {
                if (self->gameData->entityManager.boosterEntities[boosterIdx]->currentAnimationFrame != 41)
                {
                    break;
                }
                boosterIdx++;
            }
            if (boosterIdx < 3)
            {
                self->gameData->entityManager.activeBooster = self->gameData->entityManager.boosterEntities[boosterIdx];
            }

            bb_destroyEntity(self, false, false);
            bb_startGarbotnikCloningTalk(self->gameData->entityManager.deathDumpster);
        }
        else
        {
            // exit the game
            self->gameData->exit = true;
        }
    }
}

void bb_updateRadarPing(bb_entity_t* self)
{
    bb_radarPingData_t* rpData = (bb_radarPingData_t*)self->data;
    rpData->timer -= self->gameData->elapsedUs >> 10;
    // printf("timer: %d\n", rpData->timer);
    if ((rpData->timer < 100)
        && (rpData->reflectionIdx < (sizeof(rpData->reflections) / sizeof(rpData->reflections[0]))))
    {
        rpData->timer = bb_randomInt(150, 250);
        rpData->reflections[rpData->reflectionIdx].pos
            = addVec2d(self->pos, rotateVec2d((vec_t){rpData->radius << DECIMAL_BITS, 0}, bb_randomInt(0, 359)));
        rpData->reflectionIdx++;
        // printf("reflectionIdx: %d\n", rpData->reflectionIdx);
    }

    for (int reflectionIdx = 0; reflectionIdx < rpData->reflectionIdx; reflectionIdx++)
    {
        rpData->reflections[reflectionIdx].radius += 5;
    }

    rpData->radius += 5;
    if (rpData->radius > 1300)
    {
        rpData->executeAfterPing(self);
        bb_destroyEntity(self, false, true);
    }
}

void bb_updateGrabbyHand(bb_entity_t* self)
{
    bb_grabbyHandData_t* ghData = (bb_grabbyHandData_t*)self->data;
    // destroy grabby hand if the booster is broken.
    if (ghData->rocket->currentAnimationFrame == 41 || ghData->rocket->updateFunction == bb_updateRocketLiftoff)
    {
        bb_destroyEntity(self, false, true);
        return;
    }

    self->pos.y = ghData->rocket->pos.y - 848; // that is 53 << 4

    // retreat into the booster
    if (self->gameData->entityManager.sprites[BB_GRABBY_HAND].originY > -26)
    {
        self->gameData->entityManager.sprites[BB_GRABBY_HAND].originY -= 2;
        if (ghData->grabbed != NULL)
        {
            ghData->grabbed->pos.x = self->pos.x;
            ghData->grabbed->pos.y
                = self->pos.y - (self->gameData->entityManager.sprites[BB_GRABBY_HAND].originY << DECIMAL_BITS);
        }
    }
    else if (ghData->grabbed != NULL)
    {
        if (self->gameData->entityManager.playerEntity != NULL
            && self->gameData->entityManager.playerEntity->dataType == GARBOTNIK_DATA)
        {
            // iterate towed entities
            bb_garbotnikData_t* gData = (bb_garbotnikData_t*)self->gameData->entityManager.playerEntity->data;
            node_t* current           = gData->towedEntities.first;
            while (current != NULL)
            {
                if (current->val == ghData->grabbed)
                {
                    // detach tow cable
                    node_t* next = current->next;
                    removeEntry(&gData->towedEntities, current);
                    current = next;
                }
                else
                {
                    current = current->next;
                }
            }
        }
        bb_rocketData_t* rData = (bb_rocketData_t*)ghData->rocket->data;
        if (ghData->grabbed->spriteIndex == BB_DONUT)
        {
            rData->numDonuts++;
        }
        bb_destroyEntity(ghData->grabbed, false, true);
        ghData->grabbed = NULL;

        rData->numBugs++;
        midiPlayer_t* sfx = soundGetPlayerSfx();
        midiPlayerReset(sfx);
        soundPlaySfx(&self->gameData->sfxCollection, 0);
        if (rData->numBugs % 10 == 0) // set to % 1 for quick testing the entire radar tech tree
        {
            bb_entity_t* radarPing
                = bb_createEntity(&self->gameData->entityManager, NO_ANIMATION, true, BB_RADAR_PING, 1,
                                  self->pos.x >> DECIMAL_BITS, self->pos.y >> DECIMAL_BITS, true, false);
            bb_radarPingData_t* rpData = (bb_radarPingData_t*)radarPing->data;
            rpData->color              = c541;
            rpData->executeAfterPing   = &bb_upgradeRadar;
        }

        self->currentAnimationFrame = 0;
        self->paused                = true;
    }
    if (self->currentAnimationFrame == 2)
    {
        self->paused = true;
    }
}

void bb_updateDoor(bb_entity_t* self)
{
    if (self->gameData->carFightState == 0) // no fight
    {
        self->cacheable             = true;
        self->currentAnimationFrame = 0;
        if (self->collisions != NULL)
        {
            bb_clearCollisions(self, false);
        }
    }
}

void bb_updateCarActive(bb_entity_t* self)
{
    if (bb_randomInt(0, 60) == 0)
    {
        bb_playCarAlarm(self);
    }

    if (self->currentAnimationFrame == 22)
    {
        self->currentAnimationFrame = 2;
        self->animationTimer        = self->currentAnimationFrame * self->gameFramesPerAnimationFrame;
    }
    if (self->gameData->carFightState == 0) // all the arena bugs are dead
    {
        // make it cacheable again.
        self->cacheable = true;
        // transition to car opening
        self->currentAnimationFrame = 22;
        self->animationTimer        = self->currentAnimationFrame * self->gameFramesPerAnimationFrame;
        self->updateFunction        = &bb_updateCarOpen;
    }
}

void bb_updateCarOpen(bb_entity_t* self)
{
    if (self->currentAnimationFrame == 59 && !self->paused)
    {
        self->cacheable = true;

        bb_setupMidi();
        unloadMidiFile(&self->gameData->bgm);
        loadMidiFile("BigBugExploration.mid", &self->gameData->bgm, true);
        globalMidiPlayerPlaySong(&self->gameData->bgm, MIDI_BGM);

        // free most previous car frames.
        for (int i = 1; i < 59; i++)
        {
            freeWsg(&self->gameData->entityManager.sprites[BB_CAR].frames[i]);
        }
        switch (((bb_carData_t*)self->data)->reward)
        {
            case BB_DONUT:
            {
                // spawn a donut as a reward for completing the fight
                bb_createEntity(&self->gameData->entityManager, NO_ANIMATION, true, BB_DONUT, 1,
                                (self->pos.x >> DECIMAL_BITS) + 5, (self->pos.y >> DECIMAL_BITS), true, false);
                break;
            }
            default: // BB_SWADGE
            {
                // spawn a swadge as a reward for completing the fight
                bb_createEntity(&self->gameData->entityManager, LOOPING_ANIMATION, false, BB_SWADGE, 9,
                                (self->pos.x >> DECIMAL_BITS) + 40, (self->pos.y >> DECIMAL_BITS) - 32, true, false);
                break;
            }
        }
        self->paused = true;
    }
    else
    {
        self->cacheable = false;
    }
}

void bb_updateFarCar(bb_entity_t* self)
{
    vec_t shiftedCameraPos = self->gameData->camera.camera.pos;
    shiftedCameraPos.x     = (shiftedCameraPos.x + 140) << DECIMAL_BITS;
    shiftedCameraPos.y     = (shiftedCameraPos.y + 240) << DECIMAL_BITS;
    // 2752 = (140+32) << 4; 2432 = (120+32) << 4
    if (bb_boxesCollide(&(bb_entity_t){.pos = shiftedCameraPos, .halfWidth = 5504, .halfHeight = 4864}, self, NULL,
                        NULL)
        == false)
    {
        // This car gets cached
        bb_entity_t* cachedEntity = heap_caps_calloc(1, sizeof(bb_entity_t), MALLOC_CAP_SPIRAM);
        // It's like a memcopy
        *cachedEntity = *self;

        // push to the tail
        push(self->gameData->entityManager.cachedEntities, (void*)cachedEntity);

        // free sprites
        for (int frame = 0; frame < self->gameData->entityManager.sprites[self->spriteIndex].numFrames; frame++)
        {
            if (self->gameData->entityManager.sprites[self->spriteIndex].frames[frame].w
                || self->gameData->entityManager.sprites[self->spriteIndex].frames[frame].h)
            {
                freeWsg(&self->gameData->entityManager.sprites[self->spriteIndex].frames[frame]);
            }
        }

        bb_destroyEntity(self, true, true);
    }
}

void bb_updateSpit(bb_entity_t* self)
{
    // increment the frame counter
    self->animationTimer++;
    self->currentAnimationFrame = self->animationTimer / self->gameFramesPerAnimationFrame;
    // if frame reached the end of the animation
    if (self->currentAnimationFrame >= self->gameData->entityManager.sprites[BB_FUEL].numFrames)
    {
        // reset the animation
        self->animationTimer        = 0;
        self->currentAnimationFrame = 0;
    }

    bb_spitData_t* sData = (bb_spitData_t*)self->data;

    // Update spits's lifetime. I think not using elapsed time is good enough.
    sData->lifetime++;
    if (sData->lifetime > 1000)
    {
        bb_destroyEntity(self, false, true);
        return;
    }

    // Update spits's position
    self->pos = addVec2d(self->pos, mulVec2d(sData->vel, (self->gameData->elapsedUs >> 13)));

    bb_hitInfo_t hitInfo = {0};
    bb_collisionCheck(&self->gameData->tilemap, self, NULL, &hitInfo);
    if (hitInfo.hit)
    {
        bb_destroyEntity(self, false, true);
    }
}

void bb_updatePangoAndFriends(bb_entity_t* self)
{
    if (self->gameData->entityManager.sprites[BB_PANGO_AND_FRIENDS].originY < 0)
    {
        self->gameData->entityManager.sprites[BB_PANGO_AND_FRIENDS].originY++;
    }
    else
    {
        bb_entity_t* ovo
            = bb_createEntity(&self->gameData->entityManager, NO_ANIMATION, true, OVO_TALK, 1,
                              self->gameData->camera.camera.pos.x, self->gameData->camera.camera.pos.y, false, true);

        if (self->gameData->day == 0)
        {
            bb_dialogueData_t* dData = bb_createDialogueData(18, "Pixel");

            // longest possible string     " "
            //  bb_setCharacterLine(dData, 0, "A A A A A A A A A A A A A A A A A A A A A A A A A A A A A A A A A A A A A
            //  A A A A A A A A A A A A A A A A A A A A A A A");
            bb_setCharacterLine(dData, 0, "Pixel", "huff... huff... we actually caught up to it!");
            bb_setCharacterLine(dData, 1, "Pixel",
                                "ugfhh, my hair is starting to hurt. Can you make this quick, Pango?");
            bb_setCharacterLine(dData, 2, "Pixel", "Hey, it looks like it's Garbotnik after all!");
            bb_setCharacterLine(dData, 3, "Po", "That's a cool ride, bro.");
            bb_setCharacterLine(dData, 4, "Ovo", "What could you idiots possibly want?");
            bb_setCharacterLine(dData, 5, "Pango",
                                "We were fascinated with your shiny metal tube falling from space this morning.");
            bb_setCharacterLine(dData, 6, "Po", "Yeah, we were wondering if you could give us a ride.");
            bb_setCharacterLine(dData, 7, "Ovo", "I'm not a taxi service.");
            bb_setCharacterLine(dData, 8, "Pixel", "We'll pay you in swadges.");
            bb_setCharacterLine(dData, 9, "Po", "What are you doing at the landfill, anyway?");
            bb_setCharacterLine(dData, 10, "Ovo", "None of your business!");
            bb_setCharacterLine(dData, 11, "Ovo", "Get off my freaking back!");
            bb_setCharacterLine(dData, 12, "Ovo", "I have a dive summary to review.");
            bb_setCharacterLine(dData, 13, "Pixel", "What's a dive summary?");
            bb_setCharacterLine(dData, 14, "Ovo", "It tells me how many bugs I annihilated.");
            bb_setCharacterLine(dData, 15, "Pixel", "Hmm... That sounds like he's up to no good.");
            bb_setCharacterLine(dData, 16, "Ovo", "Bug off!");
            bb_setCharacterLine(dData, 17, "Ovo", "Filthy peasants.");

            dData->curString     = -1;
            dData->endDialogueCB = &bb_afterLiftoffInteraction;
            bb_setData(ovo, dData, DIALOGUE_DATA);
        }
        else if (self->gameData->day == 1)
        {
            bb_dialogueData_t* dData = bb_createDialogueData(10, "Pixel");

            bb_setCharacterLine(dData, 0, "Pixel",
                                "Hey, Mr. Garbotnik! I really love the color of your umbrella so much!");
            bb_setCharacterLine(dData, 1, "Ovo", "Glitch my circuits!");
            bb_setCharacterLine(dData, 2, "Ovo", "Now I have to find a new one!");
            bb_setCharacterLine(dData, 3, "Po", "What's your problem, dude? Pink is a great color!");
            bb_setCharacterLine(dData, 4, "Pango", "Nobody spends their Thursdays at the dump for leisure.");
            bb_setCharacterLine(dData, 5, "Pango", "We're going to find out what you're up to here.");
            bb_setCharacterLine(dData, 6, "Ovo", "Oh, bug off!");
            bb_setCharacterLine(dData, 7, "Ovo", "Don't you have anything better to do?");
            bb_setCharacterLine(dData, 8, "Ovo", "Lousy ingrates.");
            bb_setCharacterLine(dData, 9, "Pixel", "That man doesn't know the meaning of friendship.");

            dData->curString     = -1;
            dData->endDialogueCB = &bb_afterLiftoffInteraction;
            bb_setData(ovo, dData, DIALOGUE_DATA);
        }
        else if (self->gameData->day == 2)
        {
            bb_dialogueData_t* dData = bb_createDialogueData(8, "Pango");

            bb_setCharacterLine(dData, 0, "Pango", "Why do you have better shading than us?");
            bb_setCharacterLine(dData, 1, "Ovo", "Because I'm the main character.");
            bb_setCharacterLine(dData, 2, "Pango", "But MAGFast is literally named after me!");
            bb_setCharacterLine(dData, 3, "Ovo", "You fool! It's called mag FEST because of PEST like you.");
            bb_setCharacterLine(dData, 4, "Po", "That's so metal.");
            bb_setCharacterLine(dData, 5, "Ovo",
                                "POOOOOOOOOOOOOOOOOOOOOOOOOOOOOOOOOOOOOOOOOOOOOOOOOOOOOOOOOOOOOOOOOOOOOOOOOOOOOOOOOOOOO"
                                "OOOOOOOOOOOOOOOOOOOO");
            bb_setCharacterLine(dData, 6, "Ovo",
                                "OOOOOOOOOOOOOOOOOOOOOOOOOOOOOOOOOOOOOOOOOOOOOOOOOOOOOOOOOOOOOOOOOOOOOOOOOOOOOOOOOOOOOO"
                                "OOOOOOOOOOOOOOOOOOOOOOO!");
            bb_setCharacterLine(dData, 7, "Pixel", "Hey, don't yell at my friend like that!");

            dData->curString     = -1;
            dData->endDialogueCB = &bb_afterLiftoffInteraction;
            bb_setData(ovo, dData, DIALOGUE_DATA);
        }
        else if (self->gameData->day == 3)
        {
            bb_dialogueData_t* dData = bb_createDialogueData(8, "Pango");

            bb_setCharacterLine(dData, 0, "Pango", "GARBOTNIK! Are you feeling well?");
            bb_setCharacterLine(dData, 1, "Ovo", "Huh?");
            bb_setCharacterLine(dData, 2, "Pango", "Looks like you've got a case of the T-rash!");
            bb_setCharacterLine(dData, 3, "Ovo", "Aaaaaargh! Darn it! Darn it! DARN IT! DARN IT!");
            bb_setCharacterLine(dData, 4, "Ovo", "GLITCH MY CIRCUITS!");
            bb_setCharacterLine(dData, 5, "Pixel", "Freaking got him, Pango!");
            bb_setCharacterLine(dData, 6, "Ovo", "T-raaaaash goes in the T-raaaaaash can.");
            bb_setCharacterLine(dData, 7, "Po", "Huh?");

            dData->curString     = -1;
            dData->endDialogueCB = &bb_afterLiftoffInteraction;
            bb_setData(ovo, dData, DIALOGUE_DATA);
        }
        else if (self->gameData->day == 99)
        {
            bb_dialogueData_t* dData = bb_createDialogueData(3, "Pango");

            bb_setCharacterLine(dData, 0, "Pango", "You're completely unhinged.");
            bb_setCharacterLine(dData, 1, "Ovo", "Aaaaaaaand...");
            bb_setCharacterLine(dData, 2, "Ovo", "You're not?");

            dData->curString     = -1;
            dData->endDialogueCB = &bb_afterLiftoffInteraction;
            bb_setData(ovo, dData, DIALOGUE_DATA);
        }
        else
        {
            bb_dialogueData_t* dData = bb_createDialogueData(3, "Po");

            bb_setCharacterLine(dData, 0, "Po", "Still looking?");
            char pangosLine[34];
            snprintf(pangosLine, sizeof(pangosLine), "It's been %d days at the dump.", self->gameData->day + 1);
            bb_setCharacterLine(dData, 1, "Pango", pangosLine);
            bb_setCharacterLine(dData, 2, "Pixel", "I guess that means you're having no luck.");
            bb_setCharacterLine(dData, 2, "Ovo", "Glitch my circuits!");
            bb_setCharacterLine(dData, 2, "Ovo", "I. know.");
            bb_setCharacterLine(dData, 2, "Ovo", "Bug off!");

            dData->curString     = -1;
            dData->endDialogueCB = &bb_afterLiftoffInteraction;
            bb_setData(ovo, dData, DIALOGUE_DATA);
        }
        self->updateFunction = NULL;
    }
}

void bb_updateDiveSummary(bb_entity_t* self)
{
    // decrement y pos until it is 1500 units lower than active booster y.
    if (self->pos.y > self->gameData->entityManager.activeBooster->pos.y - 1500)
    {
        self->pos.y -= 16;
    }
    else
    {
        // if 'a' is pressed, set the update function to NULL.
        if (self->gameData->btnDownState & PB_A)
        {
            // set the active booster's pause illusion to false.
            self->gameData->endDayChecks
                = self->gameData->endDayChecks & ~(1 << 0); // set the pause illusion bit to false.
            self->updateFunction = NULL;
        }
    }
}

void bb_updateWile(bb_entity_t* self)
{
    bb_updatePhysicsObject(self);

    bb_wileData_t* wData = (bb_wileData_t*)self->data;

    // Update wile's lifetime. I think not using elapsed time is good enough.
    if (wData->tileTime > 101 && wData->lifetime == 0)
    {
        if (wData->wileIdx == 0) // faulty wile triggers early
        {
            // trigger the wile function
            if (self->gameData->loadout.allWiles[wData->wileIdx].wileFunction != NULL)
            {
                self->gameData->loadout.allWiles[wData->wileIdx].wileFunction(self);
            }
            // and destroy the wile
            bb_destroyEntity(self, false, true);
            return;
        }
        wData->lifetime = 1;
    }
    if (wData->lifetime > 0)
    {
        wData->lifetime++;
    }

    if (wData->lifetime > 140)
    {
        // trigger the wile function
        if (self->gameData->loadout.allWiles[wData->wileIdx].wileFunction != NULL)
        {
            self->gameData->loadout.allWiles[wData->wileIdx].wileFunction(self);
        }
        // and destroy the wile
        bb_destroyEntity(self, false, true);
        return;
    }
}

void bb_update501kg(bb_entity_t* self)
{
    bb_501kgData_t* fData = (bb_501kgData_t*)self->data;
    if (self->pos.y < fData->targetY)
    {
        self->pos.x += (fData->vel.x * self->gameData->elapsedUs) >> 13;
        self->pos.y += (fData->vel.y * self->gameData->elapsedUs) >> 13;

        bb_hitInfo_t hitInfo = {0};
        bb_collisionCheck(&self->gameData->tilemap, self, NULL, &hitInfo);
        if (hitInfo.hit && hitInfo.tile_i > 0 && hitInfo.tile_j > 0 && hitInfo.tile_i < TILE_FIELD_WIDTH - 1
            && hitInfo.tile_j < TILE_FIELD_HEIGHT - 4)
        {
            // Update the dirt to air.
            bb_crumbleDirt(self->gameData, 2, hitInfo.tile_i, hitInfo.tile_j, true, true);
        }
    }
    else
    {
        // use the x velocity as a flag for finding garbage
        if (fData->vel.x)
        {
            bb_hitInfo_t hitInfo = {0};
            bb_collisionCheck(&self->gameData->tilemap, self, NULL, &hitInfo);
            if (hitInfo.hit && hitInfo.tile_i > 0 && hitInfo.tile_j > 0 && hitInfo.tile_i < TILE_FIELD_WIDTH - 1
                && hitInfo.tile_j < TILE_FIELD_HEIGHT - 4)
            {
                fData->vel.x = 0;
            }
            else
            {
                self->pos.x += (fData->vel.x * self->gameData->elapsedUs) >> 13;
                self->pos.y += (fData->vel.y * self->gameData->elapsedUs) >> 13;
            }
        }
        else
        {
            // use the y velocity as a timer to detonation
            fData->vel.y--;
            if (fData->vel.y <= 0)
            {
                // detonate
                freeWsg(&self->gameData->entityManager.sprites[BB_501KG].frames[0]);
                bb_entity_t* explosion
                    = bb_createEntity(&self->gameData->entityManager, NO_ANIMATION, true, BB_EXPLOSION, 1,
                                      self->pos.x >> DECIMAL_BITS, self->pos.y >> DECIMAL_BITS, false, false);
                bb_explosionData_t* eData = (bb_explosionData_t*)explosion->data;
                eData->radius             = 180;

                bb_destroyEntity(self, false, true);
            }
        }
    }
}

void bb_updateExplosion(bb_entity_t* self)
{
    bb_explosionData_t* eData = (bb_explosionData_t*)self->data;
    if (eData->lifetime == 0)
    {
        // iterate over a square of tiles around the explosion
        vec_t tileCheck = {(self->pos.x >> 9) - (eData->radius >> 5), (self->pos.y >> 9) - (eData->radius >> 5)};
        if (tileCheck.x < 4)
        {
            tileCheck.x = 4;
        }
        if (tileCheck.y < 0)
        {
            tileCheck.y = 0;
        }
        for (int checkI = tileCheck.x; checkI < tileCheck.x + (eData->radius >> 3); checkI++)
        {
            if (checkI >= TILE_FIELD_WIDTH - 5)
            {
                continue;
            }
            for (int checkJ = tileCheck.y; checkJ < tileCheck.y + (eData->radius >> 3); checkJ++)
            {
                if (checkJ >= TILE_FIELD_HEIGHT - 5)
                {
                    break;
                }
                // if it is in range of the explosion, crumble the dirt.
                if (sqMagVec2d(subVec2d((vec_t){(checkI << 5) + HALF_TILE, (checkJ << 5) + HALF_TILE},
                                        (vec_t){self->pos.x >> 4, self->pos.y >> 4}))
                    < eData->radius * eData->radius)
                {
                    if (self->gameData->tilemap.fgTiles[checkI][checkJ].health > 0)
                    {
                        // Update the dirt to air.
                        bb_crumbleDirt(self->gameData, bb_randomInt(2, 3), checkI, checkJ, true, true);
                    }
                }
            }
        }

        self->halfWidth  = eData->radius << DECIMAL_BITS;
        self->halfHeight = eData->radius << DECIMAL_BITS;

        // iterate all cached entities
        // possibly load them in if they are relevant to the explosion
        node_t* current = self->gameData->entityManager.cachedEntities->first;
        while (current != NULL)
        {
            bb_entity_t* curEntity = (bb_entity_t*)current->val;
            vec_t toFrom           = subVec2d(curEntity->pos, self->pos);
            if (bb_boxesCollide(self, curEntity, NULL, NULL)
                && sqMagVec2d(toFrom) < (eData->radius << DECIMAL_BITS) * (eData->radius << DECIMAL_BITS))
            {
                if (curEntity->dataType == PHYSICS_DATA || curEntity->dataType == FOOD_CART_DATA
                    || curEntity->dataType == DRILL_BOT_DATA || curEntity->dataType == WILE_DATA
                    || ((curEntity->dataType == BUGGO_DATA || curEntity->dataType == BU_DATA) && bb_randomInt(-1, 1)))
                {
                    bb_entity_t* foundSpot = bb_findInactiveEntity(&self->gameData->entityManager);
                    if (foundSpot != NULL)
                    {
                        // like a memcopy
                        *foundSpot = *curEntity;
                        self->gameData->entityManager.activeEntities++;
                        // remove current from cached entities
                        node_t* next = current->next;
                        removeEntry(self->gameData->entityManager.cachedEntities, current);

                        current = next;
                        // if it was a foodcart load the sprites just in time
                        if (foundSpot->dataType == FOOD_CART_DATA)
                        {
                            bb_foodCartData_t* fcData = (bb_foodCartData_t*)curEntity->data;
                            // tell this partner of the change in address
                            ((bb_foodCartData_t*)fcData->partner->data)->partner = foundSpot;
                            bb_loadSprite("foodCart", 2, 1, &self->gameData->entityManager.sprites[BB_FOOD_CART]);
                            fcData->isCached = false;
                        }
                        continue;
                    }
                }
            }
            current = current->next;
        }

        // iterate all entities and do things if they are in the blast radius
        for (int i = 0; i < MAX_ENTITIES; i++)
        {
            bb_entity_t* curEntity = &self->gameData->entityManager.entities[i];
            if (curEntity->dataType != PHYSICS_DATA && curEntity->dataType != BUGGO_DATA
                && curEntity->dataType != BU_DATA && curEntity->dataType != FOOD_CART_DATA
                && curEntity->dataType != GARBOTNIK_DATA && curEntity->dataType != DRILL_BOT_DATA
                && curEntity->dataType != WILE_DATA)
            {
                continue;
            }

            vec_t toFrom = subVec2d(curEntity->pos, self->pos);
            if (bb_boxesCollide(self, curEntity, NULL, NULL)
                && sqMagVec2d(toFrom) < (eData->radius << DECIMAL_BITS) * (eData->radius << DECIMAL_BITS))
            {
                if (curEntity->dataType == PHYSICS_DATA || curEntity->dataType == DRILL_BOT_DATA
                    || curEntity->dataType == WILE_DATA)
                {
                    // apply a force to the entity
                    bb_physicsData_t* pData = (bb_physicsData_t*)curEntity->data;
                    pData->vel              = divVec2d(toFrom, 5);
                }
                else if ((curEntity->dataType == BUGGO_DATA || curEntity->dataType == BU_DATA) && bb_randomInt(0, 2))
                {
                    // 66% chance to kill the bug
                    bb_hitInfo_t hitInfo = {0};
                    hitInfo.pos          = curEntity->pos;
                    bb_bugDeath(curEntity, &hitInfo);
                }
                else if (curEntity->dataType == FOOD_CART_DATA)
                {
                    // destroy the food cart if it is the main cart
                    if (curEntity->currentAnimationFrame > 1)
                    {
                        bb_hitInfo_t hitInfo = {0};
                        hitInfo.pos          = curEntity->pos;
                        bb_cartDeath(curEntity, &hitInfo);
                    }
                }
                else if (curEntity->dataType == GARBOTNIK_DATA)
                {
                    bb_garbotnikData_t* gData = (bb_garbotnikData_t*)self->gameData->entityManager.playerEntity->data;
                    gData->vel                = divVec2d(toFrom, 5);
                    gData->fuel -= eData->radius * 120; // damage is proportional to the size of the explosion
                }
            }
        }
    }

    eData->lifetime += self->gameData->elapsedUs >> 10;
    if (eData->lifetime > 1000)
    {
        bb_destroyEntity(self, false, true);
    }
}

void bb_updateAtmosphericAtomizer(bb_entity_t* self)
{
    bb_atmosphericAtomizerData_t* aData = (bb_atmosphericAtomizerData_t*)self->data;
    aData->lifetime += self->gameData->elapsedUs >> 10;
    if (aData->lifetime > 30000)
    {
        bb_garbotnikData_t* gData = (bb_garbotnikData_t*)self->gameData->entityManager.playerEntity->data;
        gData->dragShift          = 17; // This greatly reduces the drag on the garbotnik
        bb_destroyEntity(self, false, true);
    }
}

void bb_updateDrillBot(bb_entity_t* self)
{
    bb_updatePhysicsObject(self);
    bb_drillBotData_t* dData = (bb_drillBotData_t*)self->data;
    if (dData->lifetime == 0)
    {
        dData->facingRight = bb_randomInt(0, 1);
    }
    dData->lifetime++;
    if (dData->lifetime > 1900)
    {
        bb_destroyEntity(self, false, true);
        return;
    }
    if (dData->tileTime > 0)
    {
        dData->tileTime--;
    }
    if (dData->tileTime > 110)
    {
        dData->tileTime = 110;
    }
    dData->attacking--;
    if (dData->attacking <= 0)
    {
        dData->attacking = 0;
    }

    // driller might drill two tiles wide if it's on the edge.
    uint8_t drillX1  = self->pos.x >> 9;
    uint16_t drillX2 = self->pos.x % 512;
    if (drillX2 <= 128)
    {
        drillX2 = drillX1 - 1;
    }
    else if (drillX2 >= 384)
    {
        drillX2 = drillX1 + 1;
    }
    else
    {
        drillX2 = 255; // second drill spot is set out of bounds. Gets ignored.
    }
    if (dData->tileTime > 101)
    {
        if (self->pos.y < dData->targetY)
        {
            dData->tileTime = 0;
            if (bb_randomInt(-100, 1))
            {
                // destroy the tile below the drill bot
                if (self->pos.y < 0)
                {
                    bb_crumbleDirt(self->gameData, 2, drillX1, 0, true, true);
                    bb_crumbleDirt(self->gameData, 2, drillX2, 0, true, true);
                }
                else
                {
                    bb_crumbleDirt(self->gameData, 2, drillX1, (self->pos.y >> 9) + 1, true, true);
                    bb_crumbleDirt(self->gameData, 2, drillX2, (self->pos.y >> 9) + 1, true, true);
                }
            }
        }
        else
        {
            int8_t direction = (dData->facingRight * 2) - 1;
            self->pos.x += direction * 8 * self->gameData->elapsedUs >> 13;
            if (self->gameData->tilemap.fgTiles[(self->pos.x + direction * 144) >> 9][self->pos.y >> 9].health > 0)
            {
                if (bb_randomInt(0, 110) == 1)
                {
                    bb_crumbleDirt(self->gameData, 2, (self->pos.x + direction * 144) >> 9, self->pos.y >> 9, true,
                                   true);
                }
            }
        }
    }
}

void bb_updateTimedPhysicsObject(bb_entity_t* self)
{
    bb_updatePhysicsObject(self);
    bb_timedPhysicsData_t* tData = (bb_timedPhysicsData_t*)self->data;
    tData->lifetime++;
    if (tData->lifetime > 1900)
    {
        bb_destroyEntity(self, false, true);
        return;
    }
}

void bb_updatePacifier(bb_entity_t* self)
{
    bb_updatePhysicsObject(self);
    bb_timedPhysicsData_t* tData = (bb_timedPhysicsData_t*)self->data;
    tData->lifetime++;
    if (tData->lifetime > 1900)
    {
        bb_destroyEntity(self, false, true);
        return;
    }

    int16_t radius        = ((tData->lifetime << 1) % 300) << DECIMAL_BITS;
    int16_t sqRadiusOuter = (radius + 48) * (radius + 48);
    int16_t sqRadiusInner = (radius - 48) * (radius - 48);
    // iterate all entities
    for (int i = 0; i < MAX_ENTITIES; i++)
    {
        bb_entity_t* curEntity = &self->gameData->entityManager.entities[i];
        if (curEntity->spriteIndex != BB_SPIT)
        {
            continue;
        }
        vec_t toFrom = subVec2d(curEntity->pos, self->pos);
        if (curEntity->pos.x < self->pos.x + radius + 48 && curEntity->pos.x > self->pos.x - radius - 48
            && curEntity->pos.y < self->pos.y + radius + 48 && curEntity->pos.y > self->pos.y - radius - 48)
        {
            int16_t sqDist = sqMagVec2d(toFrom);
            if (sqDist < sqRadiusOuter && sqDist > sqRadiusInner)
            {
                bb_destroyEntity(curEntity, false, true);
            }
        }
    }
}

void bb_updateSpaceLaser(bb_entity_t* self)
{
    bb_spaceLaserData_t* slData = (bb_spaceLaserData_t*)self->data;
    if (slData->lifetime == 0)
    {
        // Position it at half height above the highest garbage
        for (int i = 0; i < TILE_FIELD_HEIGHT; i++)
        {
            if (self->gameData->tilemap.fgTiles[self->pos.x >> 9][i].health > 0)
            {
                slData->highestGarbage = i;
                break;
            }
        }
    }
    slData->lifetime++;
    if (slData->lifetime > 1900)
    {
        bb_destroyEntity(self, false, true);
        return;
    }
    if (bb_randomInt(0, 50) == 0)
    {
        // decrement the health of the tile below the laser by one
        if (self->gameData->tilemap.fgTiles[self->pos.x >> 9][slData->highestGarbage].health)
        {
            self->gameData->tilemap.fgTiles[self->pos.x >> 9][slData->highestGarbage].health--;
        }
        int8_t health = self->gameData->tilemap.fgTiles[self->pos.x >> 9][slData->highestGarbage].health;
        if (health == 1 || health == 4 || health == 10)
        {
            bb_crumbleDirt(self->gameData, 2, self->pos.x >> 9, slData->highestGarbage, false, false);
        }
        else if (health == 0)
        {
            bb_crumbleDirt(self->gameData, 2, self->pos.x >> 9, slData->highestGarbage, true, true);
            // recalculate the highest garbage
            for (int i = 0; i < TILE_FIELD_HEIGHT; i++)
            {
                if (self->gameData->tilemap.fgTiles[self->pos.x >> 9][i].health > 0)
                {
                    slData->highestGarbage = i;
                    break;
                }
            }
        }
    }

    self->pos.y = (slData->highestGarbage << 9) - self->halfHeight;
}

void bb_drawGarbotnikFlying(bb_entityManager_t* entityManager, rectangle_t* camera, bb_entity_t* self)
{
    if (GARBOTNIK_DATA != self->dataType)
    {
        return;
    }

    bb_garbotnikData_t* gData = (bb_garbotnikData_t*)self->data;

    // draw the tow cables
    node_t* current = gData->towedEntities.first;
    while (current != NULL)
    {
        bb_entity_t* curEntity = (bb_entity_t*)current->val;
        drawLineFast((self->pos.x >> DECIMAL_BITS) - camera->pos.x, (self->pos.y >> DECIMAL_BITS) - camera->pos.y,
                     (curEntity->pos.x >> DECIMAL_BITS) - camera->pos.x,
                     (curEntity->pos.y >> DECIMAL_BITS) - camera->pos.y, c425);
        current = current->next;
    }

    int16_t xOff = (self->pos.x >> DECIMAL_BITS) - entityManager->sprites[self->spriteIndex].originX - camera->pos.x;
    int16_t yOff = (self->pos.y >> DECIMAL_BITS) - entityManager->sprites[self->spriteIndex].originY - camera->pos.y;

    uint8_t frameIndex;
    bool useSimple = true;

    // Determine frameIndex and draw style
    if (gData->yaw.x < -1400)
    {
        frameIndex = 0;
    }
    else if (gData->yaw.x < -400)
    {
        frameIndex = 1;
    }
    else if (gData->yaw.x < 400)
    {
        frameIndex = 2;
    }
    else if (gData->yaw.x < 1400)
    {
        frameIndex = 1;
        useSimple  = false;
    }
    else
    {
        frameIndex = 0;
        useSimple  = false;
    }

    // Draw the sprite
    if (gData->damageEffect > 70 || (gData->damageEffect > 0 && bb_randomInt(0, 1)))
    {
        drawWsgPalette(&entityManager->sprites[self->spriteIndex].frames[frameIndex], xOff, yOff,
                       &self->gameData->damagePalette, !useSimple, false, 0);
    }
    else if (useSimple)
    {
        drawWsgSimple(&entityManager->sprites[self->spriteIndex].frames[frameIndex], xOff, yOff);
    }
    else
    {
        drawWsg(&entityManager->sprites[self->spriteIndex].frames[frameIndex], xOff, yOff, true, false, 0);
    }

    if (gData->touching)
    {
        xOff += entityManager->sprites[self->spriteIndex].originX;
        yOff += entityManager->sprites[self->spriteIndex].originY;
        int32_t x;
        int32_t y;
        getTouchCartesian(gData->phi, gData->r, &x, &y);
        x -= 511;
        y -= 511;
        drawCircle(xOff, yOff, 37, c103);
        int16_t otherX = x / 5;
        int16_t otherY = y / 5;
        drawLineFast(xOff, yOff - 1, xOff + otherX, yOff - otherY - 1, c555);
        if (gData->r > 374)
        {
            drawCircleQuadrants(xOff, yOff, 37, x > 0 && y < 0, x < 0 && y < 0, x < 0 && y > 0, x > 0 && y > 0, c315);
            drawLineFast(xOff, yOff, xOff + otherX, yOff - otherY, c315);
        }
        else
        {
            drawLineFast(xOff, yOff, xOff + otherX, yOff - otherY, c103);
        }
    }

    char harpoonText[13]; // 13 characters makes room for up to a 3 digit number + " harpooons" + null
                          // terminator ('\0')
    snprintf(harpoonText, sizeof(harpoonText), "%d harpoons", gData->numHarpoons);

    int32_t tWidth = textWidth(&self->gameData->font, harpoonText);
    drawText(&self->gameData->font, c344, harpoonText, TFT_WIDTH - tWidth - 30,
             TFT_HEIGHT - self->gameData->font.height - 3);
    drawText(&self->gameData->font, c223, harpoonText, TFT_WIDTH - tWidth - 30,
             TFT_HEIGHT - self->gameData->font.height - 2);

    // draw the wile call sequences
    if (self->gameData->loadout.primaryWileIdx != 255
        && (((self->gameData->btnState & 0b100000) >> 5)
            || gData->activeWile == self->gameData->loadout.primaryWileIdx))
    {
        // primary wile
        drawRectFilled(
            0, 0,
            140
                - (self->gameData->loadout.primaryTimer * 140)
                      / (self->gameData->loadout.allWiles[self->gameData->loadout.primaryWileIdx].cooldown * 1000),
            16,
            gData->activeWile == self->gameData->loadout.primaryWileIdx
                ? c050
                : (self->gameData->loadout.primaryTimer == 0 ? c550 : c500));
        tWidth = textWidth(&self->gameData->font,
                           self->gameData->loadout.allWiles[self->gameData->loadout.primaryWileIdx].name);
        drawText(&self->gameData->font,
                 (gData->activeWile == self->gameData->loadout.primaryWileIdx && bb_randomInt(0, 1))
                     ? c203
                     : (self->gameData->loadout.primaryTimer == 0 ? c000 : c444),
                 self->gameData->loadout.allWiles[self->gameData->loadout.primaryWileIdx].name, 70 - (tWidth >> 1), 3);
        // draw the call sequence
        uint8_t sequenceLength = 0;
        for (int i = 0; i < 5; i++)
        {
            if (self->gameData->loadout.allWiles[self->gameData->loadout.primaryWileIdx].callSequence[i] == BB_NONE)
            {
                break;
            }
            sequenceLength++;
        }
        int8_t primaryComparison = bb_compareWileCallSequences(
            self->gameData->loadout.playerInputSequence,
            self->gameData->loadout.allWiles[self->gameData->loadout.primaryWileIdx].callSequence);
        for (int i = 0; i < sequenceLength; i++)
        {
            int32_t rotation = 180;
            rotation += 90 * self->gameData->loadout.allWiles[self->gameData->loadout.primaryWileIdx].callSequence[i];
            rotation = rotation % 360;

            if (self->gameData->loadout.primaryTimer != 0)
            {
                drawWsgPalette(&entityManager->sprites[BB_ARROW].frames[0],
                               70 - ((sequenceLength * 28 - 4) >> 1) + i * 28, 17, &self->gameData->damagePalette,
                               false, false, rotation);
            }
            else if (primaryComparison != -1
                     && self->gameData->loadout.playerInputSequence[i]
                            == self->gameData->loadout.allWiles[self->gameData->loadout.primaryWileIdx].callSequence[i])
            {
                drawWsg(&entityManager->sprites[BB_ARROW].frames[1], 70 - ((sequenceLength * 28 - 4) >> 1) + i * 28, 17,
                        false, false, rotation);
            }
            else
            {
                drawWsg(&entityManager->sprites[BB_ARROW].frames[0], 70 - ((sequenceLength * 28 - 4) >> 1) + i * 28, 17,
                        false, false, rotation);
            }
        }
    }

    if (self->gameData->loadout.secondaryWileIdx != 255
        && (((self->gameData->btnState & 0b100000) >> 5)
            || gData->activeWile == self->gameData->loadout.secondaryWileIdx))
    {
        // secondary wile
        drawRectFilled(
            140, 0,
            280
                - (self->gameData->loadout.secondaryTimer * 140)
                      / (self->gameData->loadout.allWiles[self->gameData->loadout.secondaryWileIdx].cooldown * 1000),
            16,
            gData->activeWile == self->gameData->loadout.secondaryWileIdx
                ? c050
                : (self->gameData->loadout.secondaryTimer == 0 ? c550 : c500));
        tWidth = textWidth(&self->gameData->font,
                           self->gameData->loadout.allWiles[self->gameData->loadout.secondaryWileIdx].name);
        drawText(&self->gameData->font,
                 (gData->activeWile == self->gameData->loadout.secondaryWileIdx && bb_randomInt(0, 1))
                     ? c203
                     : (self->gameData->loadout.secondaryTimer == 0 ? c000 : c444),
                 self->gameData->loadout.allWiles[self->gameData->loadout.secondaryWileIdx].name, 210 - (tWidth >> 1),
                 3);
        // draw the call sequence
        uint8_t sequenceLength = 0;
        for (int i = 0; i < 5; i++)
        {
            if (self->gameData->loadout.allWiles[self->gameData->loadout.secondaryWileIdx].callSequence[i] == BB_NONE)
            {
                break;
            }
            sequenceLength++;
        }
        int8_t secondaryComparison = bb_compareWileCallSequences(
            self->gameData->loadout.playerInputSequence,
            self->gameData->loadout.allWiles[self->gameData->loadout.secondaryWileIdx].callSequence);
        for (int i = 0; i < sequenceLength; i++)
        {
            int32_t rotation = 180;
            rotation += 90 * self->gameData->loadout.allWiles[self->gameData->loadout.secondaryWileIdx].callSequence[i];
            rotation = rotation % 360;

            if (self->gameData->loadout.secondaryTimer != 0)
            {
                drawWsgPalette(&entityManager->sprites[BB_ARROW].frames[0],
                               210 - ((sequenceLength * 28 - 4) >> 1) + i * 28, 17, &self->gameData->damagePalette,
                               false, false, rotation);
            }
            else if (secondaryComparison != -1
                     && self->gameData->loadout.playerInputSequence[i]
                            == self->gameData->loadout.allWiles[self->gameData->loadout.secondaryWileIdx]
                                   .callSequence[i])
            {
                drawWsg(&entityManager->sprites[BB_ARROW].frames[1], 210 - ((sequenceLength * 28 - 4) >> 1) + i * 28,
                        17, false, false, rotation);
            }
            else
            {
                drawWsg(&entityManager->sprites[BB_ARROW].frames[0], 210 - ((sequenceLength * 28 - 4) >> 1) + i * 28,
                        17, false, false, rotation);
            }
        }
    }
}

void bb_drawHarpoon(bb_entityManager_t* entityManager, rectangle_t* camera, bb_entity_t* self)
{
    int16_t xOff = (self->pos.x >> DECIMAL_BITS) - camera->pos.x;
    int16_t yOff = (self->pos.y >> DECIMAL_BITS) - camera->pos.y;

    bb_projectileData_t* pData = (bb_projectileData_t*)self->data;

    vecFl_t floatVel = {(float)pData->vel.x, (float)pData->vel.y};

    int16_t angle = (int16_t)(atan2f(floatVel.y, floatVel.x) * (180.0 / M_PI));
    angle += 180;
    while (angle < 0)
    {
        angle += 360;
    }
    while (angle > 359)
    {
        angle -= 360;
    }

    floatVel = normVecFl2d(floatVel);

    int16_t xOff2 = xOff - floatVel.x * 25;
    int16_t yOff2 = yOff - floatVel.y * 25;

    drawLineFast(xOff, yOff - 1, xOff2, yOff2 - 1, c455);
    drawLineFast(xOff, yOff, xOff2, yOff2, c123);
    drawLineFast(xOff, yOff + 1, xOff2, yOff2 + 1, c011);

    drawWsg(&entityManager->sprites[self->spriteIndex].frames[self->currentAnimationFrame],
            xOff - entityManager->sprites[self->spriteIndex].originX,
            yOff - entityManager->sprites[self->spriteIndex].originY, false, false, angle);
}

void bb_drawStuckHarpoon(bb_entityManager_t* entityManager, rectangle_t* camera, bb_entity_t* self)
{
    int16_t xOff = (self->pos.x >> DECIMAL_BITS) - camera->pos.x;
    int16_t yOff = (self->pos.y >> DECIMAL_BITS) - camera->pos.y;

    vecFl_t floatVel = ((bb_stuckHarpoonData_t*)self->data)->floatVel;

    drawLineFast(xOff, yOff, xOff - floatVel.x * 20, yOff - floatVel.y * 20, c112);
    drawLineFast(xOff, yOff - 1, xOff - floatVel.x * 20, yOff - floatVel.y * 20 - 1, c344);
}

void bb_drawEggLeaves(bb_entityManager_t* entityManager, rectangle_t* camera, bb_entity_t* self)
{
    int16_t xOff = (self->pos.x >> DECIMAL_BITS) - entityManager->sprites[self->spriteIndex].originX - camera->pos.x;
    int16_t yOff = (self->pos.y >> DECIMAL_BITS) - entityManager->sprites[self->spriteIndex].originY - camera->pos.y;

    drawWsgSimple(&entityManager->sprites[self->spriteIndex].frames[((bb_eggLeavesData_t*)self->data)->brightness],
                  xOff, yOff);
}

void bb_drawEgg(bb_entityManager_t* entityManager, rectangle_t* camera, bb_entity_t* self)
{
    int16_t xOff = (self->pos.x >> DECIMAL_BITS) - entityManager->sprites[self->spriteIndex].originX - camera->pos.x;
    int16_t yOff = (self->pos.y >> DECIMAL_BITS) - entityManager->sprites[self->spriteIndex].originY - camera->pos.y;

    drawWsgSimple(&entityManager->sprites[self->spriteIndex].frames[((bb_eggData_t*)self->data)->stimulation / 120],
                  xOff, yOff);
}

void bb_drawBasicEmbed(bb_entityManager_t* entityManager, rectangle_t* camera, bb_entity_t* self)
{
    if (self->gameData->entityManager.playerEntity != NULL)
    {
        vec_t lookup
            = {.x = (self->pos.x >> DECIMAL_BITS) - (self->gameData->entityManager.playerEntity->pos.x >> DECIMAL_BITS)
                    + self->gameData->tilemap.headlampWsg.w,
               .y = (self->pos.y >> DECIMAL_BITS) - (self->gameData->entityManager.playerEntity->pos.y >> DECIMAL_BITS)
                    + self->gameData->tilemap.headlampWsg.h};

        lookup             = divVec2d(lookup, 2);
        uint8_t brightness = 0;
        if (GARBOTNIK_DATA == self->gameData->entityManager.playerEntity->dataType)
        {
            brightness = bb_foregroundLighting(
                &(self->gameData->tilemap.headlampWsg), &lookup,
                &(((bb_garbotnikData_t*)self->gameData->entityManager.playerEntity->data)->yaw.x));
        }
        drawWsgSimple(&entityManager->sprites[self->spriteIndex].frames[brightness],
                      (self->pos.x >> DECIMAL_BITS) - entityManager->sprites[self->spriteIndex].originX - camera->pos.x,
                      (self->pos.y >> DECIMAL_BITS) - entityManager->sprites[self->spriteIndex].originY
                          - camera->pos.y);
    }
}

void bb_drawMenu(bb_entityManager_t* entityManager, rectangle_t* camera, bb_entity_t* self)
{
    int16_t xDrawPos
        = (self->pos.x >> DECIMAL_BITS) - entityManager->sprites[self->spriteIndex].originX - camera->pos.x;

    int32_t yDrawPosFront
        = (self->pos.y >> DECIMAL_BITS) - entityManager->sprites[self->spriteIndex].originY - camera->pos.y;
    int32_t YDrawPosBack = yDrawPosFront - yDrawPosFront / 3;
    int32_t YDrawPosMid  = yDrawPosFront - yDrawPosFront / 2;

    // Background
    drawWsgSimple(&entityManager->sprites[BB_MENU].frames[0], xDrawPos, YDrawPosBack);
    // Text
    drawWsgSimple(&entityManager->sprites[BB_MENU].frames[1], xDrawPos + 14, YDrawPosMid + 28);
    // Midground
    drawWsgSimple(&entityManager->sprites[BB_MENU].frames[2], xDrawPos, yDrawPosFront);
}

void bb_drawMenuForeground(bb_entityManager_t* entityManager, rectangle_t* camera, bb_entity_t* self)
{
    int16_t xDrawPos
        = (self->pos.x >> DECIMAL_BITS) - entityManager->sprites[self->spriteIndex].originX - camera->pos.x;

    int32_t yDrawPosFront
        = (self->pos.y >> DECIMAL_BITS) - entityManager->sprites[self->spriteIndex].originY - camera->pos.y;
    // Foreground
    drawWsgSimple(&entityManager->sprites[BB_MENU].frames[3], xDrawPos, yDrawPosFront + 97);
}

void bb_drawStar(bb_entityManager_t* entityManager, rectangle_t* camera, bb_entity_t* self)
{
    int32_t xDrawPos = (self->pos.x >> DECIMAL_BITS) - camera->pos.x;
    // xDrawPos =  xDrawPos - xDrawPos/sData->parallaxDenominator;
    int32_t yDrawPos = (self->pos.y >> DECIMAL_BITS) - camera->pos.y;
    // yDrawPos =  yDrawPos - yDrawPos/sData->parallaxDenominator;
    drawLineFast(xDrawPos, yDrawPos, xDrawPos, yDrawPos, c555);
}

void bb_drawNothing(bb_entityManager_t* entityManager, rectangle_t* camera, bb_entity_t* self)
{
    // Do nothing lol
}

void bb_drawMenuBug(bb_entityManager_t* entityManager, rectangle_t* camera, bb_entity_t* self)
{
    bb_menuBugData_t* mbData = (bb_menuBugData_t*)self->data;
    int16_t xOff = (self->pos.x >> DECIMAL_BITS) - entityManager->sprites[self->spriteIndex].originX - camera->pos.x;
    int16_t yOff = (self->pos.y >> DECIMAL_BITS) - entityManager->sprites[self->spriteIndex].originY - camera->pos.y;

    uint8_t brightness = abs((self->pos.x >> DECIMAL_BITS) - (entityManager->viewEntity->pos.x >> DECIMAL_BITS));
    brightness         = (140 - brightness) / 23;
    brightness         = brightness > 5 ? 5 : brightness;

    drawWsg(&entityManager->sprites[self->spriteIndex].frames[brightness + self->currentAnimationFrame * 6], xOff, yOff,
            mbData->xVel < 0, false, 0);
}

void bb_drawCharacterTalk(bb_entityManager_t* entityManager, rectangle_t* camera, bb_entity_t* self)
{
    bb_dialogueData_t* dData = (bb_dialogueData_t*)self->data;

    drawWsgSimple(&dData->sprite, 0, -dData->offsetY);

    if (dData->curString >= 0 && dData->curString < dData->numStrings)
    {
        paletteColor_t textColor = c525; // garbotnik
        if (strcmp(dData->characters[dData->curString], "Pixel") == 0)
        {
            textColor = c402;
        }
        else if (strcmp(dData->characters[dData->curString], "Pango") == 0)
        {
            textColor = c552;
        }
        else if (strcmp(dData->characters[dData->curString], "Po") == 0)
        {
            textColor = c544;
        }
        if (dData->blinkTimer > 0)
        {
            // The sprites I took from UTT need to be drawn a little more to the left.
            drawWsgSimple(&dData->spriteNext, 254 + (textColor == c525 ? 4 : 0), -dData->offsetY + 186);
        }
        drawText(&self->gameData->font, textColor, dData->characters[dData->curString], 13, 152);

        int16_t xOff = 13;
        int16_t yOff = 177;
        drawTextWordWrap(&self->gameData->font, textColor, dData->strings[dData->curString], &xOff, &yOff, 253, 230);
    }
}

void bb_drawGameOver(bb_entityManager_t* entityManager, rectangle_t* camera, bb_entity_t* self)
{
    bb_gameOverData_t* goData = (bb_gameOverData_t*)self->data;
    if (goData->wsgLoaded)
    {
        drawWsgSimpleScaled(&goData->fullscreenGraphic, 0, 0, 2, 2);
    }
}

void bb_drawAttachmentArm(bb_entityManager_t* entityManager, rectangle_t* camera, bb_entity_t* self)
{
    bb_rocketData_t* rData = (bb_rocketData_t*)((bb_attachmentArmData_t*)self->data)->rocket->data;
    drawWsg(&entityManager->sprites[self->spriteIndex].frames[self->currentAnimationFrame],
            (self->pos.x >> DECIMAL_BITS) - entityManager->sprites[self->spriteIndex].originX - camera->pos.x - 17,
            (self->pos.y >> DECIMAL_BITS) - entityManager->sprites[self->spriteIndex].originY - camera->pos.y + 14,
            false, false, (int16_t)rData->armAngle >> DECIMAL_BITS);
}

void bb_drawDeathDumpster(bb_entityManager_t* entityManager, rectangle_t* camera, bb_entity_t* self)
{
    bb_DeathDumpsterData_t* ddData = (bb_DeathDumpsterData_t*)self->data;
    vec_t shiftedCameraPos         = camera->pos;
    shiftedCameraPos.x             = (shiftedCameraPos.x + 140) << DECIMAL_BITS;
    shiftedCameraPos.y             = (shiftedCameraPos.y + 120) << DECIMAL_BITS;
    if (self->pos.x > shiftedCameraPos.x - 3200 && self->pos.x < shiftedCameraPos.x + 3200
        && self->pos.y > shiftedCameraPos.y - 2880 && self->pos.y < shiftedCameraPos.y + 3520)
    { // if it is close
        if (!ddData->loaded)
        {
            bb_sprite_t* deathDumpsterSprite
                = bb_loadSprite("DeathDumpster", 1, 1, &entityManager->sprites[BB_DEATH_DUMPSTER]);
            deathDumpsterSprite->originX = 138;
            deathDumpsterSprite->originY = 100;

            ddData->loaded = true;
        }
        int16_t xOff
            = (self->pos.x >> DECIMAL_BITS) - entityManager->sprites[self->spriteIndex].originX - camera->pos.x;
        int16_t yOff
            = (self->pos.y >> DECIMAL_BITS) - entityManager->sprites[self->spriteIndex].originY - camera->pos.y;
        drawWsgSimple(&entityManager->sprites[self->spriteIndex].frames[self->currentAnimationFrame], xOff, yOff);
    }
    else
    { // if it is far
        if (ddData->loaded)
        {
            bb_freeSprite(&entityManager->sprites[BB_DEATH_DUMPSTER]);
            ddData->loaded = false;
        }
    }
}

void bb_drawRadarPing(bb_entityManager_t* entityManager, rectangle_t* camera, bb_entity_t* self)
{
    bb_radarPingData_t* rpData = (bb_radarPingData_t*)self->data;

    for (int reflectionIdx = 0; reflectionIdx < rpData->reflectionIdx; reflectionIdx++)
    {
        drawCircle((rpData->reflections[reflectionIdx].pos.x >> DECIMAL_BITS) - camera->pos.x,
                   (rpData->reflections[reflectionIdx].pos.y >> DECIMAL_BITS) - camera->pos.y,
                   rpData->reflections[reflectionIdx].radius, rpData->color);
    }

    drawCircle((self->pos.x >> DECIMAL_BITS) - camera->pos.x, (self->pos.y >> DECIMAL_BITS) - camera->pos.y,
               rpData->radius, rpData->color);
    drawCircle((self->pos.x >> DECIMAL_BITS) - camera->pos.x, (self->pos.y >> DECIMAL_BITS) - camera->pos.y,
               rpData->radius * 3 / 4, rpData->color);
}

void bb_drawBug(bb_entityManager_t* entityManager, rectangle_t* camera, bb_entity_t* self)
{
    bb_buData_t* bData = (bb_buData_t*)self->data;
    bool faceLeft      = bData->flags & 0b1;
    uint8_t brightness = 5;
    int16_t xOff = (self->pos.x >> DECIMAL_BITS) - entityManager->sprites[self->spriteIndex].originX - camera->pos.x;
    int16_t yOff = (self->pos.y >> DECIMAL_BITS) - entityManager->sprites[self->spriteIndex].originY - camera->pos.y;
    if (entityManager->playerEntity != NULL)
    {
        vec_t lookup = {.x = (self->pos.x >> DECIMAL_BITS) - (entityManager->playerEntity->pos.x >> DECIMAL_BITS)
                             + self->gameData->tilemap.headlampWsg.w,
                        .y = (self->pos.y >> DECIMAL_BITS) - (entityManager->playerEntity->pos.y >> DECIMAL_BITS)
                             + self->gameData->tilemap.headlampWsg.h};

        lookup = divVec2d(lookup, 2);
        if (self->pos.y > 5120)
        {
            if (self->pos.y > 30720)
            {
                brightness = 0;
            }
            else
            {
                brightness = (30720 - self->pos.y) / 5120;
            }
        }

        if (GARBOTNIK_DATA == self->gameData->entityManager.playerEntity->dataType)
        {
            brightness = bb_midgroundLighting(
                &(self->gameData->tilemap.headlampWsg), &lookup,
                &(((bb_garbotnikData_t*)self->gameData->entityManager.playerEntity->data)->yaw.x), brightness);
        }
    }
    if (bData->damageEffect > 70 || (bData->damageEffect > 0 && bb_randomInt(0, 1)))
    {
        drawWsgPalette(&entityManager->sprites[self->spriteIndex].frames[brightness + self->currentAnimationFrame * 6],
                       xOff, yOff, &self->gameData->damagePalette, faceLeft, false,
                       (self->dataType == BU_DATA) * 90 * bData->gravity);
    }
    else
    {
        drawWsg(&entityManager->sprites[self->spriteIndex].frames[brightness + self->currentAnimationFrame * 6], xOff,
                yOff, faceLeft, false, (self->dataType == BU_DATA) * 90 * bData->gravity);
    }
}

void bb_drawRocket(bb_entityManager_t* entityManager, rectangle_t* camera, bb_entity_t* self)
{
    bb_rocketData_t* rData = (bb_rocketData_t*)self->data;
    drawWsgSimple(&entityManager->sprites[self->spriteIndex].frames[self->currentAnimationFrame],
                  (self->pos.x >> DECIMAL_BITS) - entityManager->sprites[self->spriteIndex].originX - camera->pos.x,
                  (self->pos.y >> DECIMAL_BITS) - entityManager->sprites[self->spriteIndex].originY - camera->pos.y);

    char monitorText[4];
    snprintf(monitorText, sizeof(monitorText), "%02d", rData->numBugs % 100);
    drawText(&self->gameData->tinyNumbersFont, c140, monitorText, (self->pos.x >> DECIMAL_BITS) - camera->pos.x - 4,
             (self->pos.y >> DECIMAL_BITS) - camera->pos.y - 8);
    if (rData->armAngle > 2880) // that is 180 << DECIMAL_BITS
    {
        snprintf(monitorText, sizeof(monitorText), "%02d",
                 (uint8_t)(29 - ((rData->armAngle >> DECIMAL_BITS) - 180) / 6));
        drawText(&self->gameData->tinyNumbersFont, c410, monitorText, (self->pos.x >> DECIMAL_BITS) - camera->pos.x - 4,
                 (self->pos.y >> DECIMAL_BITS) - camera->pos.y - 2);
        if ((rData->armAngle >> 6) % 2 == 0)
        {
            char screenText[30] = "Hang tight!";
            drawText(&self->gameData->font, c500, screenText, 140 - (textWidth(&self->gameData->font, screenText) >> 1),
                     30);
            snprintf(screenText, sizeof(screenText), "pre-flight check in progress");
            drawText(&self->gameData->font, c500, screenText, 140 - (textWidth(&self->gameData->font, screenText) >> 1),
                     185);
        }
    }

    if (self->paused == false)
    {
        // increment the frame counter
        self->animationTimer += 1;
        self->currentAnimationFrame = self->animationTimer / self->gameFramesPerAnimationFrame;
    }
}

void bb_drawCar(bb_entityManager_t* entityManager, rectangle_t* camera, bb_entity_t* self)
{
    // garbage behind the car
    drawWsgSimple(&entityManager->sprites[self->spriteIndex].frames[0],
                  (self->pos.x >> DECIMAL_BITS) - entityManager->sprites[self->spriteIndex].originX - camera->pos.x + 6,
                  (self->pos.y >> DECIMAL_BITS) - entityManager->sprites[self->spriteIndex].originY - camera->pos.y
                      + 1);
    // the car
    drawWsgSimple(&entityManager->sprites[self->spriteIndex].frames[self->currentAnimationFrame],
                  (self->pos.x >> DECIMAL_BITS) - entityManager->sprites[self->spriteIndex].originX - camera->pos.x,
                  (self->pos.y >> DECIMAL_BITS) - entityManager->sprites[self->spriteIndex].originY - camera->pos.y);

    if (self->updateFunction != &bb_updateCarActive)
    {
        return;
    }
    bb_carData_t* cData = (bb_carData_t*)self->data;
    cData->textTimer -= self->gameData->elapsedUs >> 8;
    if ((cData->textTimer / 3000) % 2 == 0)
    {
        char screenText[30] = "Car Alarm!";
        drawText(&self->gameData->font, c500, screenText, 140 - (textWidth(&self->gameData->font, screenText) >> 1),
                 30);
        snprintf(screenText, sizeof(screenText), "Kill %d bugs!", self->gameData->carFightState);
        drawText(&self->gameData->font, c500, screenText, 140 - (textWidth(&self->gameData->font, screenText) >> 1),
                 185);
    }
}

void bb_drawSpit(bb_entityManager_t* entityManager, rectangle_t* camera, bb_entity_t* self)
{
    bb_spitData_t* sData = (bb_spitData_t*)self->data;
    uint16_t rotation    = 0;
    if (abs(sData->vel.x) > abs(sData->vel.y))
    {
        if (sData->vel.x < 0)
        {
            rotation = 270;
        }
        else
        {
            rotation = 90;
        }
    }
    else if (sData->vel.y < 0)
    {
        rotation = 180;
    }
    drawWsgPalette(&entityManager->sprites[BB_FUEL].frames[self->currentAnimationFrame],
                   (self->pos.x >> DECIMAL_BITS) - camera->pos.x, (self->pos.y >> DECIMAL_BITS) - camera->pos.y,
                   &self->gameData->damagePalette, false, false, rotation);
}

void bb_drawHitEffect(bb_entityManager_t* entityManager, rectangle_t* camera, bb_entity_t* self)
{
    drawWsgPaletteSimple(
        &entityManager->sprites[self->spriteIndex].frames[self->currentAnimationFrame],
        (self->pos.x >> DECIMAL_BITS) - entityManager->sprites[self->spriteIndex].originX - camera->pos.x,
        (self->pos.y >> DECIMAL_BITS) - entityManager->sprites[self->spriteIndex].originY - camera->pos.y,
        &self->gameData->damagePalette);
}

void bb_drawGrabbyHand(bb_entityManager_t* entityManager, rectangle_t* camera, bb_entity_t* self)
{
    // don't draw the hand if it is fully retracted. Cuts down on overdraw a lot of the time.
    if (self->gameData->entityManager.sprites[BB_GRABBY_HAND].originY > -26)
    {
        drawWsgSimple(&entityManager->sprites[self->spriteIndex].frames[0],
                      (self->pos.x >> DECIMAL_BITS) - entityManager->sprites[self->spriteIndex].originX - camera->pos.x,
                      (self->pos.y >> DECIMAL_BITS) - entityManager->sprites[self->spriteIndex].originY
                          - camera->pos.y);
    }
}

void bb_drawDiveSummary(bb_entityManager_t* entityManager, rectangle_t* camera, bb_entity_t* self)
{
    // draw a notepad paper
    drawRectFilled((self->pos.x >> DECIMAL_BITS) - camera->pos.x, (self->pos.y >> DECIMAL_BITS) - camera->pos.y,
                   (self->pos.x >> DECIMAL_BITS) - camera->pos.x + 200,
                   (self->pos.y >> DECIMAL_BITS) - camera->pos.y + 230, c554);

    drawRectFilled((self->pos.x >> DECIMAL_BITS) - camera->pos.x, (self->pos.y >> DECIMAL_BITS) - camera->pos.y + 33,
                   (self->pos.x >> DECIMAL_BITS) - camera->pos.x + 200,
                   (self->pos.y >> DECIMAL_BITS) - camera->pos.y + 35, c335);

    for (int blueLine = 4; blueLine < 23; blueLine++)
    {
        drawLineFast((self->pos.x >> DECIMAL_BITS) - camera->pos.x,
                     (self->pos.y >> DECIMAL_BITS) - camera->pos.y + blueLine * 11,
                     (self->pos.x >> DECIMAL_BITS) - camera->pos.x + 199,
                     (self->pos.y >> DECIMAL_BITS) - camera->pos.y + blueLine * 11, c335);
    }

    drawCircleFilled((self->pos.x >> DECIMAL_BITS) - camera->pos.x + 12,
                     (self->pos.y >> DECIMAL_BITS) - camera->pos.y + 50, 5, c000);

    drawCircleFilled((self->pos.x >> DECIMAL_BITS) - camera->pos.x + 12,
                     (self->pos.y >> DECIMAL_BITS) - camera->pos.y + 125, 5, c000);
    drawCircleFilled((self->pos.x >> DECIMAL_BITS) - camera->pos.x + 12,
                     (self->pos.y >> DECIMAL_BITS) - camera->pos.y + 200, 5, c000);

    drawLineFast((self->pos.x >> DECIMAL_BITS) - camera->pos.x + 25, (self->pos.y >> DECIMAL_BITS) - camera->pos.y,
                 (self->pos.x >> DECIMAL_BITS) - camera->pos.x + 25,
                 (self->pos.y >> DECIMAL_BITS) - camera->pos.y + 230, c522);

    drawText(&self->gameData->cgFont, c002, "Dive Summary", (self->pos.x >> DECIMAL_BITS) - camera->pos.x + 30,
             (self->pos.y >> DECIMAL_BITS) - camera->pos.y + 1);

    // snprintf to for a date string based on self->gameData->day
    char date[30];
    // array of days of the week
    char* days[] = {
        "Wednesday", "Thursday", "Friday", "Saturday", "Sunday", "Monday", "Tuesday",
    };
    snprintf(date, sizeof(date), "%s Jan. %d, 2025", days[self->gameData->day % 7], 22 + self->gameData->day);

    drawText(&self->gameData->cgThinFont, c002, date, (self->pos.x >> DECIMAL_BITS) - camera->pos.x + 30,
             (self->pos.y >> DECIMAL_BITS) - camera->pos.y + 20);
    drawText(&self->gameData->cgFont, c500, "A+", (self->pos.x >> DECIMAL_BITS) - camera->pos.x + 100,
             (self->pos.y >> DECIMAL_BITS) - camera->pos.y + 140);
    drawCircle((self->pos.x >> DECIMAL_BITS) - camera->pos.x + 110, (self->pos.y >> DECIMAL_BITS) - camera->pos.y + 150,
               14, c500);

    drawText(&self->gameData->cgThinFont, c002, "Booster Depth:", (self->pos.x >> DECIMAL_BITS) - camera->pos.x + 30,
             (self->pos.y >> DECIMAL_BITS) - camera->pos.y + 33);
    // 0b1000     booster depth flavor text      1 << 3
    if (self->gameData->endDayChecks & (1 << 3))
    {
        drawText(&self->gameData->cgThinFont, c500, "really far", (self->pos.x >> DECIMAL_BITS) - camera->pos.x + 126,
                 (self->pos.y >> DECIMAL_BITS) - camera->pos.y + 33);
    }
    drawText(&self->gameData->cgThinFont, c002, "Trash Pod Depth:", (self->pos.x >> DECIMAL_BITS) - camera->pos.x + 30,
             (self->pos.y >> DECIMAL_BITS) - camera->pos.y + 44);
    drawText(&self->gameData->cgThinFont, c002, "Bugs Killed:", (self->pos.x >> DECIMAL_BITS) - camera->pos.x + 30,
             (self->pos.y >> DECIMAL_BITS) - camera->pos.y + 55);
    // 0b100000   bugs killed flavor text        1 << 4
    if (self->gameData->endDayChecks & (1 << 4))
    {
        drawText(&self->gameData->cgThinFont, c500, "a lot", (self->pos.x >> DECIMAL_BITS) - camera->pos.x + 100,
                 (self->pos.y >> DECIMAL_BITS) - camera->pos.y + 55);
    }

    drawText(&self->gameData->cgThinFont, c002, "Bugs Collected:", (self->pos.x >> DECIMAL_BITS) - camera->pos.x + 30,
             (self->pos.y >> DECIMAL_BITS) - camera->pos.y + 66);
    drawText(&self->gameData->cgThinFont, c002,
             "Places Discovered:", (self->pos.x >> DECIMAL_BITS) - camera->pos.x + 30,
             (self->pos.y >> DECIMAL_BITS) - camera->pos.y + 77);
    // 0b100000   places discoverd flavor text        1 << 5
    if (self->gameData->endDayChecks & (1 << 5))
    {
        drawText(&self->gameData->cgThinFont, c500, "IDK", (self->pos.x >> DECIMAL_BITS) - camera->pos.x + 147,
                 (self->pos.y >> DECIMAL_BITS) - camera->pos.y + 77);
    }
    drawText(&self->gameData->cgThinFont, c002, "Donuts Collected:", (self->pos.x >> DECIMAL_BITS) - camera->pos.x + 30,
             (self->pos.y >> DECIMAL_BITS) - camera->pos.y + 88);
    // 0b1000000  donuts collected flavor text   1 << 6
    if (self->gameData->endDayChecks & (1 << 6))
    {
        drawText(&self->gameData->cgThinFont, c500, "I hungry", (self->pos.x >> DECIMAL_BITS) - camera->pos.x + 140,
                 (self->pos.y >> DECIMAL_BITS) - camera->pos.y + 88);
    }
    drawText(&self->gameData->cgThinFont, c002,
             "Trash Pod upgrades:", (self->pos.x >> DECIMAL_BITS) - camera->pos.x + 30,
             (self->pos.y >> DECIMAL_BITS) - camera->pos.y + 99);
    drawText(&self->gameData->cgThinFont, c002, "Time Spent:", (self->pos.x >> DECIMAL_BITS) - camera->pos.x + 30,
             (self->pos.y >> DECIMAL_BITS) - camera->pos.y + 110);
    // 0b10000000 time spent flavor text         1 << 7
    if (self->gameData->endDayChecks & (1 << 7))
    {
        drawText(&self->gameData->cgThinFont, c500, "one day", (self->pos.x >> DECIMAL_BITS) - camera->pos.x + 110,
                 (self->pos.y >> DECIMAL_BITS) - camera->pos.y + 110);
    }

    if (self->gameData->day == 3) // january 25
    {
        drawText(&self->gameData->cgThinFont, c022, "Left the orchestra behind,",
                 (self->pos.x >> DECIMAL_BITS) - camera->pos.x + 27,
                 (self->pos.y >> DECIMAL_BITS) - camera->pos.y + 176);
        drawText(&self->gameData->cgThinFont, c022, "Turning cogs of time",
                 (self->pos.x >> DECIMAL_BITS) - camera->pos.x + 30,
                 (self->pos.y >> DECIMAL_BITS) - camera->pos.y + 186);
        drawText(&self->gameData->cgThinFont, c022, "may find,", (self->pos.x >> DECIMAL_BITS) - camera->pos.x + 30,
                 (self->pos.y >> DECIMAL_BITS) - camera->pos.y + 198);
        drawText(&self->gameData->cgThinFont, c022, "Lost melodies' glow.",
                 (self->pos.x >> DECIMAL_BITS) - camera->pos.x + 30,
                 (self->pos.y >> DECIMAL_BITS) - camera->pos.y + 210);
    }
    else if (self->gameData->day == 5) // january 27
    {
        drawText(&self->gameData->cgThinFont, c022, "Controllers still hum,",
                 (self->pos.x >> DECIMAL_BITS) - camera->pos.x + 30,
                 (self->pos.y >> DECIMAL_BITS) - camera->pos.y + 176);
        drawText(&self->gameData->cgThinFont, c022, "Endless tunes", (self->pos.x >> DECIMAL_BITS) - camera->pos.x + 30,
                 (self->pos.y >> DECIMAL_BITS) - camera->pos.y + 186);
        drawText(&self->gameData->cgThinFont, c022, "and laughter bloom,",
                 (self->pos.x >> DECIMAL_BITS) - camera->pos.x + 30,
                 (self->pos.y >> DECIMAL_BITS) - camera->pos.y + 198);
        drawText(&self->gameData->cgThinFont, c022, "MAGFest never ends.",
                 (self->pos.x >> DECIMAL_BITS) - camera->pos.x + 30,
                 (self->pos.y >> DECIMAL_BITS) - camera->pos.y + 210);
    }
    else if (self->gameData->day == 10) // january 32
    {
        drawText(&self->gameData->cgThinFont, c022, "Time slips, misaligned,",
                 (self->pos.x >> DECIMAL_BITS) - camera->pos.x + 30,
                 (self->pos.y >> DECIMAL_BITS) - camera->pos.y + 176);
        drawText(&self->gameData->cgThinFont, c022, "Days leap past",
                 (self->pos.x >> DECIMAL_BITS) - camera->pos.x + 30,
                 (self->pos.y >> DECIMAL_BITS) - camera->pos.y + 186);
        drawText(&self->gameData->cgThinFont, c022, "or lag behind,",
                 (self->pos.x >> DECIMAL_BITS) - camera->pos.x + 30,
                 (self->pos.y >> DECIMAL_BITS) - camera->pos.y + 198);
        drawText(&self->gameData->cgThinFont, c022, "Calendars defy.",
                 (self->pos.x >> DECIMAL_BITS) - camera->pos.x + 30,
                 (self->pos.y >> DECIMAL_BITS) - camera->pos.y + 210);
    }
    else if (self->gameData->day == 78) // january 100
    {
        drawText(&self->gameData->cgThinFont, c022, "Endless dawns repeat,",
                 (self->pos.x >> DECIMAL_BITS) - camera->pos.x + 30,
                 (self->pos.y >> DECIMAL_BITS) - camera->pos.y + 176);
        drawText(&self->gameData->cgThinFont, c022, "Immortal,", (self->pos.x >> DECIMAL_BITS) - camera->pos.x + 30,
                 (self->pos.y >> DECIMAL_BITS) - camera->pos.y + 186);
        drawText(&self->gameData->cgThinFont, c022, "yet bound by time,",
                 (self->pos.x >> DECIMAL_BITS) - camera->pos.x + 30,
                 (self->pos.y >> DECIMAL_BITS) - camera->pos.y + 198);
        drawText(&self->gameData->cgThinFont, c022, "Chaos waits unseen.",
                 (self->pos.x >> DECIMAL_BITS) - camera->pos.x + 30,
                 (self->pos.y >> DECIMAL_BITS) - camera->pos.y + 210);
    }
    else if (self->gameData->day % 7 == 1 || self->gameData->day % 7 == 4 || self->gameData->day % 7 == 6)
    {
        drawText(&self->gameData->cgThinFont, c500, "Tomorrow is trash day!",
                 (self->pos.x >> DECIMAL_BITS) - camera->pos.x + 30,
                 (self->pos.y >> DECIMAL_BITS) - camera->pos.y + 176);
        drawText(&self->gameData->cgThinFont, c002, "So expect the landfill",
                 (self->pos.x >> DECIMAL_BITS) - camera->pos.x + 30,
                 (self->pos.y >> DECIMAL_BITS) - camera->pos.y + 186);
        drawText(&self->gameData->cgThinFont, c002, "to be filled in.",
                 (self->pos.x >> DECIMAL_BITS) - camera->pos.x + 30,
                 (self->pos.y >> DECIMAL_BITS) - camera->pos.y + 198);
    }
    else
    {
        drawText(&self->gameData->cgThinFont, c002, "I didn't have enough time",
                 (self->pos.x >> DECIMAL_BITS) - camera->pos.x + 30,
                 (self->pos.y >> DECIMAL_BITS) - camera->pos.y + 176);
        drawText(&self->gameData->cgThinFont, c002, "to fill this out",
                 (self->pos.x >> DECIMAL_BITS) - camera->pos.x + 30,
                 (self->pos.y >> DECIMAL_BITS) - camera->pos.y + 187);
        drawText(&self->gameData->cgThinFont, c002, "but I'd give myself an A+",
                 (self->pos.x >> DECIMAL_BITS) - camera->pos.x + 30,
                 (self->pos.y >> DECIMAL_BITS) - camera->pos.y + 198);
    }
}

void bb_drawFoodCart(bb_entityManager_t* entityManager, rectangle_t* camera, bb_entity_t* self)
{
    if (self->currentAnimationFrame == 0)
    {
        drawWsgSimple(
            &entityManager->sprites[self->spriteIndex].frames[(self->currentAnimationFrame > 1)],
            (self->pos.x >> DECIMAL_BITS) - entityManager->sprites[self->spriteIndex].originX - camera->pos.x - 1,
            (self->pos.y >> DECIMAL_BITS) - entityManager->sprites[self->spriteIndex].originY - camera->pos.y + 45);
    }
    else
    {
        bb_foodCartData_t* fcData = (bb_foodCartData_t*)self->data;
        if (fcData->damageEffect > 0)
        {
            fcData->damageEffect -= self->gameData->elapsedUs >> 11;
        }
        if (fcData->damageEffect > 70 || (fcData->damageEffect > 0 && bb_randomInt(0, 1)))
        {
            drawWsgPaletteSimple(
                &entityManager->sprites[self->spriteIndex].frames[(self->currentAnimationFrame > 1)],
                (self->pos.x >> DECIMAL_BITS) - entityManager->sprites[self->spriteIndex].originX - camera->pos.x,
                (self->pos.y >> DECIMAL_BITS) - entityManager->sprites[self->spriteIndex].originY - camera->pos.y,
                &self->gameData->damagePalette);
        }
        else
        {
            drawWsgSimple(
                &entityManager->sprites[self->spriteIndex].frames[(self->currentAnimationFrame > 1)],
                (self->pos.x >> DECIMAL_BITS) - entityManager->sprites[self->spriteIndex].originX - camera->pos.x,
                (self->pos.y >> DECIMAL_BITS) - entityManager->sprites[self->spriteIndex].originY - camera->pos.y);
        }
        if (self->currentAnimationFrame > 1)
        {
            // draw the healthbar
            drawLineScaled(0, 0, (self->currentAnimationFrame - 1) * 2, 0, c500, 0,
                           (self->pos.x >> DECIMAL_BITS) - camera->pos.x - (self->currentAnimationFrame + 1) * 2,
                           (self->pos.y >> DECIMAL_BITS) - entityManager->sprites[self->spriteIndex].originY
                               - camera->pos.y - 10,
                           2, 3);
        }
    }
}

void bb_drawWile(bb_entityManager_t* entityManager, rectangle_t* camera, bb_entity_t* self)
{
    drawWsgSimple(&entityManager->sprites[self->spriteIndex].frames[(self->currentAnimationFrame > 1)],
                  (self->pos.x >> DECIMAL_BITS) - entityManager->sprites[self->spriteIndex].originX - camera->pos.x,
                  (self->pos.y >> DECIMAL_BITS) - entityManager->sprites[self->spriteIndex].originY - camera->pos.y);
    bb_wileData_t* wData = (bb_wileData_t*)self->data;
    if (wData->lifetime > 0)
    {
        int32_t startY = MIN((self->pos.y >> DECIMAL_BITS) - camera->pos.y - 285, 0);
        // sample some arbitrary data to draw binary 1's and 0's out of the BGM straight above the wile
        for (int i = 0; i < 17; i++)
        {
            if (self->gameData->bgm.data[i + (wData->lifetime >> 2)] & 1)
            {
                drawText(&self->gameData->font, c511, "1", (self->pos.x >> DECIMAL_BITS) - camera->pos.x - 3,
                         startY + i * 15);
            }
            else
            {
                drawText(&self->gameData->font, c511, "0", (self->pos.x >> DECIMAL_BITS) - camera->pos.x - 3,
                         startY + i * 15);
            }
        }

        drawCircle((self->pos.x >> DECIMAL_BITS) - camera->pos.x, (self->pos.y >> DECIMAL_BITS) - camera->pos.y - 7,
                   wData->lifetime % 20, c500);
        drawCircle((self->pos.x >> DECIMAL_BITS) - camera->pos.x, (self->pos.y >> DECIMAL_BITS) - camera->pos.y - 7,
                   (wData->lifetime + 7) % 20, c511);
        drawCircle((self->pos.x >> DECIMAL_BITS) - camera->pos.x, (self->pos.y >> DECIMAL_BITS) - camera->pos.y - 7,
                   (wData->lifetime + 14) % 20, c500);
    }
}

void bb_draw501kg(bb_entityManager_t* entityManager, rectangle_t* camera, bb_entity_t* self)
{
    drawWsg(&entityManager->sprites[self->spriteIndex].frames[0],
            (self->pos.x >> DECIMAL_BITS) - entityManager->sprites[self->spriteIndex].originX - camera->pos.x,
            (self->pos.y >> DECIMAL_BITS) - entityManager->sprites[self->spriteIndex].originY - camera->pos.y, false,
            false, ((bb_501kgData_t*)self->data)->angle);
}

void bb_drawExplosion(bb_entityManager_t* entityManager, rectangle_t* camera, bb_entity_t* self)
{
    drawCircleFilled((self->pos.x >> DECIMAL_BITS) - camera->pos.x, (self->pos.y >> DECIMAL_BITS) - camera->pos.y,
                     ((bb_explosionData_t*)self->data)->radius, bb_randomInt(0, 1) ? c555 : c550);
}

void bb_drawAtmosphericAtomizer(bb_entityManager_t* entityManager, rectangle_t* camera, bb_entity_t* self)
{
    // draw solar radiation lines diagonally penetrating the screen from above that offset in time with
    // bb_atmostphericAtomizerData_t->lifetime.
    bb_atmosphericAtomizerData_t* aData = (bb_atmosphericAtomizerData_t*)self->data;

    uint16_t thing1 = aData->lifetime % 16;
    uint16_t thing2 = aData->lifetime % 240;
    uint16_t thing3 = (aData->lifetime >> 2) % 2;
    for (int i = 0; i < 17; i++)
    {
        if (bb_randomInt(0, 2))
        {
            drawLineFast(i * 16 + thing1 - thing3, thing2 + 240 - i * 12, i * 18 + thing1 - thing3,
                         thing2 - 30 - i * 15, c555);
        }
        else
        {
            drawLineFast(i * 16 + thing1 - thing3, thing2 + 240 - i * 12, i * 18 + thing1 - thing3,
                         thing2 - 30 - i * 15, c552);
        }
    }
    // draw dots randomly all over the screen
    for (int i = 0; i < 30; i++)
    {
        drawCircleFilled(bb_randomInt(0, 280), bb_randomInt(0, 240), 1, c445);
    }
}

void bb_drawDrillBot(bb_entityManager_t* entityManager, rectangle_t* camera, bb_entity_t* self)
{
    bb_drillBotData_t* dData = (bb_drillBotData_t*)self->data;
    if (dData->attacking)
    {
        drawWsg(&entityManager->sprites[self->spriteIndex].frames[((dData->lifetime >> 2) % 2) + 5],
                (self->pos.x >> DECIMAL_BITS) - entityManager->sprites[self->spriteIndex].originX - camera->pos.x,
                (self->pos.y >> DECIMAL_BITS) - entityManager->sprites[self->spriteIndex].originY - camera->pos.y,
                !dData->facingRight, false, 0);
        return;
    }

    if (self->pos.y < dData->targetY)
    {
        if (dData->vel.y < 5 && dData->vel.y > -5 && dData->tileTime > 0)
        {
            drawWsgSimple(
                &entityManager->sprites[self->spriteIndex].frames[2],
                (self->pos.x >> DECIMAL_BITS) - entityManager->sprites[self->spriteIndex].originX - camera->pos.x,
                (self->pos.y >> DECIMAL_BITS) - entityManager->sprites[self->spriteIndex].originY - camera->pos.y);
        }
        else
        {
            drawWsgSimple(
                &entityManager->sprites[self->spriteIndex].frames[dData->tileTime > 0],
                (self->pos.x >> DECIMAL_BITS) - entityManager->sprites[self->spriteIndex].originX - camera->pos.x,
                (self->pos.y >> DECIMAL_BITS) - entityManager->sprites[self->spriteIndex].originY - camera->pos.y);
        }
    }
    else
    {
        int8_t direction = (dData->facingRight * 2) - 1;
        if (self->pos.y >= 0
            && self->gameData->tilemap.fgTiles[(self->pos.x + direction * 144) >> 9][self->pos.y >> 9].health > 0)
        {
            drawWsg(&entityManager->sprites[self->spriteIndex].frames[((dData->lifetime >> 2) % 2) + 5],
                    (self->pos.x >> DECIMAL_BITS) - entityManager->sprites[self->spriteIndex].originX - camera->pos.x,
                    (self->pos.y >> DECIMAL_BITS) - entityManager->sprites[self->spriteIndex].originY - camera->pos.y,
                    !dData->facingRight, false, 0);
        }
        else
        {
            drawWsg(&entityManager->sprites[self->spriteIndex].frames[((dData->lifetime >> 2) % 2) + 3],
                    (self->pos.x >> DECIMAL_BITS) - entityManager->sprites[self->spriteIndex].originX - camera->pos.x,
                    (self->pos.y >> DECIMAL_BITS) - entityManager->sprites[self->spriteIndex].originY - camera->pos.y,
                    !dData->facingRight, false, 0);
        }
    }
}

void bb_drawPacifier(bb_entityManager_t* entityManager, rectangle_t* camera, bb_entity_t* self)
{
    bb_timedPhysicsData_t* tData = (bb_timedPhysicsData_t*)self->data;
    drawWsgSimple(&entityManager->sprites[self->spriteIndex].frames[0],
                  (self->pos.x >> DECIMAL_BITS) - entityManager->sprites[self->spriteIndex].originX - camera->pos.x,
                  (self->pos.y >> DECIMAL_BITS) - entityManager->sprites[self->spriteIndex].originY - camera->pos.y);
    drawCircle((self->pos.x >> DECIMAL_BITS) - camera->pos.x, (self->pos.y >> DECIMAL_BITS) - camera->pos.y,
               (tData->lifetime << 1) % 300, c345);
}

void bb_drawSpaceLaser(bb_entityManager_t* entityManager, rectangle_t* camera, bb_entity_t* self)
{
    // if the bottom of the laser is below the top of the screen
    int16_t yBottom = ((self->pos.y + self->halfHeight) >> DECIMAL_BITS) - camera->pos.y + 2;
    if (yBottom > 0)
    {
        // draw a rectangle from the top of the screen to the bottom of the laser.
        bb_spaceLaserData_t* sData = (bb_spaceLaserData_t*)self->data;
        uint8_t flashEffect        = sData->lifetime % 13;
        uint8_t foo                = bb_randomInt(0, 50);
        if (foo > 37)
        {
            flashEffect = foo % 13;
        }
        drawRectFilled(((self->pos.x - self->halfWidth) >> DECIMAL_BITS) - camera->pos.x, 0,
                       ((self->pos.x - self->halfWidth) >> DECIMAL_BITS) - camera->pos.x + flashEffect, yBottom, c530);
        drawRectFilled(((self->pos.x - self->halfWidth) >> DECIMAL_BITS) - camera->pos.x + flashEffect, 0,
                       ((self->pos.x - self->halfWidth) >> DECIMAL_BITS) - camera->pos.x + flashEffect + 2, yBottom,
                       foo > 25 ? c533 : c555);
        drawRectFilled(((self->pos.x - self->halfWidth) >> DECIMAL_BITS) - camera->pos.x + flashEffect + 2, 0,
                       ((self->pos.x + self->halfWidth) >> DECIMAL_BITS) - camera->pos.x, yBottom, c530);
        if (foo > 40)
        {
            // create a bump anim at the bottom of the laser
            bb_entity_t* bump = bb_createEntity(entityManager, ONESHOT_ANIMATION, false, BUMP_ANIM, 1,
                                                (self->pos.x >> DECIMAL_BITS) - 12 + foo % 25,
                                                (self->pos.y + self->halfHeight) >> DECIMAL_BITS, true, false);
            if (foo >= 25)
            {
                bump->drawFunction = bb_drawHitEffect;
            }
        }
    }
}

// void bb_drawRect(bb_entityManager_t* entityManager, rectangle_t* camera, bb_entity_t* self)
// {
//     drawRect (((self->pos.x - self->halfWidth) >>DECIMAL_BITS) - camera->pos.x,
//               ((self->pos.y - self->halfHeight)>>DECIMAL_BITS) - camera->pos.y,
//               ((self->pos.x + self->halfWidth) >>DECIMAL_BITS) - camera->pos.x,
//               ((self->pos.y + self->halfHeight)>>DECIMAL_BITS) - camera->pos.y, c500);
// }

void bb_onCollisionHarpoon(bb_entity_t* self, bb_entity_t* other, bb_hitInfo_t* hitInfo)
{
    bb_projectileData_t* pData = (bb_projectileData_t*)self->data;
    if (other->dataType == EGG_DATA)
    {
        // pop that egg
        int32_t tile_i = other->pos.x >> 9; // 4 decimal bits and 5 bitshifts is divide by 32.
        int32_t tile_j = other->pos.y >> 9; // 4 decimal bits and 5 bitshifts is divide by 32.
        self->gameData->tilemap.fgTiles[tile_i][tile_j].health = 0;
        bb_crumbleDirt(other->gameData, 2, tile_i, tile_j, true, true);
        // destroy this harpoon
        bb_destroyEntity(self, false, true);
    }
    else
    {
        // pause the harpoon animation as the tip will no longer even be rendered.
        self->paused = true;

        if (other->dataType != PHYSICS_DATA)
        {
            bb_bugData_t* bData = (bb_bugData_t*)other->data;
            // Bug got stabbed
            if (bData->health - 34 <= 0) // bug just died
            {
                if (self->gameData->carFightState > 0)
                {
                    self->gameData->carFightState--;
                }
                bb_bugDeath(other, hitInfo);
            }
            else
            {
                bData->damageEffect = 100;
                bData->health -= 34;
                if (bData->health < 0)
                {
                    bData->health = 0;
                }
            }
        }
        if (other->dataType
            == PHYSICS_DATA) // leave as "if" not else if, because the last block may have converted it to physics data
        {
            bb_physicsData_t* physData = (bb_physicsData_t*)other->data;
            physData->vel              = addVec2d(physData->vel, pData->vel);
        }
        vecFl_t floatVel              = {(float)pData->vel.x, (float)pData->vel.y};
        bb_stuckHarpoonData_t* shData = heap_caps_calloc(1, sizeof(bb_stuckHarpoonData_t), MALLOC_CAP_SPIRAM);
        shData->parent                = other;
        shData->offset                = subVec2d(self->pos, other->pos);
        shData->floatVel              = normVecFl2d(floatVel);
        bb_setData(self, shData, STUCK_HARPOON_DATA);

        bb_clearCollisions(self, false);

        self->updateFunction = bb_updateStuckHarpoon;
        self->drawFunction   = bb_drawStuckHarpoon;
    }
}

void bb_onCollisionSimple(bb_entity_t* self, bb_entity_t* other, bb_hitInfo_t* hitInfo)
{
    other->pos.x = hitInfo->pos.x + hitInfo->normal.x * other->halfWidth;
    other->pos.y = hitInfo->pos.y + hitInfo->normal.y * other->halfHeight;

    if (other->dataType == GARBOTNIK_DATA)
    {
        bb_garbotnikData_t* gData = (bb_garbotnikData_t*)other->data;
        if (hitInfo->normal.x == 0)
        {
            gData->vel.y = 0;
        }
        else
        {
            gData->vel.x = 0;
        }
    }
    else if (other->dataType == PHYSICS_DATA)
    {
        bb_physicsData_t* pData = (bb_physicsData_t*)other->data;
        if (hitInfo->normal.x == 0)
        {
            pData->vel.y = 0;
            if (other->updateFunction == &bb_updateGarbotnikDying && self->spriteIndex == BB_WASHING_MACHINE)
            {
                bb_triggerGameOver(self);
            }
        }
        else
        {
            pData->vel.x = 0;
        }
    }
    else if (other->dataType == BU_DATA || other->dataType == BUGGO_DATA)
    {
        // flip the bug's walking direction bit flag.
        bb_bugData_t* bData = (bb_bugData_t*)other->data;
        bData->flags ^= 0b1;
    }
}

void bb_onCollisionHeavyFalling(bb_entity_t* self, bb_entity_t* other, bb_hitInfo_t* hitInfo)
{
    bb_onCollisionSimple(self, other, hitInfo);
    if (hitInfo->normal.y == 1)
    {
        bb_hitInfo_t localHitInfo = {0};
        bb_collisionCheck(&self->gameData->tilemap, other, NULL, &localHitInfo);
        if (localHitInfo.hit == true && localHitInfo.normal.y == -1)
        {
            bb_triggerGameOver(self);
        }
    }

    if (self->spriteIndex == ROCKET_ANIM && self->currentAnimationFrame == 41)
    {
        bb_rocketData_t* rData = (bb_rocketData_t*)self->data;
        if (rData->numDonuts && bb_randomInt(0, 60) == 60)
        {
            rData->numDonuts--;
            // Get the donut back out of the busted booster
            bb_createEntity(&self->gameData->entityManager, NO_ANIMATION, true, BB_DONUT, 1,
                            (self->pos.x >> DECIMAL_BITS) + 5, (self->pos.y >> DECIMAL_BITS), true, false);
        }
        if ((rData->numBugs % 10 != 0) && bb_randomInt(0, 60) == 60)
        {
            rData->numBugs--;
            // Get the bug back out of the busted booster
            bb_entity_t* bug
                = bb_createEntity(&self->gameData->entityManager, NO_ANIMATION, true, bb_randomInt(8, 13), 1,
                                  (self->pos.x >> DECIMAL_BITS) + 5, (self->pos.y >> DECIMAL_BITS), true, false);
            bb_bugDeath(bug, NULL);
            ((bb_physicsData_t*)bug->data)->vel = (vec_t){bb_randomInt(-100, 100), bb_randomInt(-100, 0)};
        }
    }
}

void bb_onCollisionCarIdle(bb_entity_t* self, bb_entity_t* other, bb_hitInfo_t* hitInfo)
{
    bb_setupMidi();
    unloadMidiFile(&self->gameData->bgm);
    loadMidiFile("sh_revenge.mid", &self->gameData->bgm, true);
    globalMidiPlayerPlaySong(&self->gameData->bgm, MIDI_BGM);

    // close the door and make it not cacheable so bugs don't walk out offscreen.
    node_t* checkEntity = self->gameData->entityManager.cachedEntities->first;
    while (checkEntity != NULL)
    {
        bb_entity_t* cachedEntityVal = (bb_entity_t*)checkEntity->val;
        node_t* next                 = checkEntity->next;
        if (cachedEntityVal != NULL && cachedEntityVal->spriteIndex == BB_DOOR) // it's a door
        {
            if (abs(cachedEntityVal->pos.x - self->pos.x) + abs(cachedEntityVal->pos.y - self->pos.y)
                < 11250) // eh close enough
            {
                bb_entity_t* foundSpot = bb_findInactiveEntity(&self->gameData->entityManager);
                if (foundSpot != NULL)
                {
                    bb_loadSprite("door", 2, 1, &self->gameData->entityManager.sprites[BB_DOOR]);
                    // like a memcopy
                    *foundSpot = *cachedEntityVal;
                    self->gameData->entityManager.activeEntities++;
                    heap_caps_free(removeEntry(self->gameData->entityManager.cachedEntities, checkEntity));
                }
            }
        }
        checkEntity = next;
    }

    for (int checkIdx = 0; checkIdx < MAX_ENTITIES; checkIdx++)
    {
        bb_entity_t* entityPointer = &self->gameData->entityManager.entities[checkIdx];
        if (entityPointer->spriteIndex == BB_DOOR) // it's a door
        {
            if (abs(entityPointer->pos.x - self->pos.x) + abs(entityPointer->pos.y - self->pos.y)
                < 11250) // eh close enough
            {
                entityPointer->cacheable             = false;
                entityPointer->currentAnimationFrame = 1;
                if (entityPointer->collisions == NULL)
                {
                    entityPointer->collisions = heap_caps_calloc(1, sizeof(list_t), MALLOC_CAP_SPIRAM);
                    list_t* others            = heap_caps_calloc(1, sizeof(list_t), MALLOC_CAP_SPIRAM);
                    push(others, (void*)GARBOTNIK_FLYING);
                    push(others, (void*)BU);
                    push(others, (void*)BUG);
                    push(others, (void*)BUGG);
                    push(others, (void*)BUGGO);
                    push(others, (void*)BUGGY);
                    push(others, (void*)BUTT);
                    bb_collision_t* collision = heap_caps_calloc(1, sizeof(bb_collision_t), MALLOC_CAP_SPIRAM);
                    *collision                = (bb_collision_t){others, bb_onCollisionSimple};
                    push(entityPointer->collisions, (void*)collision);
                }
            }
        }
    }

    bb_playCarAlarm(self);
    // make an active car not cacheable so it keeps beeping from off screen.
    self->cacheable = false;

    // number of bugs to fight. More risk at greater depths.
    self->gameData->carFightState = (2 * (self->pos.y >> 9) / 20) + 4;

    // one extra bug than required for easier completion and to match the same feel as in testing.
    bb_spawnHorde(self, self->gameData->carFightState + 1);

    self->paused         = false;
    self->updateFunction = &bb_updateCarActive;
    bb_clearCollisions(self, false);
}

void bb_onCollisionAttachmentArm(bb_entity_t* self, bb_entity_t* other, bb_hitInfo_t* hitInfo)
{
    bb_rocketData_t* rData = (bb_rocketData_t*)((bb_attachmentArmData_t*)self->data)->rocket->data;
    rData->armAngle += 18;
}

void bb_onCollisionFuel(bb_entity_t* self, bb_entity_t* other, bb_hitInfo_t* hitInfo)
{
    if (other->dataType == PHYSICS_DATA)
    {
        // Turn dying garbotnik back into playable garbotnik.
        vec_t vel                 = ((bb_physicsData_t*)other->data)->vel;
        bb_garbotnikData_t* gData = heap_caps_calloc(1, sizeof(bb_garbotnikData_t), MALLOC_CAP_SPIRAM);
        gData->vel                = vel;
        other->updateFunction     = &bb_updateGarbotnikFlying;
        other->drawFunction       = &bb_drawGarbotnikFlying;
        bb_setData(other, gData, GARBOTNIK_DATA);
    }
    bb_garbotnikData_t* gData = (bb_garbotnikData_t*)other->data;
    gData->fuel += 30000;
    midiPlayer_t* sfx = soundGetPlayerSfx();
    midiPlayerReset(sfx);
    soundPlaySfx(&self->gameData->sfxHealth, 0);
    if (gData->fuel > 180000) // 1 thousand milliseconds in a second. 60 seconds in a minute. 3 minutes. //also set in
                              // bb_createEntity()
    {
        gData->fuel = 180000;
    }
    bb_destroyEntity(self, false, true);
}

void bb_onCollisionGrabbyHand(bb_entity_t* self, bb_entity_t* other, bb_hitInfo_t* hitInfo)
{
    bb_grabbyHandData_t* ghData = (bb_grabbyHandData_t*)self->data;
    // extend from the booster
    if (ghData->grabbed == NULL && self->gameData->entityManager.sprites[BB_GRABBY_HAND].originY < 28)
    {
        self->gameData->entityManager.sprites[BB_GRABBY_HAND].originY += 4;
    }

    // if nothing grabbed yet and there is something in hand to grab
    if (self->currentAnimationFrame == 0
        && self->pos.y - (self->gameData->entityManager.sprites[BB_GRABBY_HAND].originY << DECIMAL_BITS)
               < other->pos.y - 128)
    {
        self->paused    = false;
        ghData->grabbed = other;
    }
}

void bb_onCollisionJankyBugDig(bb_entity_t* self, bb_entity_t* other, bb_hitInfo_t* hitInfo)
{
    // do a collision check again to verify, because often times another bug has already incremented the position on the
    // same frame.
    if (!bb_boxesCollide(self, other, NULL, NULL))
    {
        return;
    }

    // the purpose of this function is to dig one tile toward the arena and increment position toward the arena.
    bb_jankyBugDigData_t* jData = (bb_jankyBugDigData_t*)self->data;
    vec_t tilePos               = {.x = self->pos.x >> 9, .y = self->pos.y >> 9};
    switch (jData->arena)
    {
        case BB_DOWN:
        {
            tilePos.y++;
            break;
        }
        case BB_LEFT:
        {
            tilePos.x--;
            break;
        }
        case BB_UP:
        {
            tilePos.y--;
            break;
        }
        default: // BB_RIGHT:
        {
            tilePos.x++;
            break;
        }
    }
    if (self->gameData->tilemap.fgTiles[tilePos.x][tilePos.y].health > 0)
    {
        self->gameData->tilemap.fgTiles[tilePos.x][tilePos.y].health = 0;
        bb_crumbleDirt(self->gameData, 2, tilePos.x, tilePos.y, true, true);
    }
    self->pos.x = (tilePos.x << 9) + (16 << DECIMAL_BITS);
    self->pos.y = (tilePos.y << 9) + (16 << DECIMAL_BITS);

    switch (jData->arena)
    {
        case BB_DOWN:
        {
            self->pos.y += (13 << DECIMAL_BITS);
            break;
        }
        case BB_LEFT:
        {
            self->pos.x -= (13 << DECIMAL_BITS);
            break;
        }
        case BB_UP:
        {
            self->pos.y -= (13 << DECIMAL_BITS);
            break;
        }
        default: // BB_RIGHT
        {
            self->pos.x += (13 << DECIMAL_BITS);
            break;
        }
    }
    jData->numberOfDigs++;
    if (jData->numberOfDigs == 2)
    {
        bb_destroyEntity(self, false, true);
    }
}

void bb_onCollisionSpit(bb_entity_t* self, bb_entity_t* other, bb_hitInfo_t* hitInfo)
{
    bb_spitData_t* sData = (bb_spitData_t*)self->data;
    if (other->dataType == GARBOTNIK_DATA)
    {
        bb_garbotnikData_t* gData = (bb_garbotnikData_t*)other->data;
        gData->vel                = addVec2d(gData->vel, (vec_t){sData->vel.x << 4, sData->vel.y << 4});
        gData->damageEffect       = 100;
        gData->fuel -= 10000;
        midiPlayer_t* sfx = soundGetPlayerSfx();
        midiPlayerReset(sfx);
        soundPlaySfx(&self->gameData->sfxDamage, 0);
        if (gData->fuel < 0)
        {
            gData->fuel
                = 1; // It'll decrement soon anyways. Keeps more of the game over code on Garbotnik's side of the fence.
        }
    }
    else // PHYSICS_DATA
    {
        bb_physicsData_t* pData = (bb_physicsData_t*)other->data;
        pData->vel              = addVec2d(pData->vel, (vec_t){sData->vel.x << 3, sData->vel.y << 3});
    }
    bb_destroyEntity(self, false, true);
}

void bb_onCollisionSwadge(bb_entity_t* self, bb_entity_t* other, bb_hitInfo_t* hitInfo)
{
    midiPlayer_t* sfx = soundGetPlayerSfx();
    midiPlayerReset(sfx);
    soundPlaySfx(&self->gameData->sfxCollection, 0);
    bb_destroyEntity(self, false, true);
    // give a choice of upgrades
    bb_upgradeGarbotnik(self);
    self->gameData->screen = BIGBUG_GARBOTNIK_UPGRADE_SCREEN;
}

void bb_onCollisionFoodCart(bb_entity_t* self, bb_entity_t* other, bb_hitInfo_t* hitInfo)
{
    bb_foodCartData_t* fcData = (bb_foodCartData_t*)self->data;
    if (other->dataType == GARBOTNIK_DATA)
    {
        // Apply bounce back to garbotnik same as digging a tile.
        bb_garbotnikData_t* gData = (bb_garbotnikData_t*)other->data;

        // get hitInfo flipped around and positioned right.
        // hitInfo->normal = mulVec2d(hitInfo->normal, -1);

        if (hitInfo->normal.y == 0)
        {
            other->pos.x = hitInfo->pos.x + hitInfo->normal.x * other->halfWidth;
        }
        else // hitInfo->normal.x == 0
        {
            other->pos.y = hitInfo->pos.y + hitInfo->normal.y * other->halfHeight;
        }

        // Check for digging
        int32_t dot = dotVec2d(gData->vel, hitInfo->normal);
        if (dot < -40 || (gData->dragShift != 17 && dot < 0))
        { // velocity angle is opposing food cart normal vector. Tweak number for different threshold.
            ////////////////////////////
            // cart digging detected! //
            ////////////////////////////
            bb_entity_t* mainCart = self;
            if (self->currentAnimationFrame == 0)
            {
                mainCart = fcData->partner;
            }
            bb_foodCartData_t* mcData = (bb_foodCartData_t*)mainCart->data;
            // Update the main cart by decrementing it's animation frame. Using animation frame as health to save space.
            if (mainCart->currentAnimationFrame == 20)
            {
                bb_spawnHorde(self, 6);
            }
            mainCart->currentAnimationFrame--;
            if (mainCart->currentAnimationFrame == 1)
            {
                bb_cartDeath(mainCart, hitInfo);
            }
            else
            {
                // Create a bump animation
                bb_createEntity(&(self->gameData->entityManager), ONESHOT_ANIMATION, false, BUMP_ANIM, 4,
                                hitInfo->pos.x >> DECIMAL_BITS, hitInfo->pos.y >> DECIMAL_BITS, true, false);
                mcData->damageEffect = 100;
            }

            ////////////////////////////////
            // Mirror garbotnik's velocity//
            ////////////////////////////////
            int32_t bounceScalar = 3;
            if (sqMagVec2d(gData->vel) * dot < -360000)
            {
                bounceScalar = 2;
            }
            if (sqMagVec2d(gData->vel) * dot < -550000)
            {
                bounceScalar = 1;
            }
            if (self->currentAnimationFrame == 0 && hitInfo->normal.y == -1)
            {
                // The umbrella is extra bouncy upwards.
                bounceScalar *= 4;
            }
            gData->vel
                = mulVec2d(subVec2d(gData->vel, mulVec2d(hitInfo->normal, (2 * dotVec2d(gData->vel, hitInfo->normal)))),
                           bounceScalar);
        }
    }
}

void bb_onCollisionDrillBot(bb_entity_t* self, bb_entity_t* other, bb_hitInfo_t* hitInfo)
{
    ((bb_drillBotData_t*)self->data)->attacking = 2;
    // 5% to deal 34 damage to other
    if (bb_randomInt(0, 20) == 0)
    {
        bb_bugData_t* bData = (bb_bugData_t*)other->data;
        if (bData->health - 34 <= 0) // bug just died
        {
            if (self->gameData->carFightState > 0)
            {
                self->gameData->carFightState--;
            }
            bb_bugDeath(other, hitInfo);
        }
        else
        {
            bData->damageEffect = 100;
            bData->health -= 34;
        }
    }
}

void bb_onCollisionAmmoSupply(bb_entity_t* self, bb_entity_t* other, bb_hitInfo_t* hitInfo)
{
    bb_garbotnikData_t* gData = (bb_garbotnikData_t*)other->data;
    gData->numHarpoons        = self->gameData->GarbotnikStat_maxHarpoons;
    midiPlayer_t* sfx         = soundGetPlayerSfx();
    midiPlayerReset(sfx);
    soundPlaySfx(&self->gameData->sfxHealth, 0);
    bb_destroyEntity(self, false, true);
}

void bb_startGarbotnikIntro(bb_entity_t* self)
{
    bb_entity_t* ovo
        = bb_createEntity(&self->gameData->entityManager, NO_ANIMATION, true, OVO_TALK, 1,
                          self->gameData->camera.camera.pos.x, self->gameData->camera.camera.pos.y, false, true);

    bb_dialogueData_t* dData = bb_createDialogueData(24, "Ovo");

    // longest possible string     " "
    //  bb_setCharacterLine(dData, 0, "A A A A A A A A A A A A A A A A A A A A A A A A A A A A A A A A A A A A A A A A A
    //  A A A A A A A A A A A A A A A A A A A");
    bb_setCharacterLine(dData, 0, "Ovo", "Holy bug farts!"); //
    bb_setCharacterLine(
        dData, 1, "Ovo",
        "After I sold the chilidog car fresheners to MAGFest, Garbotnik Industries' stock went up by 6,969%!");
    bb_setCharacterLine(dData, 2, "Ovo",
                        "I'm going to use my time machine to steal the next big-selling trinket from the future now.");
    bb_setCharacterLine(dData, 3, "Ovo", "That will floor all my stakeholders and make me UNDEFINED money!");
    bb_setCharacterLine(
        dData, 4, "Ovo",
        "With that kind of cash, I can recruit 200 professional bassoon players to the MAGFest Community Orchestra.");
    bb_setCharacterLine(dData, 5, "Ovo", "I'm so hyped to turn on my time machine for the first time!");
    bb_setCharacterLine(dData, 6, "Ovo", "Everything's in order.");
    bb_setCharacterLine(dData, 7, "Ovo", "Even Pango can't stop me!");
    bb_setCharacterLine(dData, 8, "Ovo", "I just have to attach the chaos orb right here.");
    bb_setCharacterLine(dData, 9, "Ovo", "Where did I put that orb?");
    bb_setCharacterLine(dData, 10, "Ovo", "hmmm...");
    bb_setCharacterLine(dData, 11, "Ovo", "What about in the freezer?");
    bb_setCharacterLine(dData, 12, "Ovo", "I've checked every inch of the death dumpster.");
    bb_setCharacterLine(dData, 13, "Ovo", "Glitch my circuits!");
    bb_setCharacterLine(dData, 14, "Ovo", "It must have gone out with the trash last Wednesday.");
    bb_setCharacterLine(dData, 15, "Ovo", "Can I get an F in the chat?");
    bb_setCharacterLine(dData, 16, "Ovo", "...");
    bb_setCharacterLine(dData, 17, "Ovo", "The chaos orb is three times denser than a black hole.");
    bb_setCharacterLine(dData, 18, "Ovo",
                        "Well if Garbotnik Sanitation Industries took it to the landfill, then it is definitely at the "
                        "VERY BOTTOM of the dump.");
    bb_setCharacterLine(dData, 19, "Ovo", "Not a problem.");
    bb_setCharacterLine(dData, 20, "Ovo", "We have the technology to retrieve it.");
    bb_setCharacterLine(
        dData, 21, "Ovo",
        "Safety first. Activate the cloning machine in case I should perish on that nuclear wasteland.");
    bb_setCharacterLine(dData, 22, "Ovo", "fine.");
    bb_setCharacterLine(dData, 23, "Ovo", "Stupid safety rules. YOLO!");

    dData->curString = -1;

    dData->endDialogueCB = &bb_afterGarbotnikIntro;

    bb_setData(ovo, dData, DIALOGUE_DATA);
}

void bb_startGarbotnikLandingTalk(bb_entity_t* self)
{
    bb_garbotnikData_t* gData = (bb_garbotnikData_t*)self->data;

    bb_entity_t* ovo
        = bb_createEntity(&self->gameData->entityManager, NO_ANIMATION, true, OVO_TALK, 1,
                          self->gameData->camera.camera.pos.x, self->gameData->camera.camera.pos.y, false, true);

    bb_dialogueData_t* dData = bb_createDialogueData(1, "Ovo");

    int16_t phraseIdx = 0;
    int16_t arraySize = sizeof(gData->landingPhrases) / sizeof(gData->landingPhrases[0]);
    while (gData->landingPhrases[phraseIdx] == -1)
    {
        if (phraseIdx == arraySize - 1)
        {
            // We've reached the end of saying everything.
            // create sequential numbers of all phrase indices
            for (int16_t i = 0; i < arraySize; i++)
                gData->landingPhrases[i] = i;
            // shuffle the array
            for (int16_t i = arraySize - 1; i > 0; i--)
            {
                int16_t j                = (int16_t)(bb_randomInt(0, INT_MAX) % (i + 1));
                int16_t temp             = gData->landingPhrases[i];
                gData->landingPhrases[i] = gData->landingPhrases[j];
                gData->landingPhrases[j] = temp;
            }
            phraseIdx = 0;
        }
        else
        {
            phraseIdx++;
        }
    }
    switch (gData->landingPhrases[phraseIdx])
    {
        case 0:
        {
            // Max dialogue string roughly: here----V
            bb_setCharacterLine(dData, 0, "Ovo", "Ah, sweet stench! How I've longed for your olfactory embrace.");
            break;
        }
        case 1:
        {
            bb_setCharacterLine(dData, 0, "Ovo",
                                "Tonight's special: Beetle Bruschetta with a side of centipede salad!");
            break;
        }
        case 2:
        {
            bb_setCharacterLine(dData, 0, "Ovo", "Another day, another dump full of delectable delights!");
            break;
        }
        case 3:
        {
            bb_setCharacterLine(dData, 0, "Ovo", "Step aside, garbage! The doctor is in!");
            break;
        }
        case 4:
        {
            bb_setCharacterLine(dData, 0, "Ovo", "I must find that chaos orb at all costs!");
            break;
        }
        case 5:
        {
            bb_setCharacterLine(dData, 0, "Ovo", "The Pango pest must be stopped!");
            break;
        }
        case 6:
        {
            bb_setCharacterLine(dData, 0, "Ovo", "I'll get you next time Pango! NEXT TIME!");
            break;
        }
        case 7:
        {
            bb_setCharacterLine(dData, 0, "Ovo", "Would you look at the time... It's GARBAGE TIME!");
            break;
        }
        case 8:
        {
            bb_setCharacterLine(dData, 0, "Ovo", "Did I remember to wax my moustache today?");
            break;
        }
        case 9:
        {
            bb_setCharacterLine(dData, 0, "Ovo", "Is it spelled \"moustache\" or \"mustache?\" Better look it up...");
            break;
        }
        case 10:
        {
            bb_setCharacterLine(dData, 0, "Ovo", "I wonder how my buddy Hank Waddle is holding up...");
            break;
        }
        case 11:
        {
            bb_setCharacterLine(dData, 0, "Ovo", "Man, I sure hope I see some cool bugs today!");
            break;
        }
        case 12:
        {
            bb_setCharacterLine(dData, 0, "Ovo", "I'm here to take in the trash.");
            break;
        }
        case 13:
        {
            bb_setCharacterLine(dData, 0, "Ovo",
                                "I must remember to research what dastardly technology this dump used to ensure new "
                                "arrivals wind up at the bottom...");
            break;
        }
        case 14:
        {
            bb_setCharacterLine(dData, 0, "Ovo",
                                "I promise, this is perfectly sanitary, the Chaos Orb has antimicrobial properties.");
            break;
        }
        case 15:
        {
            bb_setCharacterLine(dData, 0, "Ovo", "Of course you can trust me; I'm a doctor.");
            break;
        }
        case 16:
        {
            bb_setCharacterLine(dData, 0, "Ovo", "Come on and jump and welcome to the dump!");
            break;
        }
        case 17:
        {
            bb_setCharacterLine(dData, 0, "Ovo", "Oh, I'd been looking for that garbage ray!");
            break;
        }
        case 18:
        {
            bb_setCharacterLine(
                dData, 0, "Ovo",
                "If you ask me what I have a degree in one more time, I'm asking the Internet to draw fanart of you.");
            break;
        }
        case 19:
        {
            bb_setCharacterLine(dData, 0, "Ovo", "Oh, I'd been looking for that garbage ray!");
            break;
        }
        case 20:
        {
            bb_setCharacterLine(dData, 0, "Ovo", "Did I remember to turn off the disintegrator before I left the lab?");
            break;
        }
        case 21:
        {
            bb_setCharacterLine(dData, 0, "Ovo", "Oooh piece of candy!");
            break;
        }
        case 22:
        {
            bb_setCharacterLine(dData, 0, "Ovo",
                                "If they beat this game fast enough, does that mean I too have to strip?");
            break;
        }
        case 23:
        {
            bb_setCharacterLine(dData, 0, "Ovo", "Sluuurrrrrrrrrrp");
            break;
        }
        case 24:
        {
            bb_setCharacterLine(dData, 0, "Ovo", "A chili dog? No no, I've already had my... FILL.");
            break;
        }
        case 25:
        {
            bb_setCharacterLine(dData, 0, "Ovo", "CHAOS... CONT.... oh, I appear to have been sent a C&D.");
            break;
        }
        case 26:
        {
            bb_setCharacterLine(dData, 0, "Ovo", "I didn't like Clone #61 much anyway.");
            break;
        }
        case 27:
        {
            bb_setCharacterLine(dData, 0, "Ovo", "Remember, Ovo is pronounced like 'oooh-voo' with a wink at the end.");
            break;
        }
        case 28:
        {
            bb_setCharacterLine(dData, 0, "Ovo", "You don't have enough badge ribbons to train me.");
            break;
        }
        default:
        {
            break;
        }
    }

    dData->curString     = -1;
    dData->endDialogueCB = &bb_afterGarbotnikLandingTalk;

    bb_setData(ovo, dData, DIALOGUE_DATA);
}

void bb_startGarbotnikCloningTalk(bb_entity_t* self)
{
    bb_entity_t* ovo
        = bb_createEntity(&self->gameData->entityManager, NO_ANIMATION, true, OVO_TALK, 1, 0, 0, false, true);

    bb_dialogueData_t* dData = bb_createDialogueData(2, "Ovo"); // 29

    bb_setCharacterLine(dData, 0, "Ovo", "I'm feeling fresh, baby!"); // V longest possible string here
    bb_setCharacterLine(dData, 1, "Ovo",
                        "It was a good move taking those omega3 fish oils before backing up my brain.");

    dData->curString = -1;

    dData->endDialogueCB = &bb_afterGarbotnikIntro;

    bb_setData(ovo, dData, DIALOGUE_DATA);
}

void bb_startGarbotnikEggTutorialTalk(bb_entity_t* self)
{
    bb_entity_t* ovo
        = bb_createEntity(&self->gameData->entityManager, NO_ANIMATION, true, OVO_TALK, 1,
                          self->gameData->camera.camera.pos.x, self->gameData->camera.camera.pos.y, false, true);

    bb_dialogueData_t* dData = bb_createDialogueData(2, "Ovo");

    // Max dialogue string roughly:                                                                         here----V
    bb_setCharacterLine(dData, 0, "Ovo", "Oooey Gooey! Look at that egg sack!");
    bb_setCharacterLine(dData, 1, "Ovo",
                        "I can use the directional buttons on my swadge to fly over there and check it out.");

    dData->curString     = -1;
    dData->endDialogueCB = &bb_afterGarbotnikEggTutorialTalk;

    bb_setData(ovo, dData, DIALOGUE_DATA);
}

void bb_startGarbotnikFuelTutorialTalk(bb_entity_t* self)
{
    bb_destroyEntity(self->gameData->entityManager.viewEntity, false, true);
    self->gameData->entityManager.viewEntity = self->gameData->entityManager.playerEntity;

    bb_entity_t* ovo
        = bb_createEntity(&self->gameData->entityManager, NO_ANIMATION, true, OVO_TALK, 1,
                          self->gameData->camera.camera.pos.x, self->gameData->camera.camera.pos.y, false, true);

    bb_dialogueData_t* dData = bb_createDialogueData(5, "Ovo");

    // longest possible string     " "
    //  bb_setCharacterLine(dData, 0, "A A A A A A A A A A A A A A A A A A A A A A A A A A A A A A A A A A A A A A A A A
    //  A A A A A A A A A A A A A A A A A A A");
    bb_setCharacterLine(dData, 0, "Ovo",
                        "When I travel away from the booster, I've got to keep an eye on my fuel level at all times.");
    bb_setCharacterLine(dData, 1, "Ovo",
                        "Sit back atop the booster before all the lights around the outside of the swadge turn off.");
    bb_setCharacterLine(dData, 2, "Ovo",
                        "safety first. Once back on the rocket, it takes a stupid long time for the "
                        "launch sequence to initiate.");
    bb_setCharacterLine(dData, 3, "Ovo", "Too many regulations on equipment these days.");
    bb_setCharacterLine(dData, 4, "Ovo", "Let a trashman go to space in peace.");

    dData->curString     = -1;
    dData->endDialogueCB = &bb_afterGarbotnikFuelTutorialTalk;

    bb_setData(ovo, dData, DIALOGUE_DATA);
}

void bb_afterGarbotnikFuelTutorialTalk(bb_entity_t* self)
{
    self->gameData->isPaused = false;
}

void bb_afterGarbotnikEggTutorialTalk(bb_entity_t* self)
{
    bb_goToData* tData = (bb_goToData*)self->gameData->entityManager.viewEntity->data;
    tData->tracking    = self->gameData->entityManager.playerEntity;
    tData->midPointSqDist
        = sqMagVec2d(divVec2d((vec_t){(tData->tracking->pos.x >> DECIMAL_BITS)
                                          - (self->gameData->entityManager.viewEntity->pos.x >> DECIMAL_BITS),
                                      (tData->tracking->pos.y >> DECIMAL_BITS)
                                          - (self->gameData->entityManager.viewEntity->pos.y >> DECIMAL_BITS)},
                              2));

    tData->executeOnArrival = &bb_startGarbotnikFuelTutorialTalk;

    self->gameData->entityManager.viewEntity->updateFunction = &bb_updatePOI;
}

void bb_afterGarbotnikIntro(bb_entity_t* self)
{
    for (int i = 0; i < 3; i++)
    {
        if (self->gameData->entityManager.boosterEntities[i]->currentAnimationFrame != 41)
        {
            self->gameData->entityManager.activeBooster = self->gameData->entityManager.boosterEntities[i];

            break;
        }
    }

    self->gameData->loadoutScreenData = heap_caps_calloc(1, sizeof(bb_loadoutSelectScreenData_t), MALLOC_CAP_SPIRAM);
    self->gameData->screen            = BIGBUG_LOADOUT_SELECT_SCREEN;

    bb_goToData* tData = (bb_goToData*)self->gameData->entityManager.viewEntity->data;
    tData->tracking    = self->gameData->entityManager.activeBooster;
    tData->midPointSqDist
        = sqMagVec2d(divVec2d((vec_t){(tData->tracking->pos.x >> DECIMAL_BITS)
                                          - (self->gameData->entityManager.viewEntity->pos.x >> DECIMAL_BITS),
                                      (tData->tracking->pos.y >> DECIMAL_BITS)
                                          - (self->gameData->entityManager.viewEntity->pos.y >> DECIMAL_BITS)},
                              2));

    tData->executeOnArrival                                  = &bb_deployBooster;
    self->gameData->entityManager.viewEntity->updateFunction = &bb_updatePOI;
}

void bb_afterGarbotnikLandingTalk(bb_entity_t* self)
{
    bb_setupMidi();
    unloadMidiFile(&self->gameData->bgm);
    loadMidiFile("BigBugExploration.mid", &self->gameData->bgm, true);
    globalMidiPlayerPlaySong(&self->gameData->bgm, MIDI_BGM);

    self->gameData->isPaused = false;

    if (self->gameData->day
        || self->gameData->entityManager.activeBooster != self->gameData->entityManager.boosterEntities[0])
    {
        return;
    }

    self->gameData->isPaused = true;
    // find the tutorial egg on screen
    for (uint8_t i = 0; i < MAX_ENTITIES; i++)
    {
        bb_entity_t* curEntity = &self->gameData->entityManager.entities[i];
        if (curEntity->spriteIndex == EGG_LEAVES)
        {
            self->gameData->entityManager.viewEntity
                = bb_createEntity(&(self->gameData->entityManager), NO_ANIMATION, true, NO_SPRITE_POI, 1,
                                  (self->gameData->entityManager.playerEntity->pos.x >> DECIMAL_BITS),
                                  (self->gameData->entityManager.playerEntity->pos.y >> DECIMAL_BITS), false, false);
            bb_goToData* tData = (bb_goToData*)self->gameData->entityManager.viewEntity->data;
            tData->tracking    = curEntity;

            tData->midPointSqDist
                = sqMagVec2d(divVec2d((vec_t){(tData->tracking->pos.x >> DECIMAL_BITS)
                                                  - (self->gameData->entityManager.viewEntity->pos.x >> DECIMAL_BITS),
                                              (tData->tracking->pos.y >> DECIMAL_BITS)
                                                  - (self->gameData->entityManager.viewEntity->pos.y >> DECIMAL_BITS)},
                                      2));
            tData->executeOnArrival                                  = &bb_startGarbotnikEggTutorialTalk;
            self->gameData->entityManager.viewEntity->updateFunction = &bb_updatePOI;
            break;
        }
    }
}

void bb_afterLiftoffInteraction(bb_entity_t* self)
{
    // set the pause illusion bit to 0.
    self->gameData->endDayChecks = self->gameData->endDayChecks & ~(1 << 0);
}

void bb_deployBooster(bb_entity_t* self) // separates from the death dumpster in orbit.
{
    self->gameData->endDayChecks = 0;
    // dive summary flavor text gets filled in randomly for the day.
    self->gameData->endDayChecks += bb_randomInt(0, 1) * (1 << 3);
    self->gameData->endDayChecks += bb_randomInt(0, 1) * (1 << 4);
    self->gameData->endDayChecks += bb_randomInt(0, 1) * (1 << 5);
    self->gameData->endDayChecks += bb_randomInt(0, 1) * (1 << 6);
    self->gameData->endDayChecks += bb_randomInt(0, 1) * (1 << 7);
    bb_destroyEntity(self->gameData->entityManager.viewEntity, false, true);
    self->gameData->entityManager.viewEntity = self->gameData->entityManager.activeBooster;

    bb_rocketData_t* rData = (bb_rocketData_t*)self->gameData->entityManager.activeBooster->data;
    bb_destroyEntity(rData->flame, false, true);
    rData->flame = NULL;

    self->gameData->entityManager.activeBooster->updateFunction = &bb_updateRocketLanding;
}

void bb_openMap(bb_entity_t* self)
{
    if (self->gameData->entityManager.playerEntity)
    {
        self->gameData->radar.cam.y = (self->gameData->entityManager.playerEntity->pos.y >> DECIMAL_BITS) / 8 - 120;
    }
    else
    {
        self->gameData->radar.cam.y = (self->gameData->entityManager.activeBooster->pos.y >> DECIMAL_BITS) / 8 - 120;
    }
    self->gameData->screen = BIGBUG_RADAR_SCREEN;
}

void bb_upgradeRadar(bb_entity_t* self)
{
    self->gameData->radar.playerPingRadius = 0; // just using this as a selection idx to save some space.
    self->gameData->radar.choices[0]       = (int8_t)BIGBUG_REFILL_AMMO; // refill ammo
    self->gameData->radar.choices[1]       = -1;                         // no choice available
    self->gameData->radar.choices[2]       = -1;                         // no choice available

    uint8_t zeroCount = 0; // zero count represent the number of upgrades not yet gotten.
    for (int i = 0; i < 7; i++)
    {
        if ((self->gameData->radar.upgrades & (1 << i)) == 0)
        { // Check if the bit at position i is 0
            zeroCount++;
        }
    }

    if (zeroCount > 0)
    {
        while (self->gameData->radar.choices[0] == BIGBUG_REFILL_AMMO)
        {
            enum bb_radarUpgrade_t candidate = (enum bb_radarUpgrade_t)bb_randomInt(0, 6);
            if (((self->gameData->radar.upgrades & (1 << candidate)) >> candidate) == 0)
            {
                self->gameData->radar.choices[0] = (int8_t)candidate;
            }
        }
    }
    if (zeroCount > 1)
    {
        while (self->gameData->radar.choices[1] == -1)
        {
            enum bb_radarUpgrade_t candidate = (enum bb_radarUpgrade_t)bb_randomInt(0, 6);
            if ((candidate != self->gameData->radar.choices[0])
                && (((self->gameData->radar.upgrades & 1 << candidate) >> candidate) == 0))
            {
                self->gameData->radar.choices[1] = (int8_t)candidate;
            }
        }
    }
    if ((self->gameData->garbotnikUpgrade.upgrades & (1 << GARBOTNIK_MORE_CHOICES)) >> GARBOTNIK_MORE_CHOICES == 1)
    {
        if (zeroCount > 2)
        {
            while (self->gameData->radar.choices[1] == -1)
            {
                enum bb_radarUpgrade_t candidate = (enum bb_radarUpgrade_t)bb_randomInt(0, 6);
                if ((candidate != self->gameData->radar.choices[0])
                    && (((self->gameData->radar.upgrades & 1 << candidate) >> candidate) == 0))
                {
                    self->gameData->radar.choices[2] = (int8_t)candidate;
                }
            }
        }
    }

    self->gameData->screen = BIGBUG_RADAR_UPGRADE_SCREEN;
}

void bb_triggerGameOver(bb_entity_t* self)
{
    // music is home 2, this function was already triggered. early return.
    if (self->gameData->bgm.length == 7437)
    {
        return;
    }
    bb_freeWsgs(&self->gameData->tilemap);
    bb_destroyEntity(self->gameData->entityManager.playerEntity, false, true);
    self->gameData->entityManager.playerEntity = NULL;

    bb_setupMidi();
    unloadMidiFile(&self->gameData->bgm);
    loadMidiFile("BigBug_Dr.Garbotniks Home2.mid", &self->gameData->bgm, true);
    globalMidiPlayerPlaySong(&self->gameData->bgm, MIDI_BGM);

    bb_createEntity(&self->gameData->entityManager, NO_ANIMATION, true, BB_GAME_OVER, 1,
                    self->gameData->camera.camera.pos.x, self->gameData->camera.camera.pos.y, false, true);

    self->gameData->camera.camera.pos = (vec_t){(self->gameData->entityManager.deathDumpster->pos.x >> DECIMAL_BITS),
                                                (self->gameData->entityManager.deathDumpster->pos.y >> DECIMAL_BITS)};

    self->gameData->entityManager.viewEntity
        = bb_createEntity(&(self->gameData->entityManager), NO_ANIMATION, true, NO_SPRITE_POI, 1,
                          self->gameData->camera.camera.pos.x, self->gameData->camera.camera.pos.y, false, false);
}

void bb_upgradeGarbotnik(bb_entity_t* self)
{
    self->gameData->radar.playerPingRadius      = 0; // just using this as a selection idx to save some space.
    self->gameData->garbotnikUpgrade.choices[0] = (int8_t)GARBOTNIK_MORE_DIGGING_STRENGTH; // default choice
    self->gameData->garbotnikUpgrade.choices[1] = -1;                                      // no choice available
    self->gameData->garbotnikUpgrade.choices[2] = -1;                                      // no choice available
    uint8_t zeroCount                           = 0; // zero count represent the number of upgrades not yet maxed out.
    for (int i = 0; i < 7; i++)
    {
        if ((self->gameData->garbotnikUpgrade.upgrades & (1 << i)) == 0)
        { // Check if the bit at position i is 0
            zeroCount++;
        }
    }
    if (zeroCount > 1)
    {
        enum bb_garbotnikUpgrade_t candidate = (enum bb_garbotnikUpgrade_t)bb_randomInt(0, 6);
        while (((self->gameData->garbotnikUpgrade.upgrades & (1 << candidate)) >> candidate) == 1)
        {
            candidate = (enum bb_garbotnikUpgrade_t)bb_randomInt(0, 6);
        }
        self->gameData->garbotnikUpgrade.choices[0] = (int8_t)candidate;
        candidate                                   = (enum bb_garbotnikUpgrade_t)bb_randomInt(0, 6);
        while (((self->gameData->garbotnikUpgrade.upgrades & (1 << candidate)) >> candidate) == 1
               || candidate == self->gameData->garbotnikUpgrade.choices[0])
        {
            candidate = (enum bb_garbotnikUpgrade_t)bb_randomInt(0, 6);
        }
        self->gameData->garbotnikUpgrade.choices[1] = (int8_t)candidate;
    }
    if ((self->gameData->garbotnikUpgrade.upgrades & (1 << GARBOTNIK_MORE_CHOICES)) >> GARBOTNIK_MORE_CHOICES == 1)
    {
        if (zeroCount > 2)
        {
            enum bb_garbotnikUpgrade_t candidate = (enum bb_garbotnikUpgrade_t)bb_randomInt(0, 6);
            while (((self->gameData->garbotnikUpgrade.upgrades & (1 << candidate)) >> candidate) == 1
                   || candidate == self->gameData->garbotnikUpgrade.choices[0]
                   || candidate == self->gameData->garbotnikUpgrade.choices[1])
            {
                candidate = (enum bb_garbotnikUpgrade_t)bb_randomInt(0, 6);
            }
            self->gameData->garbotnikUpgrade.choices[2] = (int8_t)candidate;
        }
    }

    self->gameData->screen = BIGBUG_GARBOTNIK_UPGRADE_SCREEN;
}

void bb_playCarAlarm(bb_entity_t* self)
{
    bb_carData_t* cData = (bb_carData_t*)self->data;
    if (cData->midiLoaded)
    {
        unloadMidiFile(&cData->alarm);
    }
    switch (bb_randomInt(1, 3))
    {
        case 1:
        {
            loadMidiFile("BigBug - Car 1.mid", &cData->alarm, true);
            break;
        }
        case 2:
        {
            loadMidiFile("BigBug - Car 2.mid", &cData->alarm, true);
            break;
        }
        default: // case 3
        {
            loadMidiFile("BigBug - Car 3.mid", &cData->alarm, true);
            break;
        }
    }
    cData->midiLoaded = true;
    // Play sfx
    midiPlayer_t* sfx = soundGetPlayerSfx();
    midiPlayerReset(sfx);
    soundPlaySfx(&cData->alarm, 0);
}

void bb_bugDeath(bb_entity_t* self, bb_hitInfo_t* hitInfo)
{
    // use a bump animation but tweak its graphics
    if (hitInfo != NULL)
    {
        bb_entity_t* hitEffect
            = bb_createEntity(&(self->gameData->entityManager), ONESHOT_ANIMATION, false, BUMP_ANIM, 6,
                              hitInfo->pos.x >> DECIMAL_BITS, hitInfo->pos.y >> DECIMAL_BITS, true, false);
        hitEffect->drawFunction = &bb_drawHitEffect;
    }

    if (self->dataType == BU_DATA)
    {
        bb_buData_t* buData = (bb_buData_t*)self->data;
        switch (buData->gravity)
        {
            case BB_LEFT:
                bb_rotateBug(self, -1);
                break;
            case BB_UP:
                bb_rotateBug(self, 2);
                break;
            case BB_RIGHT:
                bb_rotateBug(self, 1);
                break;
            default:
                break;
        }
    }
    self->drawFunction = NULL;

    midiPlayer_t* sfx = soundGetPlayerSfx();
    midiPlayerReset(sfx);
    soundPlaySfx(&self->gameData->sfxDirt, 0);

    bb_bugData_t* bData         = (bb_bugData_t*)self->data;
    bData->health               = 0;
    self->paused                = true;
    bb_physicsData_t* physData  = heap_caps_calloc(1, sizeof(bb_physicsData_t), MALLOC_CAP_SPIRAM);
    physData->bounceNumerator   = 2; // 66% bounce
    physData->bounceDenominator = 3;
    bb_setData(self, physData, PHYSICS_DATA);
    self->updateFunction = bb_updatePhysicsObject;
}

void bb_cartDeath(bb_entity_t* self, bb_hitInfo_t* hitInfo)
{
    // Destroy the food cart and spawn a reward.
    bb_foodCartData_t* mcData = (bb_foodCartData_t*)self->data;
    bb_destroyEntity(mcData->partner, false, true);

    switch (mcData->reward)
    {
        case BB_DONUT:
        {
            // spawn a donut as a reward for completing the fight
            bb_createEntity(&self->gameData->entityManager, NO_ANIMATION, true, BB_DONUT, 1,
                            (self->pos.x >> DECIMAL_BITS), (self->pos.y >> DECIMAL_BITS), true, false);
            break;
        }
        default: // BB_SWADGE
        {
            // spawn a swadge as a reward for completing the fight
            bb_createEntity(&self->gameData->entityManager, LOOPING_ANIMATION, false, BB_SWADGE, 9,
                            (self->pos.x >> DECIMAL_BITS), (self->pos.y >> DECIMAL_BITS), true, false);
            break;
        }
    }
    bb_destroyEntity(self, false, true);
    // use a bump animation but tweak its graphics
    bb_entity_t* hitEffect
        = bb_createEntity(&(self->gameData->entityManager), ONESHOT_ANIMATION, false, BUMP_ANIM, 6,
                          hitInfo->pos.x >> DECIMAL_BITS, hitInfo->pos.y >> DECIMAL_BITS, true, false);
    hitEffect->drawFunction = &bb_drawHitEffect;
}

void bb_spawnHorde(bb_entity_t* self, uint8_t numBugs)
{
    bb_PointOfInterestParentData_t* cData = (bb_PointOfInterestParentData_t*)self->data;

    // complex way to spawn bugs that adapts to any arena
    for (int bugSpawn = 0; bugSpawn < numBugs; bugSpawn++)
    {
        bool success = false; // when this loop is done, a bug is spawned.
        while (success == false)
        {
            uint8_t spawnPosStartIdx = bb_randomInt(0, 3); // top left, top right, bottom left, bottom right
            uint8_t spawnDirection   = bb_randomInt(0, 2); // down, sideways, up
            // in terms of tile indices...
            vec_t spawnPos = {0};    // Set all fields to 0
            if (self->pos.x > 18944) // if it's on the right half of the map (74/2)<<9
            {
                spawnPos.x = (self->pos.x >> 9) - 2 - (spawnPosStartIdx % 2) * 3;
            }
            else
            {
                spawnPos.x = (self->pos.x >> 9) + 2 + (spawnPosStartIdx % 2) * 3;
            }
            spawnPos.y = (self->pos.y >> 9) - 5 + (spawnPosStartIdx > 1) * 3;
            // make sure there are 3 consecutive blocks of garbage enclosed in garbage.
            uint8_t consecutiveGarbage = 0;
            while (true)
            {
                switch (spawnDirection)
                {
                    case 0: // down
                    {
                        spawnPos.y++;
                        break;
                    }
                    case 1: // sideways
                    {
                        spawnPos.x += ((self->pos.x > 18944) << 1) - 1;
                        break;
                    }
                    default: // case 2://up
                    {
                        spawnPos.y--;
                        break;
                    }
                }
                if (spawnPos.x - 1 >= 0 && spawnPos.y - 1 >= 0 && spawnPos.x + 1 < TILE_FIELD_WIDTH
                    && spawnPos.y + 1 < TILE_FIELD_HEIGHT)
                {
                    if (self->gameData->tilemap.fgTiles[spawnPos.x][spawnPos.y].health > 0
                        && self->gameData->tilemap.fgTiles[spawnPos.x - 1][spawnPos.y].health > 0
                        && self->gameData->tilemap.fgTiles[spawnPos.x][spawnPos.y - 1].health > 0
                        && self->gameData->tilemap.fgTiles[spawnPos.x + 1][spawnPos.y].health > 0
                        && self->gameData->tilemap.fgTiles[spawnPos.x][spawnPos.y + 1].health > 0)
                    {
                        consecutiveGarbage++;
                    }
                    else if (consecutiveGarbage > 0)
                    {
                        consecutiveGarbage = 0;
                    }
                }
                else // invalid
                {
                    break;
                }
                if (consecutiveGarbage == 2)
                {
                    bb_entity_t* jankyBugDig
                        = bb_createEntity(&self->gameData->entityManager, NO_ANIMATION, true, BB_JANKY_BUG_DIG, 1,
                                          (spawnPos.x << 5) + 16, (spawnPos.y << 5) + 16, false, false);

                    if (jankyBugDig == NULL)
                    {
                        return;
                    }

                    bb_entity_t* bug
                        = bb_createEntity(&self->gameData->entityManager, LOOPING_ANIMATION, false, bb_randomInt(8, 13),
                                          1, (spawnPos.x << 5) + 16, (spawnPos.y << 5) + 16, false, false);

                    // spawn a bug
                    if (bug != NULL)
                    {
                        midiPlayer_t* sfx = soundGetPlayerSfx();
                        midiPlayerReset(sfx);
                        soundPlaySfx(&self->gameData->sfxEgg, 0);

                        success        = true;
                        bug->cacheable = false; // car fight bugs don't cache so they may dig in from off screen.

                        uint8_t jankyBugDigIdx = 0;
                        if ((spawnPosStartIdx == 0 || spawnPosStartIdx == 2) && spawnDirection == 0)
                        {
                            ((bb_jankyBugDigData_t*)jankyBugDig->data)->arena = BB_UP;
                        }
                        else if ((spawnPosStartIdx == 1 || spawnPosStartIdx == 3) && spawnDirection == 0)
                        {
                            ((bb_jankyBugDigData_t*)jankyBugDig->data)->arena = BB_UP;
                            jankyBugDigIdx                                    = 1;
                        }
                        else if ((spawnPosStartIdx == 0 || spawnPosStartIdx == 1) && spawnDirection == 1)
                        {
                            ((bb_jankyBugDigData_t*)jankyBugDig->data)->arena
                                = self->pos.x > 18944 ? BB_LEFT : BB_RIGHT;
                            jankyBugDigIdx = 2;
                        }
                        else if ((spawnPosStartIdx == 2 || spawnPosStartIdx == 3) && spawnDirection == 1)
                        {
                            ((bb_jankyBugDigData_t*)jankyBugDig->data)->arena
                                = self->pos.x > 18944 ? BB_LEFT : BB_RIGHT;
                            jankyBugDigIdx = 3;
                        }
                        else if ((spawnPosStartIdx == 0 || spawnPosStartIdx == 2) && spawnDirection == 2)
                        {
                            ((bb_jankyBugDigData_t*)jankyBugDig->data)->arena = BB_DOWN;
                            jankyBugDigIdx                                    = 4;
                        }
                        else if ((spawnPosStartIdx == 1 || spawnPosStartIdx == 3) && spawnDirection == 2)
                        {
                            ((bb_jankyBugDigData_t*)jankyBugDig->data)->arena = BB_DOWN;
                            jankyBugDigIdx                                    = 5;
                        }

                        if (cData->jankyBugDig[jankyBugDigIdx] == NULL)
                        {
                            cData->jankyBugDig[jankyBugDigIdx] = jankyBugDig;
                        }
                        else
                        {
                            bb_destroyEntity(jankyBugDig, false, true);
                        }
                    }
                    break;
                }
            }
        }
    }
    for (int jankyBugDigIdx = 0; jankyBugDigIdx < 6; jankyBugDigIdx++)
    {
        if (cData->jankyBugDig[jankyBugDigIdx] != NULL)
        {
            self->gameData->tilemap
                .fgTiles[cData->jankyBugDig[jankyBugDigIdx]->pos.x >> 9][cData->jankyBugDig[jankyBugDigIdx]->pos.y >> 9]
                .health
                = 0;
        }
    }
}

void bb_trigger501kg(bb_entity_t* self)
{
    bb_loadSprite("501kg", 1, 1, &self->gameData->entityManager.sprites[BB_501KG]);

    bb_entity_t* missile   = bb_createEntity(&self->gameData->entityManager, NO_ANIMATION, true, BB_501KG, 1,
                                             self->pos.x >> DECIMAL_BITS, self->pos.y >> DECIMAL_BITS, true, false);
    bb_501kgData_t* kgData = ((bb_501kgData_t*)missile->data);

    kgData->vel = (vec_t){bb_randomInt(-60, 60), 60};

    while (missile->pos.y > -2173)
    {
        missile->pos.x -= (self->gameData->elapsedUs >> 12) * kgData->vel.x;
        missile->pos.y -= (self->gameData->elapsedUs >> 12) * kgData->vel.y;
    }

    vecFl_t floatVel = {(float)kgData->vel.x, (float)kgData->vel.y};

    kgData->angle = (int16_t)(atan2f(floatVel.y, floatVel.x) * (180.0 / M_PI));
    kgData->angle += 270;
    while (kgData->angle < 0)
    {
        kgData->angle += 360;
    }
    while (kgData->angle > 359)
    {
        kgData->angle -= 360;
    }

    kgData->targetY = self->pos.y;
}

void bb_triggerFaultyWile(bb_entity_t* self)
{
    bb_entity_t* explosion    = bb_createEntity(&self->gameData->entityManager, NO_ANIMATION, true, BB_EXPLOSION, 1,
                                                self->pos.x >> DECIMAL_BITS, self->pos.y >> DECIMAL_BITS, false, false);
    bb_explosionData_t* eData = (bb_explosionData_t*)explosion->data;
    eData->radius             = 60;
}

void bb_triggerDrillBotWile(bb_entity_t* self)
{
    bb_entity_t* drillBot     = bb_createEntity(&self->gameData->entityManager, NO_ANIMATION, true, BB_DRILL_BOT, 1,
                                                self->pos.x >> DECIMAL_BITS, -800, false, false);
    bb_drillBotData_t* dbData = (bb_drillBotData_t*)drillBot->data;
    dbData->targetY           = self->pos.y - 256;
}

void bb_triggerAtmosphericAtomizerWile(bb_entity_t* self)
{
    bb_createEntity(&self->gameData->entityManager, NO_ANIMATION, true, BB_ATMOSPHERIC_ATOMIZER, 1,
                    self->pos.x >> DECIMAL_BITS, self->pos.y >> DECIMAL_BITS, false, false);
    if (self->gameData->entityManager.playerEntity != NULL
        && self->gameData->entityManager.playerEntity->dataType == GARBOTNIK_DATA)
    {
        bb_garbotnikData_t* gData = (bb_garbotnikData_t*)self->gameData->entityManager.playerEntity->data;
        gData->dragShift          = 23; // This greatly reduces the drag on the garbotnik
    }
}

void bb_triggerAmmoSupplyWile(bb_entity_t* self)
{
    bb_createEntity(&self->gameData->entityManager, NO_ANIMATION, true, BB_AMMO_SUPPLY, 1, self->pos.x >> DECIMAL_BITS,
                    -800, false, false);
}

void bb_triggerPacifierWile(bb_entity_t* self)
{
    bb_createEntity(&self->gameData->entityManager, NO_ANIMATION, true, BB_PACIFIER, 1, self->pos.x >> DECIMAL_BITS,
                    -800, false, false);
}

void bb_triggerSpaceLaserWile(bb_entity_t* self)
{
    bb_createEntity(&self->gameData->entityManager, NO_ANIMATION, true, BB_SPACE_LASER, 1, self->pos.x >> DECIMAL_BITS,
                    self->pos.y >> DECIMAL_BITS, false, false);
}

void bb_crumbleDirt(bb_gameData_t* gameData, uint8_t gameFramesPerAnimationFrame, uint8_t tile_i, uint8_t tile_j,
                    bool zeroHealth, bool flagNeighborsForPathfinding)
{
    if (tile_i >= TILE_FIELD_WIDTH - 2 || tile_j >= TILE_FIELD_HEIGHT - 3)
    {
        return;
    }
    int16_t xPos = tile_i * TILE_SIZE + HALF_TILE;
    int16_t yPos = tile_j * TILE_SIZE + HALF_TILE;
    if (xPos > gameData->camera.camera.pos.x - 60 && xPos < gameData->camera.camera.pos.x + 340
        && yPos > gameData->camera.camera.pos.y - 60 && yPos < gameData->camera.camera.pos.y + 300)
    { // if it is on camera or close to it
        // Create a crumble animation
        bb_createEntity(&gameData->entityManager, ONESHOT_ANIMATION, false, CRUMBLE_ANIM, gameFramesPerAnimationFrame,
                        xPos, yPos, false, false);
    }

    // Play sfx
    midiPlayer_t* sfx = soundGetPlayerSfx();
    midiPlayerReset(sfx);
    soundPlaySfx(&gameData->sfxBump, 0);

    if (zeroHealth)
    {
        gameData->tilemap.fgTiles[tile_i][tile_j].health = 0;
        if (flagNeighborsForPathfinding)
        {
            flagNeighbors((bb_midgroundTileInfo_t*)&gameData->tilemap.fgTiles[tile_i][tile_j], gameData);
        }
        switch (gameData->tilemap.fgTiles[tile_i][tile_j].embed)
        {
            case EGG_EMBED:
            {
                vec_t tilePos = {.x = tile_i * TILE_SIZE + HALF_TILE, .y = tile_j * TILE_SIZE + HALF_TILE};
                // create a bug
                bb_entity_t* bug = bb_createEntity(&gameData->entityManager, LOOPING_ANIMATION, false,
                                                   bb_randomInt(8, 13), 1, tilePos.x, tilePos.y, false, false);

                if (bug != NULL)
                {
                    midiPlayerReset(sfx);
                    soundPlaySfx(&gameData->sfxEgg, 0);

                    if (gameData->tilemap.fgTiles[tile_i][tile_j].entity != NULL)
                    {
                        bb_entity_t* egg
                            = ((bb_eggLeavesData_t*)(gameData->tilemap.fgTiles[tile_i][tile_j].entity->data))->egg;
                        if (egg != NULL)
                        {
                            // destroy the egg
                            bb_destroyEntity(egg, false, true);
                        }
                        // destroy this (eggLeaves)
                        bb_destroyEntity(gameData->tilemap.fgTiles[tile_i][tile_j].entity, false, true);
                    }
                    gameData->tilemap.fgTiles[tile_i][tile_j].embed = NOTHING_EMBED;
                }
                break;
            }
            case SKELETON_EMBED:
            {
                vec_t tilePos = {.x = tile_i * TILE_SIZE + HALF_TILE, .y = tile_j * TILE_SIZE + HALF_TILE};
                bb_destroyEntity(gameData->tilemap.fgTiles[tile_i][tile_j].entity, false, true);
                gameData->tilemap.fgTiles[tile_i][tile_j].embed = NOTHING_EMBED;

                // create fuel
                bb_createEntity(&gameData->entityManager, LOOPING_ANIMATION, false, BB_FUEL, 10, tilePos.x, tilePos.y,
                                false, false);
                break;
            }
            default:
            {
                break;
            }
        }
    }
}

bb_dialogueData_t* bb_createDialogueData(uint8_t numStrings, const char* firstCharacter)
{
    bb_dialogueData_t* dData = heap_caps_calloc_tag(1, sizeof(bb_dialogueData_t), MALLOC_CAP_SPIRAM, firstCharacter);
    dData->numStrings        = numStrings;
    dData->offsetY           = -240;
    int8_t characterSprite   = 0;
    if (strcmp(firstCharacter, "Ovo") == 0)
    {
        characterSprite = bb_randomInt(0, 6);
        loadWsgInplace("dialogue_next.wsg", &dData->spriteNext, true, bb_decodeSpace, bb_hsd);
    }
    else if (strcmp(firstCharacter, "Pixel") == 0)
    {
        characterSprite = bb_randomInt(7, 8);
        // borrow sprite from UTT
        loadWsgInplace("pixil_rs.wsg", &dData->spriteNext, true, bb_decodeSpace, bb_hsd);
    }
    else if (strcmp(firstCharacter, "Pango") == 0)
    {
        characterSprite = bb_randomInt(9, 10);
        // borrow sprite from UTT
        loadWsgInplace("hotdog_rs.wsg", &dData->spriteNext, true, bb_decodeSpace, bb_hsd);
    }
    else if (strcmp(firstCharacter, "Po") == 0)
    {
        characterSprite = bb_randomInt(11, 13);
        // borrow sprite from UTT
        loadWsgInplace("hand_rs.wsg", &dData->spriteNext, true, bb_decodeSpace, bb_hsd);
    }
    // Add dr. Ovo indices
    // FINISH ME!!!

    char wsg_name[strlen("ovo_talk") + 9]; // 6 extra characters makes room for up to a 2 digit number + ".wsg" + null
                                           // terminator ('\0')
    snprintf(wsg_name, sizeof(wsg_name), "%s%d.wsg", "ovo_talk", characterSprite);
    loadWsgInplace(wsg_name, &dData->sprite, true, bb_decodeSpace, bb_hsd);

    dData->strings    = heap_caps_calloc(numStrings, sizeof(char*), MALLOC_CAP_SPIRAM);
    dData->characters = heap_caps_calloc(numStrings, sizeof(char*), MALLOC_CAP_SPIRAM);
    return dData;
}

void bb_setCharacterLine(bb_dialogueData_t* dData, uint8_t index, const char* character, const char* str)
{
    dData->strings[index]    = heap_caps_calloc(strlen(str) + 1, sizeof(char), MALLOC_CAP_SPIRAM);
    dData->characters[index] = heap_caps_calloc(strlen(character) + 1, sizeof(char), MALLOC_CAP_SPIRAM);
    strcpy(dData->strings[index], str);
    strcpy(dData->characters[index], character);
}

void bb_freeDialogueData(bb_dialogueData_t* dData)
{
    for (int i = 0; i < dData->numStrings; i++)
    {
        heap_caps_free(dData->strings[i]);    // Free each string
        heap_caps_free(dData->characters[i]); // Also free each character string
    }
    heap_caps_free(dData->strings); // Free the array of string pointers
    heap_caps_free(dData->characters);
}

// return -1 if there is a mismatch. 0 if playerInputSequence is a prefix of compareTo. 1 if playerInputSequence matches
// compareTo.
int8_t bb_compareWileCallSequences(enum bb_direction_t* playerInputSequence, enum bb_direction_t* compareTo)
{
    for (int i = 0; i < 5; i++)
    {
        if (compareTo[i] == BB_NONE)
        {
            return 1;
        }
        else if (playerInputSequence[i] == BB_NONE)
        {
            return 0;
        }
        else if (playerInputSequence[i] != compareTo[i])
        {
            return -1;
        }
    }
    return 1;
}<|MERGE_RESOLUTION|>--- conflicted
+++ resolved
@@ -70,7 +70,6 @@
         return;
     }
 
-<<<<<<< HEAD
     if(self->spriteIndex == BB_CAR||
        self->spriteIndex == BB_GRABBY_HAND||
        self->spriteIndex == BB_DOOR||
@@ -81,20 +80,6 @@
        self->spriteIndex == BB_PANGO_AND_FRIENDS)
     {
         bb_freeSprite(&self->gameData->entityManager.sprites[self->spriteIndex]);
-=======
-    if (self->spriteIndex == BB_CAR || self->spriteIndex == BB_GRABBY_HAND || self->spriteIndex == BB_DOOR
-        || self->spriteIndex == BB_SWADGE || self->spriteIndex == BB_DRILL_BOT || self->spriteIndex == BB_AMMO_SUPPLY
-        || self->spriteIndex == BB_PACIFIER)
-    {
-        for (int frame = 0; frame < self->gameData->entityManager.sprites[self->spriteIndex].numFrames; frame++)
-        {
-            if (self->gameData->entityManager.sprites[self->spriteIndex].frames[frame].w
-                || self->gameData->entityManager.sprites[self->spriteIndex].frames[frame].h)
-            {
-                freeWsg(&self->gameData->entityManager.sprites[self->spriteIndex].frames[frame]);
-            }
-        }
->>>>>>> d7a76314
     }
     else if (self->spriteIndex == BB_FOOD_CART)
     {
