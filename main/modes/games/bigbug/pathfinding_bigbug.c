//==============================================================================
// Includes
//==============================================================================
#include "pathfinding_bigbug.h"

//==============================================================================
// Functions
//==============================================================================
uint16_t fCost(const bb_midgroundTileInfo_t* tile)
{
    return tile->gCost + tile->hCost;
}

// Returns True if the node is one of the pieces near the edge of the level (where player can't traverse).
// functions as my target nodes all down the sides which offer grounded stability to tiles.
bool isPerimeterNode(const bb_midgroundTileInfo_t* tile)
{
    return tile->x == 4 || tile->x == TILE_FIELD_WIDTH - 5 || tile->y == TILE_FIELD_HEIGHT - 5;
}

void getNeighbors(const bb_midgroundTileInfo_t* tile, list_t* neighbors, bb_tilemap_t* tilemap)
{
    // left neighbor
    uint16_t neighborX = tile->x - 1;
    uint16_t neighborY = tile->y;
    bool neighborZ     = tile->z;

    // adds orthogonal neighbors
    for (uint8_t i = 0; i < 5; i++)
    {
        if (neighborX < TILE_FIELD_WIDTH && neighborY < TILE_FIELD_HEIGHT)
        {
            bb_midgroundTileInfo_t* neighbor = neighborZ
                                                   ? (bb_midgroundTileInfo_t*)&tilemap->fgTiles[neighborX][neighborY]
                                                   : &tilemap->mgTiles[neighborX][neighborY];
            neighbor->gCost                  = 0;
            neighbor->hCost                  = 0;
            // neighbor->parent = NULL;
            push(neighbors, (void*)neighbor);
        }

        // moves checkers to another orthogonal neighbor.
        switch (i)
        {
            //(left neighbor) was already handled in first iteration
            case 0: // right neighbor
            {
                neighborX = tile->x + 1;
                break;
            }
            case 1: // up neighbor
            {
                neighborX = tile->x;
                neighborY = tile->y - 1;
                break;
            }
            case 2: // down neighbor
            {
                neighborY = tile->y + 1;
                break;
            }
            case 3: // z neighbor
            {
                neighborY = tile->y;
                neighborZ = !tile->z;
                break;
            }
            default:
            {
                break;
            }
        }
    }
}

bool contains(const list_t* nodeList, const bb_midgroundTileInfo_t* tile)
{
    node_t* cur = nodeList->first;
    while (cur != NULL)
    {
        bb_midgroundTileInfo_t* curNode = (bb_midgroundTileInfo_t*)cur->val;
        if (tile->x == curNode->x && tile->y == curNode->y && tile->z == curNode->z)
        {
            return true;
        }
        cur = cur->next;
    }
    return false;
}

// Returns True if there is a way to the perimeter
// start[0]=x;start[1]=y;start[2]=z
bool pathfindToPerimeter(bb_midgroundTileInfo_t* start, bb_tilemap_t* tilemap)
{
    uint16_t halfFieldWidth = TILE_FIELD_WIDTH / 2;
    start->gCost            = 0;
    // manhattan distance from the target
    if (start->x < halfFieldWidth)
    {
        start->hCost = start->x - 4;
    }
    else
    {
        start->hCost = TILE_FIELD_WIDTH - 5 - start->x;
    }
<<<<<<< HEAD
    //bb_tileInfo_t* start = heap_caps_malloc(sizeof(bb_tileInfo_t), MALLOC_CAP_SPIRAM);
    // It's like a memcopy
=======
    // bb_tileInfo_t* start = HEAP_CAPS_MALLOC_DBG(sizeof(bb_tileInfo_t), MALLOC_CAP_SPIRAM);
    //  It's like a memcopy
>>>>>>> 28b2e00f
    //*start = *_start;

    // 1. initialize the open list
<<<<<<< HEAD
    list_t* open   = heap_caps_calloc(1, sizeof(list_t), MALLOC_CAP_SPIRAM);
=======
    list_t* open = HEAP_CAPS_CALLOC_DBG(1, sizeof(list_t), MALLOC_CAP_SPIRAM);
>>>>>>> 28b2e00f
    // 2. initialize the closed list
    list_t* closed = heap_caps_calloc(1, sizeof(list_t), MALLOC_CAP_SPIRAM);
    // put the starting node on the open list (you can leave its f at zero)
    push(open, (void*)start);

    // 3. while the open list is not empty
    // a) find the node with the least f on the open list, call it "current"

    while (open->first != NULL)
    {
        node_t* currentNode = open->first;
        node_t* openNode    = open->first;
        while (openNode != NULL)
        {
            if (fCost((bb_midgroundTileInfo_t*)openNode->val) < fCost((bb_midgroundTileInfo_t*)currentNode->val)
                || (fCost((bb_midgroundTileInfo_t*)openNode->val) < fCost((bb_midgroundTileInfo_t*)currentNode->val)
                    && ((bb_midgroundTileInfo_t*)openNode->val)->hCost
                           < ((bb_midgroundTileInfo_t*)currentNode->val)->hCost))
            {
                currentNode = openNode;
            }
            openNode = openNode->next;
        }
        // b) remove current from open and add current to closed
        bb_midgroundTileInfo_t* current = removeEntry(open, currentNode);
        // printf("Is this true?: %d\n", current == (current->z ? &tilemap->fgTiles[current->x][current->y] :
        // &tilemap->mgTiles[current->x][current->y]));
        push(closed, (void*)current);
        if (isPerimeterNode(current))
        {
            return true;
        }

        list_t* neighbors = heap_caps_calloc(1, sizeof(list_t), MALLOC_CAP_SPIRAM);
        getNeighbors(current, neighbors, tilemap);

        // foreach neighbor of the current node
        node_t* neighbor = neighbors->first;
        while (neighbor != NULL)
        {
            bb_midgroundTileInfo_t* neighborTile = (bb_midgroundTileInfo_t*)neighbor->val;
            // if neighbor is not traversable or if neighbor is in closed
            // node_t* temp = closed->first;
            //  while (temp != NULL) {
            //      printf("Node at %p, next: %p\n", (void*)temp, (void*)temp->next);
            //      temp = temp->next;
            //  }

            if ((neighborTile->z ? tilemap->fgTiles[neighborTile->x][neighborTile->y].health
                                 : tilemap->mgTiles[neighborTile->x][neighborTile->y].health)
                    == 0
                || contains(closed, neighborTile))
            {
                // skip to the next neighbor
                neighbor = neighbor->next;
                continue;
            }

            // if new path to neighbor is shorter or neighbor is not in open
            uint16_t newCostToNeighbor
                = current->gCost + 1; // simply use + 1 because each neighbor is an orthogonal step
            if (newCostToNeighbor < neighborTile->gCost || !contains(open, neighborTile))
            {
                // set fCost of neighbor (we don't set the fCost, we calculate the gCost and hCost)
                neighborTile->gCost = newCostToNeighbor;
                // manhattan distance from the target
                if (neighborTile->x < halfFieldWidth)
                {
                    neighborTile->hCost = neighborTile->x - 4;
                }
                else
                {
                    neighborTile->hCost = TILE_FIELD_WIDTH - 5 - neighborTile->x;
                    // set parent of neighbor to current
                    //  neighborTile->parent = current;
                }
                // if neighbor is not in open
                if (!contains(open, neighborTile))
                {
                    // add neighbor to open
                    push(open, (void*)neighborTile);
                }
            }
            neighbor = neighbor->next;
        }
        clear(neighbors);
        heap_caps_free(neighbors);
    } // end (while loop)
    clear(open);
    heap_caps_free(open);
    clear(closed);
    heap_caps_free(closed);
    printf("path false\n");
    return false;
}<|MERGE_RESOLUTION|>--- conflicted
+++ resolved
@@ -103,21 +103,12 @@
     {
         start->hCost = TILE_FIELD_WIDTH - 5 - start->x;
     }
-<<<<<<< HEAD
-    //bb_tileInfo_t* start = heap_caps_malloc(sizeof(bb_tileInfo_t), MALLOC_CAP_SPIRAM);
-    // It's like a memcopy
-=======
     // bb_tileInfo_t* start = HEAP_CAPS_MALLOC_DBG(sizeof(bb_tileInfo_t), MALLOC_CAP_SPIRAM);
     //  It's like a memcopy
->>>>>>> 28b2e00f
     //*start = *_start;
 
     // 1. initialize the open list
-<<<<<<< HEAD
-    list_t* open   = heap_caps_calloc(1, sizeof(list_t), MALLOC_CAP_SPIRAM);
-=======
     list_t* open = HEAP_CAPS_CALLOC_DBG(1, sizeof(list_t), MALLOC_CAP_SPIRAM);
->>>>>>> 28b2e00f
     // 2. initialize the closed list
     list_t* closed = heap_caps_calloc(1, sizeof(list_t), MALLOC_CAP_SPIRAM);
     // put the starting node on the open list (you can leave its f at zero)
