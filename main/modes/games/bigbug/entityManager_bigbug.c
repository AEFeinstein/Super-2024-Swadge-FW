//==============================================================================
// Includes
//==============================================================================

#include <stdlib.h>
#include <esp_log.h>
#include <string.h>
#include <limits.h>

#include "gameData_bigbug.h"
#include "gameData_bigbug.h"
#include "entityManager_bigbug.h"
#include "entity_bigbug.h"
#include "lighting_bigbug.h"
#include "random_bigbug.h"
#include "aabb_utils_bigbug.h"

#include "esp_random.h"
#include "palette.h"

#include "fs_wsg.h"

//==============================================================================
// Constants
//==============================================================================

//==============================================================================
// Functions
//==============================================================================
void bb_initializeEntityManager(bb_entityManager_t* entityManager, bb_gameData_t* gameData,
                                bb_soundManager_t* soundManager, heatshrink_decoder* hsd, uint8_t* decodeSpace)
{
    bb_loadSprites(entityManager, hsd, decodeSpace);
    entityManager->entities = heap_caps_calloc(MAX_ENTITIES, sizeof(bb_entity_t), MALLOC_CAP_SPIRAM);

    for (uint8_t i = 0; i < MAX_ENTITIES; i++)
    {
        bb_initializeEntity(&(entityManager->entities[i]), entityManager, gameData, soundManager);
    }

    entityManager->activeEntities = 0;

    // Use calloc to ensure members are all 0 or NULL
    entityManager->cachedEntities = heap_caps_calloc(1, sizeof(list_t), MALLOC_CAP_SPIRAM);
}

bb_sprite_t* bb_loadSprite(const char name[], uint8_t num_frames, uint8_t brightnessLevels, bb_sprite_t* sprite, heatshrink_decoder* hsd, uint8_t* decodeSpace)
{
    sprite->brightnessLevels = brightnessLevels;
<<<<<<< HEAD
    sprite->numFrames = num_frames;
    sprite->frames    = heap_caps_calloc(brightnessLevels * num_frames, sizeof(wsg_t), MALLOC_CAP_SPIRAM);
=======
    sprite->numFrames        = num_frames;
    sprite->frames           = HEAP_CAPS_CALLOC_DBG(brightnessLevels * num_frames, sizeof(wsg_t), MALLOC_CAP_SPIRAM);
>>>>>>> 28b2e00f

    for (uint8_t brightness = 0; brightness < brightnessLevels; brightness++)
    {
        for (uint8_t i = 0; i < num_frames; i++)
        {
            char wsg_name[strlen(name) + 8]; // 7 extra characters makes room for up to a 3 digit number + ".wsg" + null
                                             // terminator ('\0')
            snprintf(wsg_name, sizeof(wsg_name), "%s%d.wsg", name, brightness * num_frames + i);
            loadWsgInplace(wsg_name, &sprite->frames[brightness * num_frames + i], true, decodeSpace, hsd);
        }
    }

    return sprite;
}

void bb_loadSprites(bb_entityManager_t* entityManager, heatshrink_decoder* hsd, uint8_t* decodeSpace)
{
    bb_sprite_t* crumbleSprite = bb_loadSprite("crumble", 24, 1, &entityManager->sprites[CRUMBLE_ANIM], hsd, decodeSpace);
    crumbleSprite->originX     = 48;
    crumbleSprite->originY     = 43;

    bb_sprite_t* bumpSprite = bb_loadSprite("hit", 8, 1, &entityManager->sprites[BUMP_ANIM], hsd, decodeSpace);
    bumpSprite->originX     = 37;
    bumpSprite->originY     = 37;

    bb_sprite_t* rocketSprite = bb_loadSprite("rocket", 42, 1, &entityManager->sprites[ROCKET_ANIM], hsd, decodeSpace);
    rocketSprite->originX     = 33;
    rocketSprite->originY     = 66;

    bb_sprite_t* flameSprite = bb_loadSprite("flame", 24, 1, &entityManager->sprites[FLAME_ANIM], hsd, decodeSpace);
    flameSprite->originX     = 27;
    flameSprite->originY     = -27;

    bb_sprite_t* garbotnikFlyingSprite = bb_loadSprite("garbotnik-", 3, 1, &entityManager->sprites[GARBOTNIK_FLYING], hsd, decodeSpace);
    garbotnikFlyingSprite->originX     = 18;
    garbotnikFlyingSprite->originY     = 17;

    bb_sprite_t* harpoonSprite = bb_loadSprite("harpoon-", 18, 1, &entityManager->sprites[HARPOON], hsd, decodeSpace);
    harpoonSprite->originX     = 10;
    harpoonSprite->originY     = 8;

    bb_sprite_t* eggLeavesSprite = bb_loadSprite("eggLeaves", 1, 6, &entityManager->sprites[EGG_LEAVES], hsd, decodeSpace);
    eggLeavesSprite->originX     = 12;
    eggLeavesSprite->originY     = 5;

    bb_sprite_t* eggSprite = bb_loadSprite("egg", 1, 6, &entityManager->sprites[EGG], hsd, decodeSpace);
    eggSprite->originX     = 12;
    eggSprite->originY     = 12;

    bb_sprite_t* buSprite = bb_loadSprite("bu", 4, 6, &entityManager->sprites[BU], hsd, decodeSpace);
    buSprite->originX     = 13;
    buSprite->originY     = 15;

    bb_sprite_t* bugSprite = bb_loadSprite("bug", 4, 6, &entityManager->sprites[BUG], hsd, decodeSpace);
    bugSprite->originX     = 13;
    bugSprite->originY     = 7;

    bb_sprite_t* buggSprite = bb_loadSprite("bugg", 4, 6, &entityManager->sprites[BUGG], hsd, decodeSpace);
    buggSprite->originX     = 11;
    buggSprite->originY     = 11;

    bb_sprite_t* buggoSprite = bb_loadSprite("buggo", 4, 6, &entityManager->sprites[BUGGO], hsd, decodeSpace);
    buggoSprite->originX     = 12;
    buggoSprite->originY     = 14;

    bb_sprite_t* buggySprite = bb_loadSprite("buggy", 4, 6, &entityManager->sprites[BUGGY], hsd, decodeSpace);
    buggySprite->originX     = 13;
    buggySprite->originY     = 11;

    bb_sprite_t* buttSprite = bb_loadSprite("butt", 4, 6, &entityManager->sprites[BUTT], hsd, decodeSpace);
    buttSprite->originX     = 14;
    buttSprite->originY     = 6;

    bb_sprite_t* menuSprite = bb_loadSprite("bb_menu", 4, 1, &entityManager->sprites[BB_MENU], hsd, decodeSpace);
    menuSprite->originX     = 140;
    menuSprite->originY     = 354;

    bb_sprite_t* deathDumpsterSprite = bb_loadSprite("DeathDumpster", 1, 1, &entityManager->sprites[BB_DEATH_DUMPSTER], hsd, decodeSpace);
    deathDumpsterSprite->originX     = 138;
    deathDumpsterSprite->originY     = 100;

    bb_sprite_t* attachmentArmSprite = bb_loadSprite("AttachmentArm", 1, 1, &entityManager->sprites[ATTACHMENT_ARM], hsd, decodeSpace);
    attachmentArmSprite->originX     = 6;
    attachmentArmSprite->originY     = 20;

    bb_loadSprite("GameOver", 2, 1, &entityManager->sprites[BB_GAME_OVER], hsd, decodeSpace);

<<<<<<< HEAD
    bb_sprite_t* washingMachineSprite = bb_loadSprite("WashingMachine", 1, 6, &entityManager->sprites[BB_WASHING_MACHINE], hsd, decodeSpace);
    washingMachineSprite->originX = 16;
    washingMachineSprite->originY = 16;

    bb_sprite_t* carIdleSprite = bb_loadSprite("car_idle", 1, 1, &entityManager->sprites[BB_CAR_IDLE], hsd, decodeSpace);
    carIdleSprite->originX = 31;
    carIdleSprite->originY = 15;

    bb_sprite_t* carActiveSprite = bb_loadSprite("car_active", 20, 1, &entityManager->sprites[BB_CAR_ACTIVE], hsd, decodeSpace);
    carActiveSprite->originX = 31;
    carActiveSprite->originY = 15;
=======
    bb_sprite_t* washingMachineSprite
        = bb_loadSprite("WashingMachine", 1, 6, &entityManager->sprites[BB_WASHING_MACHINE]);
    washingMachineSprite->originX = 16;
    washingMachineSprite->originY = 16;

    bb_sprite_t* carIdleSprite = bb_loadSprite("car_idle", 1, 1, &entityManager->sprites[BB_CAR_IDLE]);
    carIdleSprite->originX     = 31;
    carIdleSprite->originY     = 15;

    bb_sprite_t* carActiveSprite = bb_loadSprite("car_active", 20, 1, &entityManager->sprites[BB_CAR_ACTIVE]);
    carActiveSprite->originX     = 31;
    carActiveSprite->originY     = 15;
>>>>>>> 28b2e00f
}

void bb_updateEntities(bb_entityManager_t* entityManager, bb_camera_t* camera)
{
    vec_t shiftedCameraPos = camera->camera.pos;
    shiftedCameraPos.x     = (shiftedCameraPos.x + 140) << DECIMAL_BITS;
    shiftedCameraPos.y     = (shiftedCameraPos.y + 120) << DECIMAL_BITS;
    node_t* currentNode    = entityManager->cachedEntities->first;
    bool isPaused          = entityManager->entities[0].gameData->isPaused;
    // This loop loads entities back in if they are close to the camera.
    while (currentNode != NULL && !isPaused)
    {
        bb_entity_t* curEntity = (bb_entity_t*)currentNode->val;
        node_t* next           = currentNode->next;

        // Do a rectangular bounds check that is somewhat larger than the camera itself. So stuff loads in and updates
        // slightly out of view.
        if (curEntity->pos.x > shiftedCameraPos.x - 3200 && curEntity->pos.x < shiftedCameraPos.x + 3200
            && curEntity->pos.y > shiftedCameraPos.y - 2880 && curEntity->pos.y < shiftedCameraPos.y + 2880)
        { // if it is close
            bb_entity_t* foundSpot = bb_findInactiveEntity(entityManager);
            if (foundSpot != NULL)
            {
                // like a memcopy
                *foundSpot = *curEntity;
                entityManager->activeEntities++;
                removeEntry(entityManager->cachedEntities, currentNode);
            }
        }
        currentNode = next;
    }

    // This loops over all entities, doing updates and collision checks and moving the camera to the viewEntity.
    for (uint8_t i = 0; i < MAX_ENTITIES; i++)
    {
        bb_entity_t* curEntity = &entityManager->entities[i];
        if (curEntity->active)
        {
            if (curEntity->cacheable)
            {
                if (sqMagVec2d(subVec2d(curEntity->pos, shiftedCameraPos)) > curEntity->cSquared + 8704000)
                { // if it is far
                    // This entity gets cached
                    bb_entity_t* cachedEntity = heap_caps_calloc(1, sizeof(bb_entity_t), MALLOC_CAP_SPIRAM);
                    // It's like a memcopy
                    *cachedEntity = *curEntity;
                    // push to the tail
                    push(entityManager->cachedEntities, (void*)cachedEntity);
                    bb_destroyEntity(curEntity, true);
                    continue;
                }
            }

            if (curEntity->updateFunction != NULL
                && (!isPaused || curEntity->spriteIndex == NO_SPRITE_POI || curEntity->spriteIndex == OVO_TALK))
            {
                curEntity->updateFunction(&(entityManager->entities[i]));
            }
            if (curEntity->updateFarFunction != NULL
                && (!isPaused || curEntity->spriteIndex == NO_SPRITE_POI || curEntity->spriteIndex == OVO_TALK))
            {
                // 2752 = (140+32) << 4; 2432 = (120+32) << 4
                if (bb_boxesCollide(&(bb_entity_t){.pos = shiftedCameraPos, .halfWidth = 2752, .halfHeight = 2432},
                                    curEntity, NULL, NULL)
                    == false)
                {
                    curEntity->updateFarFunction(curEntity);
                }
            }

            if (curEntity->collisions != NULL)
            {
                if ((bb_spriteDef_t)(((bb_collision_t*)curEntity->collisions->first->val)->checkOthers->first)->val
                    == GARBOTNIK_FLYING)
                {
                    // no need to search all other entities if it's simply something to do with the player.
                    if (entityManager->playerEntity != NULL)
                    {
                        // do a collision check here
                        bb_hitInfo_t hitInfo = {0};
                        if (bb_boxesCollide(curEntity, entityManager->playerEntity,
                                            &(((bb_garbotnikData_t*)entityManager->playerEntity->data)->previousPos),
                                            &hitInfo))
                        {
                            ((bb_collision_t*)curEntity->collisions->first->val)
                                ->function(curEntity, entityManager->playerEntity, &hitInfo);
                        }
                    }
                }
                else
                {
                    for (uint8_t j = 0; j < MAX_ENTITIES; j++)
                    {
                        bb_entity_t* collisionCandidate = &entityManager->entities[j];
                        // Iterate over all nodes
                        node_t* currentCollisionCheck = curEntity->collisions->first;
                        while (currentCollisionCheck != NULL)
                        {
                            node_t* currentOtherType
                                = ((bb_collision_t*)currentCollisionCheck->val)->checkOthers->first;
                            node_t* cccNext = currentCollisionCheck->next;
                            while (currentOtherType != NULL)
                            {
                                if (collisionCandidate->spriteIndex == (bb_spriteDef_t)currentOtherType->val)
                                {
                                    // do a collision check here
                                    if (bb_boxesCollide(collisionCandidate, curEntity, NULL, NULL))
                                    {
                                        ((bb_collision_t*)currentCollisionCheck->val)
                                            ->function(curEntity, collisionCandidate, NULL);
                                    }
                                    break;
                                }
                                currentOtherType = currentOtherType->next;
                                if (curEntity->collisions == NULL)
                                {
                                    break;
                                }
                            }
                            currentCollisionCheck = cccNext;
                            if (curEntity->collisions == NULL)
                            {
                                break;
                            }
                        }
                        if (curEntity->collisions == NULL)
                        {
                            break;
                        }
                    }
                }
            }

            if (curEntity == entityManager->viewEntity)
            {
                bb_viewFollowEntity(curEntity, camera);
            }

            bb_updateStarField(entityManager, camera);
        }
    }
}

void bb_updateStarField(bb_entityManager_t* entityManager, bb_camera_t* camera)
{
    if (camera->camera.pos.y < -800 && camera->camera.pos.y > -5386)
    {
        int16_t halfWidth  = HALF_WIDTH >> DECIMAL_BITS;
        int16_t halfHeight = HALF_HEIGHT >> DECIMAL_BITS;

        int skewedChance = 0;
        if (camera->camera.pos.y > -2500)
        {
            skewedChance = 128 * camera->camera.pos.y + 320000;
        }

        if (bb_randomInt(1, 13000 + skewedChance) < (abs(camera->velocity.x) * camera->camera.height))
        {
            bb_createEntity(entityManager, NO_ANIMATION, true, NO_SPRITE_STAR, 1,
                            camera->velocity.x > 0 ? camera->camera.pos.x + 2 * halfWidth : camera->camera.pos.x,
                            camera->camera.pos.y + halfHeight + bb_randomInt(-halfHeight, halfHeight), false, false);
        }
        if (bb_randomInt(1, 13000 + skewedChance) < (abs(camera->velocity.y) * camera->camera.width))
        {
            bb_createEntity(entityManager, NO_ANIMATION, true, NO_SPRITE_STAR, 1,
                            camera->camera.pos.x + halfWidth + bb_randomInt(-halfWidth, halfWidth),
                            camera->velocity.y > 0 ? camera->camera.pos.y + 2 * halfHeight : camera->camera.pos.y,
                            false, false);
        }
        camera->velocity.x = 0;
        camera->velocity.y = 0;
    }
}

void bb_deactivateAllEntities(bb_entityManager_t* entityManager, bool excludePlayer)
{
    for (uint8_t i = 0; i < MAX_ENTITIES; i++)
    {
        bb_entity_t* currentEntity = &(entityManager->entities[i]);
        if (!currentEntity->active)
        {
            continue;
        }

        bb_destroyEntity(currentEntity, false);

        if (excludePlayer && currentEntity == entityManager->playerEntity)
        {
            currentEntity->active = true;
        }
    }

    // load all cached enemies and destroy them one by one.
    bb_entity_t* curEntity;
    while (NULL != (curEntity = pop(entityManager->cachedEntities)))
    {
        bb_destroyEntity(curEntity, false);
        heap_caps_free(curEntity);
    }
}

void bb_drawEntity(bb_entity_t* currentEntity, bb_entityManager_t* entityManager, rectangle_t* camera)
{
    if (currentEntity->drawFunction != NULL)
    {
        currentEntity->drawFunction(entityManager, camera, currentEntity);
    }
    else if (currentEntity->hasLighting)
    {
        uint8_t brightness = 5;
        int16_t xOff       = (currentEntity->pos.x >> DECIMAL_BITS)
                       - entityManager->sprites[currentEntity->spriteIndex].originX - camera->pos.x;
        int16_t yOff = (currentEntity->pos.y >> DECIMAL_BITS)
                       - entityManager->sprites[currentEntity->spriteIndex].originY - camera->pos.y;
        if (entityManager->playerEntity != NULL)
        {
            vec_t lookup
                = {.x = (currentEntity->pos.x >> DECIMAL_BITS) - (entityManager->playerEntity->pos.x >> DECIMAL_BITS)
                        + currentEntity->gameData->tilemap.headlampWsg.w,
                   .y = (currentEntity->pos.y >> DECIMAL_BITS) - (entityManager->playerEntity->pos.y >> DECIMAL_BITS)
                        + currentEntity->gameData->tilemap.headlampWsg.h};

            lookup = divVec2d(lookup, 2);
            if (currentEntity->pos.y > 5120)
            {
                if (currentEntity->pos.y > 30720)
                {
                    brightness = 0;
                }
                else
                {
                    brightness = (30720 - currentEntity->pos.y) / 5120;
                }
            }

            drawWsgSimple(
                &entityManager->sprites[currentEntity->spriteIndex].frames
                     [bb_midgroundLighting(
                          &(currentEntity->gameData->tilemap.headlampWsg), &lookup,
                          &(((bb_garbotnikData_t*)currentEntity->gameData->entityManager.playerEntity->data)->yaw.x),
                          brightness)
                      + currentEntity->currentAnimationFrame * 6],
                xOff, yOff);
        }
        else
        {
            drawWsgSimple(&entityManager->sprites[currentEntity->spriteIndex]
                               .frames[brightness + currentEntity->currentAnimationFrame * 6],
                          xOff, yOff);
        }
    }
    else
    {
        drawWsgSimple(&entityManager->sprites[currentEntity->spriteIndex].frames[currentEntity->currentAnimationFrame],
                      (currentEntity->pos.x >> DECIMAL_BITS)
                          - entityManager->sprites[currentEntity->spriteIndex].originX - camera->pos.x,
                      (currentEntity->pos.y >> DECIMAL_BITS)
                          - entityManager->sprites[currentEntity->spriteIndex].originY - camera->pos.y);
    }

    if (currentEntity->paused == false)
    {
        // increment the frame counter
        currentEntity->animationTimer += 1;
        currentEntity->currentAnimationFrame
            = currentEntity->animationTimer / currentEntity->gameFramesPerAnimationFrame;
        // if frame reached the end of the animation
        if (currentEntity->currentAnimationFrame >= entityManager->sprites[currentEntity->spriteIndex].numFrames)
        {
            switch (currentEntity->type)
            {
                case ONESHOT_ANIMATION:
                {
                    // destroy the entity
                    bb_destroyEntity(currentEntity, false);
                    break;
                }
                case LOOPING_ANIMATION:
                {
                    // reset the animation
                    currentEntity->animationTimer        = 0;
                    currentEntity->currentAnimationFrame = 0;
                    break;
                }
                default:
                {
                    break;
                }
            }
        }
    }
    // drawRect (((currentEntity->pos.x - currentEntity->halfWidth) >>DECIMAL_BITS) - camera->pos.x,
    //           ((currentEntity->pos.y - currentEntity->halfHeight)>>DECIMAL_BITS) - camera->pos.y,
    //           ((currentEntity->pos.x + currentEntity->halfWidth) >>DECIMAL_BITS) - camera->pos.x,
    //           ((currentEntity->pos.y + currentEntity->halfHeight)>>DECIMAL_BITS) - camera->pos.y, c500);
}

void bb_drawEntities(bb_entityManager_t* entityManager, rectangle_t* camera)
{
    for (uint8_t i = 0; i < MAX_ENTITIES; i++)
    {
        bb_entity_t* currentEntity = &entityManager->entities[i];

        if (currentEntity->active && !currentEntity->forceToFront)
        {
            bb_drawEntity(currentEntity, entityManager, camera);
        }
    }

    for (uint8_t i = MAX_ENTITIES - 1;; i--)
    {
        bb_entity_t* currentEntity = &entityManager->entities[i];

        if (!currentEntity->active)
        {
            break;
        }
        if (currentEntity->forceToFront)
        {
            bb_drawEntity(currentEntity, entityManager, camera);
        }
    }
}

bb_entity_t* bb_findInactiveEntity(bb_entityManager_t* entityManager)
{
    if (entityManager->activeEntities == MAX_ENTITIES)
    {
        return NULL;
    };

    for (int i = 0; i < MAX_ENTITIES; i++)
    {
        if (entityManager->entities[i].active == false)
        {
            return &entityManager->entities[i];
        }
    }
    return NULL;
}

bb_entity_t* bb_findInactiveEntityBackwards(bb_entityManager_t* entityManager)
{
    if (entityManager->activeEntities == MAX_ENTITIES)
    {
        return NULL;
    };

    for (int i = MAX_ENTITIES - 1; i >= 0; i--)
    {
        if (entityManager->entities[i].active == false)
        {
            return &entityManager->entities[i];
        }
    }
    return NULL;
}

void bb_viewFollowEntity(bb_entity_t* entity, bb_camera_t* camera)
{
    vec_t previousPos = camera->camera.pos;
    // Update the camera's position to catch up to the player
    if (((entity->pos.x - HALF_WIDTH) >> DECIMAL_BITS) - camera->camera.pos.x < -15)
    {
        camera->camera.pos.x = ((entity->pos.x - HALF_WIDTH) >> DECIMAL_BITS) + 15;
    }
    else if (((entity->pos.x - HALF_WIDTH) >> DECIMAL_BITS) - camera->camera.pos.x > 15)
    {
        camera->camera.pos.x = ((entity->pos.x - HALF_WIDTH) >> DECIMAL_BITS) - 15;
    }
    if (((entity->pos.y - HALF_HEIGHT) >> DECIMAL_BITS) - camera->camera.pos.y < -10)
    {
        camera->camera.pos.y = ((entity->pos.y - HALF_HEIGHT) >> DECIMAL_BITS) + 10;
    }
    else if (((entity->pos.y - HALF_HEIGHT) >> DECIMAL_BITS) - camera->camera.pos.y > 10)
    {
        camera->camera.pos.y = ((entity->pos.y - HALF_HEIGHT) >> DECIMAL_BITS) - 10;
    }
    camera->velocity
        = addVec2d(camera->velocity,
                   subVec2d(camera->camera.pos, previousPos)); // velocity is this position minus previous position.
}

bb_entity_t* bb_createEntity(bb_entityManager_t* entityManager, bb_animationType_t type, bool paused,
                             bb_spriteDef_t spriteIndex, uint8_t gameFramesPerAnimationFrame, uint32_t x, uint32_t y,
                             bool renderFront, bool forceToFront)
{
    if (entityManager->activeEntities == MAX_ENTITIES)
    {
        // printf("Failed entity creation. MAX_ENTITIES exceeded.\n");
        return NULL;
    }

    bb_entity_t* entity;
    if (renderFront)
    {
        entity = bb_findInactiveEntityBackwards(entityManager);
    }
    else
    {
        entity = bb_findInactiveEntity(entityManager);
    }

    if (entity == NULL)
    {
        printf("entityManager_bigbug.c YOOOOO! This should never happen.\n");
        return NULL;
    }

    entity->active       = true;
    entity->forceToFront = forceToFront;
    entity->pos.x        = x << DECIMAL_BITS;
    entity->pos.y        = y << DECIMAL_BITS;

    entity->type        = type;
    entity->paused      = paused;
    entity->spriteIndex = spriteIndex;

    entity->gameFramesPerAnimationFrame = gameFramesPerAnimationFrame;
    // entity->collisionHandler     = &dummyCollisionHandler;
    // entity->tileCollisionHandler = &ballTileCollisionHandler;

    switch (spriteIndex)
    {
        case GARBOTNIK_FLYING:
        {
            bb_garbotnikData_t* gData = heap_caps_calloc(1, sizeof(bb_garbotnikData_t), MALLOC_CAP_SPIRAM);
            gData->numHarpoons        = 250;
            gData->fuel  = 1000 * 60 * 1; // 1 thousand milliseconds in a second. 60 seconds in a minute. 1 minutes.
            gData->yaw.x = -1;            // So he starts off facing left away from the tutorial egg.
            int16_t arraySize = sizeof(gData->landingPhrases) / sizeof(gData->landingPhrases[0]);
            // create sequential numbers of all phrase indices
            for (int16_t i = 0; i < arraySize; i++)
                gData->landingPhrases[i] = i;
            // shuffle the array
            for (int16_t i = arraySize - 1; i > 0; i--)
            {
                int16_t j                = (int16_t)(bb_randomInt(0, INT_MAX) % (i + 1));
                int16_t temp             = gData->landingPhrases[i];
                gData->landingPhrases[i] = gData->landingPhrases[j];
                gData->landingPhrases[j] = temp;
            }
            printf("shuffled:\n");
            for (int i = 0; i < arraySize; i++)
            {
                printf("%d\n", gData->landingPhrases[i]);
            }

            bb_setData(entity, gData, GARBOTNIK_DATA);

            entity->halfWidth  = 192;
            entity->halfHeight = 192;

            entity->updateFunction = &bb_updateGarbotnikFlying;
            entity->drawFunction   = &bb_drawGarbotnikFlying;

            // entityManager->viewEntity = entity;
            entityManager->playerEntity = entity;
            break;
        }
        case ROCKET_ANIM:
        {
            bb_rocketData_t* rData = heap_caps_calloc(1, sizeof(bb_rocketData_t), MALLOC_CAP_SPIRAM);
            rData->flame           = NULL;
            rData->yVel            = 0;
            bb_setData(entity, rData, ROCKET_DATA);

            entity->collisions = heap_caps_calloc(1, sizeof(list_t), MALLOC_CAP_SPIRAM);
            list_t* others     = heap_caps_calloc(1, sizeof(list_t), MALLOC_CAP_SPIRAM);
            push(others, (void*)GARBOTNIK_FLYING);
            bb_collision_t* collision = heap_caps_calloc(1, sizeof(bb_collision_t), MALLOC_CAP_SPIRAM);
            *collision                = (bb_collision_t){others, bb_onCollisionHeavyFalling};
            push(entity->collisions, (void*)collision);

            entity->halfWidth  = 192;
            entity->halfHeight = 448;

            entity->updateFunction = &bb_updateRocketLanding;
            break;
        }
        case HARPOON:
        {
            bb_projectileData_t* pData = heap_caps_calloc(1, sizeof(bb_projectileData_t), MALLOC_CAP_SPIRAM);
            bb_setData(entity, pData, PROJECTILE_DATA);

            entity->collisions = heap_caps_calloc(1, sizeof(list_t), MALLOC_CAP_SPIRAM);
            list_t* others     = heap_caps_calloc(1, sizeof(list_t), MALLOC_CAP_SPIRAM);

            // Neat trick  where you push the value of a bb_spriteDef_t as the pointer. Then when it pops, cast it
            // instead of deferencing and you're good to go! lists store a pointer, but you can abuse that and store any
            // 32 bits of info you want there, as long as you know how to handle it on the other end
            push(others, (void*)BU);
            push(others, (void*)BUG);
            push(others, (void*)BUGG);
            push(others, (void*)BUGGO);
            push(others, (void*)BUGGY);
            push(others, (void*)BUTT);

            bb_collision_t* collision = heap_caps_calloc(1, sizeof(bb_collision_t), MALLOC_CAP_SPIRAM);
            *collision                = (bb_collision_t){others, bb_onCollisionHarpoon};
            push(entity->collisions, (void*)collision);

            entity->updateFunction = &bb_updateHarpoon;
            entity->drawFunction   = &bb_drawHarpoon;
            break;
        }
        case EGG_LEAVES:
        {
            bb_eggLeavesData_t* elData = heap_caps_calloc(1, sizeof(bb_eggLeavesData_t), MALLOC_CAP_SPIRAM);
            bb_setData(entity, elData, EGG_LEAVES_DATA);

            entity->updateFunction    = &bb_updateEggLeaves;
            entity->updateFarFunction = &bb_updateFarEggleaves;
            entity->drawFunction      = &bb_drawEggLeaves;
            break;
        }
        case EGG:
        {
            bb_eggData_t* eData = heap_caps_calloc(1, sizeof(bb_eggData_t), MALLOC_CAP_SPIRAM);
            entity->data        = eData;

            entity->drawFunction = &bb_drawEgg;
            break;
        }
        case BU:
        {
            bb_bugData_t* bData = heap_caps_calloc(1, sizeof(bb_bugData_t), MALLOC_CAP_SPIRAM);
            bData->health       = 100;
            bb_setData(entity, bData, BUG_DATA);

            entity->hasLighting                 = true;
            entity->gameFramesPerAnimationFrame = bb_randomInt(4, 10);

            entity->cacheable = true;

            entity->halfWidth  = 192;
            entity->halfHeight = 104;

            entity->updateFunction = &bb_updateBug;
            break;
        }
        case BUG:
        {
            bb_bugData_t* bData = heap_caps_calloc(1, sizeof(bb_bugData_t), MALLOC_CAP_SPIRAM);
            bData->health       = 100;
            bb_setData(entity, bData, BUG_DATA);

            entity->hasLighting                 = true;
            entity->gameFramesPerAnimationFrame = bb_randomInt(4, 10);

            entity->cacheable = true;

            entity->halfWidth  = 176;
            entity->halfHeight = 48;

            entity->updateFunction = &bb_updateBug;
            break;
        }
        case BUGG:
        {
            bb_bugData_t* bData = heap_caps_calloc(1, sizeof(bb_bugData_t), MALLOC_CAP_SPIRAM);
            bData->health       = 100;
            bb_setData(entity, bData, BUG_DATA);

            entity->hasLighting                 = true;
            entity->gameFramesPerAnimationFrame = bb_randomInt(4, 10);

            entity->cacheable = true;

            entity->halfWidth  = 120;
            entity->halfHeight = 104;

            entity->updateFunction = &bb_updateBug;
            break;
        }
        case BUGGO:
        {
            bb_bugData_t* bData = heap_caps_calloc(1, sizeof(bb_bugData_t), MALLOC_CAP_SPIRAM);
            bData->health       = 100;
            bb_setData(entity, bData, BUG_DATA);

            entity->hasLighting                 = true;
            entity->gameFramesPerAnimationFrame = bb_randomInt(4, 10);

            entity->cacheable = true;

            entity->halfWidth  = 144;
            entity->halfHeight = 144;

            entity->updateFunction = &bb_updateBug;
            break;
        }
        case BUGGY:
        {
            bb_bugData_t* bData = heap_caps_calloc(1, sizeof(bb_bugData_t), MALLOC_CAP_SPIRAM);
            bData->health       = 100;
            bb_setData(entity, bData, BUG_DATA);

            entity->hasLighting                 = true;
            entity->gameFramesPerAnimationFrame = bb_randomInt(4, 10);

            entity->cacheable = true;

            entity->halfWidth  = 184;
            entity->halfHeight = 64;

            entity->updateFunction = &bb_updateBug;
            break;
        }
        case BUTT:
        {
            bb_bugData_t* bData = heap_caps_calloc(1, sizeof(bb_bugData_t), MALLOC_CAP_SPIRAM);
            bData->health       = 100;
            bb_setData(entity, bData, BUG_DATA);

            entity->hasLighting                 = true;
            entity->gameFramesPerAnimationFrame = bb_randomInt(4, 10);

            entity->cacheable = true;

            entity->halfWidth  = 184;
            entity->halfHeight = 88;

            entity->updateFunction = &bb_updateBug;
            break;
        }
        case BB_MENU:
        {
            bb_menuData_t* mData = heap_caps_calloc(1, sizeof(bb_menuData_t), MALLOC_CAP_SPIRAM);

            mData->cursor = bb_createEntity(
                entityManager, LOOPING_ANIMATION, false, HARPOON, 3, (entity->pos.x >> DECIMAL_BITS) - 22, 0, false,
                false); // y position doesn't matter here. It will be handled in the update loop.

            // This will make it draw pointed right
            ((bb_projectileData_t*)mData->cursor->data)->vel = (vec_t){10, 0};

            mData->cursor->updateFunction = NULL;

            bb_setData(entity, mData, MENU_DATA);

            entity->halfWidth  = 140;
            entity->halfHeight = 120;

            entity->updateFunction    = &bb_updateMenu;
            entity->updateFarFunction = &bb_updateFarMenu;
            entity->drawFunction      = &bb_drawMenu;
            break;
        }
        case NO_SPRITE_STAR:
        {
            entity->drawFunction      = &bb_drawStar;
            entity->updateFarFunction = &bb_updateFarDestroy;
            break;
        }
        case NO_SPRITE_POI:
        {
<<<<<<< HEAD
            bb_setData(entity, heap_caps_calloc(1, sizeof(bb_goToData), MALLOC_CAP_SPIRAM), GO_TO_DATA);
            //entity->updateFunction = &bb_updatePOI;
            entity->drawFunction   = &bb_drawNothing;
=======
            bb_setData(entity, HEAP_CAPS_CALLOC_DBG(1, sizeof(bb_goToData), MALLOC_CAP_SPIRAM), GO_TO_DATA);
            // entity->updateFunction = &bb_updatePOI;
            entity->drawFunction = &bb_drawNothing;
>>>>>>> 28b2e00f
            break;
        }
        case OVO_TALK:
        {
            entity->updateFunction = &bb_updateCharacterTalk;
            entity->drawFunction   = &bb_drawCharacterTalk;
            break;
        }
        case ATTACHMENT_ARM:
        {
<<<<<<< HEAD
            bb_attachmentArmData_t* aData = heap_caps_calloc(1, sizeof(bb_attachmentArmData_t), MALLOC_CAP_SPIRAM);
            aData->angle = 180 << DECIMAL_BITS;
=======
            bb_attachmentArmData_t* aData = HEAP_CAPS_CALLOC_DBG(1, sizeof(bb_attachmentArmData_t), MALLOC_CAP_SPIRAM);
            aData->angle                  = 180 << DECIMAL_BITS;
>>>>>>> 28b2e00f
            bb_setData(entity, aData, ATTACHMENT_ARM_DATA);
            entity->updateFunction = &bb_updateAttachmentArm;
            entity->drawFunction   = &bb_drawAttachmentArm;

            entity->collisions = heap_caps_calloc(1, sizeof(list_t), MALLOC_CAP_SPIRAM);
            list_t* others     = heap_caps_calloc(1, sizeof(list_t), MALLOC_CAP_SPIRAM);
            push(others, (void*)GARBOTNIK_FLYING);
            bb_collision_t* collision = heap_caps_calloc(1, sizeof(bb_collision_t), MALLOC_CAP_SPIRAM);
            *collision                = (bb_collision_t){others, bb_onCollisionAttachmentArm};
            push(entity->collisions, (void*)collision);
            break;
        }
        case BB_GAME_OVER:
        {
            entity->updateFunction = &bb_updateGameOver;
            entity->drawFunction   = &bb_drawSimple;
            break;
        }
        case BB_WASHING_MACHINE:
        {
<<<<<<< HEAD
            bb_setData(entity, heap_caps_calloc(1, sizeof(bb_heavyFallingData_t), MALLOC_CAP_SPIRAM), HEAVY_FALLING_DATA);
            entity->halfWidth  = 16 << DECIMAL_BITS;
            entity->halfHeight = 16 << DECIMAL_BITS;
            entity->hasLighting                 = true;
=======
            bb_setData(entity, HEAP_CAPS_CALLOC_DBG(1, sizeof(bb_heavyFallingData_t), MALLOC_CAP_SPIRAM),
                       HEAVY_FALLING_DATA);
            entity->halfWidth      = 16 << DECIMAL_BITS;
            entity->halfHeight     = 16 << DECIMAL_BITS;
            entity->hasLighting    = true;
>>>>>>> 28b2e00f
            entity->updateFunction = &bb_updateHeavyFalling;
            entity->cacheable      = true;

            entity->collisions = heap_caps_calloc(1, sizeof(list_t), MALLOC_CAP_SPIRAM);
            list_t* others     = heap_caps_calloc(1, sizeof(list_t), MALLOC_CAP_SPIRAM);
            push(others, (void*)GARBOTNIK_FLYING);
            bb_collision_t* collision = heap_caps_calloc(1, sizeof(bb_collision_t), MALLOC_CAP_SPIRAM);
            *collision                = (bb_collision_t){others, bb_onCollisionHeavyFalling};
            push(entity->collisions, (void*)collision);

            break;
        }
        case BB_CAR_IDLE:
        {
            entity->halfWidth  = 25 << DECIMAL_BITS;
            entity->halfHeight = 13 << DECIMAL_BITS;
            entity->cacheable  = true;

            entity->collisions = heap_caps_calloc(1, sizeof(list_t), MALLOC_CAP_SPIRAM);
            list_t* others     = heap_caps_calloc(1, sizeof(list_t), MALLOC_CAP_SPIRAM);
            push(others, (void*)GARBOTNIK_FLYING);
            bb_collision_t* collision = heap_caps_calloc(1, sizeof(bb_collision_t), MALLOC_CAP_SPIRAM);
            *collision                = (bb_collision_t){others, bb_onCollisionCarIdle};
            push(entity->collisions, (void*)collision);

            break;
        }
        case BB_CAR_ACTIVE:
        {
<<<<<<< HEAD
            entity->halfWidth  = 25 << DECIMAL_BITS;
            entity->halfHeight = 13 << DECIMAL_BITS;
            bb_carActiveData_t* caData = heap_caps_calloc(1, sizeof(bb_carActiveData_t), MALLOC_CAP_SPIRAM);
            caData->enemiesRemaining = 10;
=======
            entity->halfWidth          = 25 << DECIMAL_BITS;
            entity->halfHeight         = 13 << DECIMAL_BITS;
            bb_carActiveData_t* caData = HEAP_CAPS_CALLOC_DBG(1, sizeof(bb_carActiveData_t), MALLOC_CAP_SPIRAM);
            caData->enemiesRemaining   = 10;
>>>>>>> 28b2e00f
            bb_setData(entity, caData, CAR_ACTIVE_DATA);
            break;
        }
        default: // FLAME_ANIM and others need nothing set
        {
            break;
        }
    }

    entity->cSquared = entity->halfWidth * entity->halfWidth + entity->halfHeight * entity->halfHeight;

    entityManager->activeEntities++;
    if (entityManager->activeEntities > MAX_ENTITIES - 10 || entityManager->activeEntities < 10
        || entityManager->activeEntities % 25 == 0)
    {
        printf("%d/%d entities ^\n", entityManager->activeEntities, MAX_ENTITIES);
    }

    return entity;
}

void bb_freeEntityManager(bb_entityManager_t* self)
{
    for (int i = 0; i < NUM_SPRITES; i++)
    {
        bb_sprite_t* sprite = &self->sprites[i];
        for (int brightness = 0; brightness < sprite->brightnessLevels; brightness++)
        {
            for (int f = 0; f < sprite->numFrames; f++)
            {
                freeWsg(&sprite->frames[brightness * sprite->numFrames + f]);
            }
        }
        heap_caps_free(sprite->frames);
    }
    // free and clear
    heap_caps_free(self->entities);

    bb_entity_t* curEntity;
    while (NULL != (curEntity = pop(self->cachedEntities)))
    {
        bb_destroyEntity(curEntity, false);
        heap_caps_free(curEntity);
    }

    heap_caps_free(self->cachedEntities);
}<|MERGE_RESOLUTION|>--- conflicted
+++ resolved
@@ -47,13 +47,8 @@
 bb_sprite_t* bb_loadSprite(const char name[], uint8_t num_frames, uint8_t brightnessLevels, bb_sprite_t* sprite, heatshrink_decoder* hsd, uint8_t* decodeSpace)
 {
     sprite->brightnessLevels = brightnessLevels;
-<<<<<<< HEAD
-    sprite->numFrames = num_frames;
-    sprite->frames    = heap_caps_calloc(brightnessLevels * num_frames, sizeof(wsg_t), MALLOC_CAP_SPIRAM);
-=======
     sprite->numFrames        = num_frames;
     sprite->frames           = HEAP_CAPS_CALLOC_DBG(brightnessLevels * num_frames, sizeof(wsg_t), MALLOC_CAP_SPIRAM);
->>>>>>> 28b2e00f
 
     for (uint8_t brightness = 0; brightness < brightnessLevels; brightness++)
     {
@@ -141,19 +136,6 @@
 
     bb_loadSprite("GameOver", 2, 1, &entityManager->sprites[BB_GAME_OVER], hsd, decodeSpace);
 
-<<<<<<< HEAD
-    bb_sprite_t* washingMachineSprite = bb_loadSprite("WashingMachine", 1, 6, &entityManager->sprites[BB_WASHING_MACHINE], hsd, decodeSpace);
-    washingMachineSprite->originX = 16;
-    washingMachineSprite->originY = 16;
-
-    bb_sprite_t* carIdleSprite = bb_loadSprite("car_idle", 1, 1, &entityManager->sprites[BB_CAR_IDLE], hsd, decodeSpace);
-    carIdleSprite->originX = 31;
-    carIdleSprite->originY = 15;
-
-    bb_sprite_t* carActiveSprite = bb_loadSprite("car_active", 20, 1, &entityManager->sprites[BB_CAR_ACTIVE], hsd, decodeSpace);
-    carActiveSprite->originX = 31;
-    carActiveSprite->originY = 15;
-=======
     bb_sprite_t* washingMachineSprite
         = bb_loadSprite("WashingMachine", 1, 6, &entityManager->sprites[BB_WASHING_MACHINE]);
     washingMachineSprite->originX = 16;
@@ -166,7 +148,6 @@
     bb_sprite_t* carActiveSprite = bb_loadSprite("car_active", 20, 1, &entityManager->sprites[BB_CAR_ACTIVE]);
     carActiveSprite->originX     = 31;
     carActiveSprite->originY     = 15;
->>>>>>> 28b2e00f
 }
 
 void bb_updateEntities(bb_entityManager_t* entityManager, bb_camera_t* camera)
@@ -824,15 +805,9 @@
         }
         case NO_SPRITE_POI:
         {
-<<<<<<< HEAD
-            bb_setData(entity, heap_caps_calloc(1, sizeof(bb_goToData), MALLOC_CAP_SPIRAM), GO_TO_DATA);
-            //entity->updateFunction = &bb_updatePOI;
-            entity->drawFunction   = &bb_drawNothing;
-=======
             bb_setData(entity, HEAP_CAPS_CALLOC_DBG(1, sizeof(bb_goToData), MALLOC_CAP_SPIRAM), GO_TO_DATA);
             // entity->updateFunction = &bb_updatePOI;
             entity->drawFunction = &bb_drawNothing;
->>>>>>> 28b2e00f
             break;
         }
         case OVO_TALK:
@@ -843,13 +818,8 @@
         }
         case ATTACHMENT_ARM:
         {
-<<<<<<< HEAD
-            bb_attachmentArmData_t* aData = heap_caps_calloc(1, sizeof(bb_attachmentArmData_t), MALLOC_CAP_SPIRAM);
-            aData->angle = 180 << DECIMAL_BITS;
-=======
             bb_attachmentArmData_t* aData = HEAP_CAPS_CALLOC_DBG(1, sizeof(bb_attachmentArmData_t), MALLOC_CAP_SPIRAM);
             aData->angle                  = 180 << DECIMAL_BITS;
->>>>>>> 28b2e00f
             bb_setData(entity, aData, ATTACHMENT_ARM_DATA);
             entity->updateFunction = &bb_updateAttachmentArm;
             entity->drawFunction   = &bb_drawAttachmentArm;
@@ -870,18 +840,11 @@
         }
         case BB_WASHING_MACHINE:
         {
-<<<<<<< HEAD
-            bb_setData(entity, heap_caps_calloc(1, sizeof(bb_heavyFallingData_t), MALLOC_CAP_SPIRAM), HEAVY_FALLING_DATA);
-            entity->halfWidth  = 16 << DECIMAL_BITS;
-            entity->halfHeight = 16 << DECIMAL_BITS;
-            entity->hasLighting                 = true;
-=======
             bb_setData(entity, HEAP_CAPS_CALLOC_DBG(1, sizeof(bb_heavyFallingData_t), MALLOC_CAP_SPIRAM),
                        HEAVY_FALLING_DATA);
             entity->halfWidth      = 16 << DECIMAL_BITS;
             entity->halfHeight     = 16 << DECIMAL_BITS;
             entity->hasLighting    = true;
->>>>>>> 28b2e00f
             entity->updateFunction = &bb_updateHeavyFalling;
             entity->cacheable      = true;
 
@@ -911,17 +874,10 @@
         }
         case BB_CAR_ACTIVE:
         {
-<<<<<<< HEAD
-            entity->halfWidth  = 25 << DECIMAL_BITS;
-            entity->halfHeight = 13 << DECIMAL_BITS;
-            bb_carActiveData_t* caData = heap_caps_calloc(1, sizeof(bb_carActiveData_t), MALLOC_CAP_SPIRAM);
-            caData->enemiesRemaining = 10;
-=======
             entity->halfWidth          = 25 << DECIMAL_BITS;
             entity->halfHeight         = 13 << DECIMAL_BITS;
             bb_carActiveData_t* caData = HEAP_CAPS_CALLOC_DBG(1, sizeof(bb_carActiveData_t), MALLOC_CAP_SPIRAM);
             caData->enemiesRemaining   = 10;
->>>>>>> 28b2e00f
             bb_setData(entity, caData, CAR_ACTIVE_DATA);
             break;
         }
