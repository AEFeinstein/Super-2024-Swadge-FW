//==============================================================================
// Includes
//==============================================================================

#include "aabb_utils_bigbug.h"
#include "entity_bigbug.h"
// #include <stdint.h>
#include "fill.h"
#include "typedef_bigbug.h"

//==============================================================================
// Functions
//==============================================================================

/**
<<<<<<< HEAD
=======
 * @brief Draw a box
 *
 * @param box The box to draw
 * @param color The color of the box to draw
 * @param isFilled true to draw a filled box, false to draw an outline
 * @param scalingFactor The scaling factor to apply before drawing the box
 */
void bb_drawBox(bb_box_t* box, paletteColor_t* color, bool isFilled)
{
    if (isFilled)
    {
        fillDisplayArea(box->pos.x - box->halfWidth, box->pos.y - box->halfHeight, box->pos.x + box->halfWidth,
                        box->pos.y + box->halfHeight, *color);
    }
    else
    {
        // plotRect(box->pos.x - box->halfWidth, box->pos.y - box->halfHeight,
        //             box->pos.x + box->halfWidth, box->pos.y + box->halfHeight,
        //             *color);
    }
}

/**
>>>>>>> caaa967e
 * @brief
 *
 * @param box0 A box to check for collision
 * @param box1 The other box to check for collision
 * @param scalingFactor The factor to scale the boxes by before checking for collision
 * @return true if the boxes collide, false if they do not
 */
<<<<<<< HEAD

bool bb_boxesCollide(bb_entity_t* unyielding, bb_entity_t* yielding, vec_t* previousPos, bb_hitInfo_t* hitInfo)
{
    // AABB-AABB collision detection begins here
    // https://tutorialedge.net/gamedev/aabb-collision-detection-tutorial/
    if (unyielding->pos.x - unyielding->halfWidth
            < yielding->pos.x + yielding->halfWidth
        && unyielding->pos.x + unyielding->halfWidth
                > yielding->pos.x - yielding->halfWidth
        && unyielding->pos.y - unyielding->halfHeight
                < yielding->pos.y + yielding->halfHeight
        && unyielding->pos.y + unyielding->halfHeight
                > yielding->pos.y - yielding->halfHeight)
    {
        /////////////////////////
        // Collision detected! //
        /////////////////////////
        if(hitInfo == NULL)
        {
            //The caller simply wants a simple true or false.
            return true;
        }

        hitInfo->hit    = true;

        if (previousPos != NULL)
        {
            // More accurate collision resolution if previousPos provided.
            // Used by entities that need to bounce around or move quickly.

            // generate hitInfo based on position from previous frame.
            hitInfo->normal = subVec2d(*previousPos, unyielding->pos);
        }
        else
        {
            // Worse collision resolution
            // for entities that don't care to store their previousPos.
            hitInfo->normal = subVec2d(yielding->pos, unyielding->pos);
        }
        // Snap the offset to an orthogonal direction.
        if (hitInfo->normal.x < -unyielding->halfWidth || hitInfo->normal.x > unyielding->halfWidth)
        {
            if (hitInfo->normal.x > 0)
            {
                hitInfo->normal.x = 1;
                hitInfo->normal.y = 0;
                hitInfo->pos.x    = unyielding->pos.x + unyielding->halfWidth;
                hitInfo->pos.y    = yielding->pos.y;
            }
            else
            {
                hitInfo->normal.x = -1;
                hitInfo->normal.y = 0;
                hitInfo->pos.x    = unyielding->pos.x - unyielding->halfWidth;
                hitInfo->pos.y    = yielding->pos.y;
            }
        }
        else
        {
            if (hitInfo->normal.y > 0)
            {
                hitInfo->normal.x = 0;
                hitInfo->normal.y = 1;
                hitInfo->pos.x    = yielding->pos.x;
                hitInfo->pos.y    = unyielding->pos.y + unyielding->halfHeight;
            }
            else
            {
                hitInfo->normal.x = 0;
                hitInfo->normal.y = -1;
                hitInfo->pos.x    = yielding->pos.x;
                hitInfo->pos.y    = unyielding->pos.y - unyielding->halfHeight;
            }
        }
        return true;
    }
    return false;
}
=======
bool bb_boxesCollide(bb_box_t* box0, bb_box_t* box1)
{
    return box0->pos.x - box0->halfWidth < box1->pos.x + box1->halfWidth
           && box0->pos.x + box0->halfWidth > box1->pos.x - box1->halfWidth
           && box0->pos.y - box0->halfHeight < box1->pos.y + box1->halfHeight
           && box0->pos.y + box0->halfHeight > box1->pos.y - box1->halfHeight;
}

bool bb_boxesCollideShift(bb_box_t* box0, bb_box_t* box1)
{
    return box0->pos.x - box0->halfWidth < (box1->pos.x >> DECIMAL_BITS) + (box1->halfWidth >> DECIMAL_BITS)
           && box0->pos.x + box0->halfWidth > (box1->pos.x >> DECIMAL_BITS) - (box1->halfWidth >> DECIMAL_BITS)
           && box0->pos.y - box0->halfHeight < (box1->pos.y >> DECIMAL_BITS) + (box1->halfHeight >> DECIMAL_BITS)
           && box0->pos.y + box0->halfHeight > (box1->pos.y >> DECIMAL_BITS) - (box1->halfHeight >> DECIMAL_BITS);
}
>>>>>>> caaa967e
<|MERGE_RESOLUTION|>--- conflicted
+++ resolved
@@ -13,32 +13,6 @@
 //==============================================================================
 
 /**
-<<<<<<< HEAD
-=======
- * @brief Draw a box
- *
- * @param box The box to draw
- * @param color The color of the box to draw
- * @param isFilled true to draw a filled box, false to draw an outline
- * @param scalingFactor The scaling factor to apply before drawing the box
- */
-void bb_drawBox(bb_box_t* box, paletteColor_t* color, bool isFilled)
-{
-    if (isFilled)
-    {
-        fillDisplayArea(box->pos.x - box->halfWidth, box->pos.y - box->halfHeight, box->pos.x + box->halfWidth,
-                        box->pos.y + box->halfHeight, *color);
-    }
-    else
-    {
-        // plotRect(box->pos.x - box->halfWidth, box->pos.y - box->halfHeight,
-        //             box->pos.x + box->halfWidth, box->pos.y + box->halfHeight,
-        //             *color);
-    }
-}
-
-/**
->>>>>>> caaa967e
  * @brief
  *
  * @param box0 A box to check for collision
@@ -46,7 +20,6 @@
  * @param scalingFactor The factor to scale the boxes by before checking for collision
  * @return true if the boxes collide, false if they do not
  */
-<<<<<<< HEAD
 
 bool bb_boxesCollide(bb_entity_t* unyielding, bb_entity_t* yielding, vec_t* previousPos, bb_hitInfo_t* hitInfo)
 {
@@ -125,20 +98,3 @@
     }
     return false;
 }
-=======
-bool bb_boxesCollide(bb_box_t* box0, bb_box_t* box1)
-{
-    return box0->pos.x - box0->halfWidth < box1->pos.x + box1->halfWidth
-           && box0->pos.x + box0->halfWidth > box1->pos.x - box1->halfWidth
-           && box0->pos.y - box0->halfHeight < box1->pos.y + box1->halfHeight
-           && box0->pos.y + box0->halfHeight > box1->pos.y - box1->halfHeight;
-}
-
-bool bb_boxesCollideShift(bb_box_t* box0, bb_box_t* box1)
-{
-    return box0->pos.x - box0->halfWidth < (box1->pos.x >> DECIMAL_BITS) + (box1->halfWidth >> DECIMAL_BITS)
-           && box0->pos.x + box0->halfWidth > (box1->pos.x >> DECIMAL_BITS) - (box1->halfWidth >> DECIMAL_BITS)
-           && box0->pos.y - box0->halfHeight < (box1->pos.y >> DECIMAL_BITS) + (box1->halfHeight >> DECIMAL_BITS)
-           && box0->pos.y + box0->halfHeight > (box1->pos.y >> DECIMAL_BITS) - (box1->halfHeight >> DECIMAL_BITS);
-}
->>>>>>> caaa967e
