--- conflicted
+++ resolved
@@ -92,8 +92,6 @@
         .identifier  = &swadgeItMode,
     },
     {
-<<<<<<< HEAD
-=======
         .title       = "Swordfish isn't always password",
         .description = "Played Swadgedoku for the first time",
         .image       = NO_IMAGE_SET,
@@ -112,7 +110,6 @@
         .identifier  = &danceNetworkMode,
     },
     {
->>>>>>> 8faf8393
         .title       = "Runnin' and runnin'",
         .description = "Played Robo Runner for the first time",
         .image       = NO_IMAGE_SET,
@@ -122,8 +119,6 @@
         .identifier  = &roboRunnerMode,
     },
     {
-<<<<<<< HEAD
-=======
         .title       = "It's pronounced 'Pie-Cross'",
         .description = "Played Picross for the first time",
         .image       = NO_IMAGE_SET,
@@ -142,7 +137,6 @@
         .identifier  = &artilleryMode,
     },
     {
->>>>>>> 8faf8393
         .title       = "Daft Punk would be proud",
         .description = "Opened Colorchord for the first time",
         .image       = NO_IMAGE_SET,
