//==============================================================================
// Includes
//==============================================================================

#include "swadge2024.h"

#include "mainMenu.h"

#include "accelTest.h"
#include "colorchord.h"
#include "dance.h"
#include "factoryTest.h"
#include "gamepad.h"
#include "introMode.h"
#include "jukebox.h"
#include "mainMenu.h"
#include "modeTimer.h"
#include "mode_credits.h"
#include "mode_pinball.h"
<<<<<<< HEAD
#include "pango.h"
=======
#include "mode_synth.h"
#include "ultimateTTT.h"
>>>>>>> 003f8e75
#include "touchTest.h"
#include "tunernome.h"
#include "keebTest.h"

#include "settingsManager.h"

//==============================================================================
// Structs
//==============================================================================

typedef struct
{
    menu_t* menu;
    menu_t* secretsMenu;
    menuManiaRenderer_t* renderer;
    font_t font_righteous;
    font_t font_rodin;
    midiFile_t jingle;
    midiFile_t fanfare;
    int32_t lastBgmVol;
    int32_t lastSfxVol;
    int32_t cheatCodeIdx;
    bool debugMode;
    bool fanfarePlaying;
    bool resetConfirmShown;
    int32_t autoLightDanceTimer;
} mainMenu_t;

//==============================================================================
// Function Prototypes
//==============================================================================

static void mainMenuEnterMode(void);
static void mainMenuExitMode(void);
static void mainMenuMainLoop(int64_t elapsedUs);
static void mainMenuCb(const char* label, bool selected, uint32_t settingVal);
void addSecretsMenu(void);

//==============================================================================
// Variables
//==============================================================================

// It's good practice to declare immutable strings as const so they get placed in ROM, not RAM
const char mainMenuName[]                       = "Main Menu";
const char mainMenuTitle[]                      = "Swadge";
static const char mainMenuShowSecretsMenuName[] = "ShowOnMenu: ";
static const char factoryResetName[]            = "Factory Reset";
static const char confirmResetName[]            = "! Confirm Reset !";

swadgeMode_t mainMenuMode = {
    .modeName                 = mainMenuName,
    .wifiMode                 = NO_WIFI,
    .overrideUsb              = false,
    .usesAccelerometer        = true,
    .usesThermometer          = true,
    .overrideSelectBtn        = true,
    .fnEnterMode              = mainMenuEnterMode,
    .fnExitMode               = mainMenuExitMode,
    .fnMainLoop               = mainMenuMainLoop,
    .fnAudioCallback          = NULL,
    .fnBackgroundDrawCallback = NULL,
    .fnEspNowRecvCb           = NULL,
    .fnEspNowSendCb           = NULL,
    .fnAdvancedUSB            = NULL,
};

mainMenu_t* mainMenu;

static const char settingsLabel[] = "Settings";

static const char tftSettingLabel[]          = "TFT";
static const char ledSettingLabel[]          = "LED";
static const char bgmVolSettingLabel[]       = "BGM";
static const char sfxVolSettingLabel[]       = "SFX";
static const char micSettingLabel[]          = "MIC";
static const char screenSaverSettingsLabel[] = "Screensaver: ";

static const int32_t screenSaverSettingsValues[] = {
    0,   // Off
    10,  // 10sec
    20,  // 20sec
    30,  // 30sec
    60,  // 60sec
    120, // 2min
    300, // 5min
};

static const char* const screenSaverSettingsOptions[] = {
    "Off", "10s", "20s", "30s", "1m", "2m", "5m",
};

static const int16_t cheatCode[] = {
    PB_UP, PB_UP, PB_DOWN, PB_DOWN, PB_LEFT, PB_RIGHT, PB_LEFT, PB_RIGHT, PB_B, PB_A,
};

static const int32_t showSecretsMenuSettingValues[] = {
    SHOW_SECRETS,
    HIDE_SECRETS,
};

static const char* const showSecretsMenuSettingOptions[] = {
    "Show",
    "Hide",
};

//==============================================================================
// Functions
//==============================================================================

/**
 * @brief Initialize the main menu mode
 */
static void mainMenuEnterMode(void)
{
    // Allocate memory for the mode
    mainMenu = calloc(1, sizeof(mainMenu_t));

    // Load a font
    loadFont("rodin_eb.font", &mainMenu->font_rodin, false);
    loadFont("righteous_150.font", &mainMenu->font_righteous, false);

    // Load a song for when the volume changes
    loadMidiFile("jingle.mid", &mainMenu->jingle, false);
    loadMidiFile("item.mid", &mainMenu->fanfare, false);

    // Allocate the menu
    mainMenu->menu = initMenu(mainMenuTitle, mainMenuCb);

    // Add single items
    mainMenu->menu = startSubMenu(mainMenu->menu, "Games");
    addSingleItemToMenu(mainMenu->menu, tttMode.modeName);
    addSingleItemToMenu(mainMenu->menu, pinballMode.modeName);
    addSingleItemToMenu(mainMenu->menu, pangoMode.modeName);
    mainMenu->menu = endSubMenu(mainMenu->menu);

    mainMenu->menu = startSubMenu(mainMenu->menu, "Music");
    addSingleItemToMenu(mainMenu->menu, colorchordMode.modeName);
    addSingleItemToMenu(mainMenu->menu, synthMode.modeName);
    addSingleItemToMenu(mainMenu->menu, jukeboxMode.modeName);
    addSingleItemToMenu(mainMenu->menu, tunernomeMode.modeName);
    mainMenu->menu = endSubMenu(mainMenu->menu);

    mainMenu->menu = startSubMenu(mainMenu->menu, "Utilities");
    addSingleItemToMenu(mainMenu->menu, danceMode.modeName);
    addSingleItemToMenu(mainMenu->menu, gamepadMode.modeName);
    addSingleItemToMenu(mainMenu->menu, timerMode.modeName);
    mainMenu->menu = endSubMenu(mainMenu->menu);

    addSingleItemToMenu(mainMenu->menu, introMode.modeName);
    addSingleItemToMenu(mainMenu->menu, modeCredits.modeName);

    // Start a submenu for settings
    mainMenu->menu = startSubMenu(mainMenu->menu, settingsLabel);
    // Get the bounds and current settings to build this menu
    addSettingsItemToMenu(mainMenu->menu, tftSettingLabel, getTftBrightnessSettingBounds(), getTftBrightnessSetting());
    addSettingsItemToMenu(mainMenu->menu, ledSettingLabel, getLedBrightnessSettingBounds(), getLedBrightnessSetting());
    addSettingsItemToMenu(mainMenu->menu, bgmVolSettingLabel, getBgmVolumeSettingBounds(), getBgmVolumeSetting());
    addSettingsItemToMenu(mainMenu->menu, sfxVolSettingLabel, getSfxVolumeSettingBounds(), getSfxVolumeSetting());
    addSettingsItemToMenu(mainMenu->menu, micSettingLabel, getMicGainSettingBounds(), getMicGainSetting());

    // These are just used for playing the sound only when the setting changes
    mainMenu->lastBgmVol = getBgmVolumeSetting();
    mainMenu->lastSfxVol = getSfxVolumeSetting();

    addSettingsOptionsItemToMenu(mainMenu->menu, screenSaverSettingsLabel, screenSaverSettingsOptions,
                                 screenSaverSettingsValues, ARRAY_SIZE(screenSaverSettingsValues),
                                 getScreensaverTimeSettingBounds(), getScreensaverTimeSetting());
    // End the submenu for settings
    mainMenu->menu = endSubMenu(mainMenu->menu);

    if (getShowSecretsMenuSetting() == SHOW_SECRETS)
    {
        addSecretsMenu();
    }

    // Show the battery on the main menu
    setShowBattery(mainMenu->menu, true);

    // Initialize menu renderer
    mainMenu->renderer = initMenuManiaRenderer(NULL, NULL, NULL);

    // Make it smooth
    setFrameRateUs(1000000 / 60);
}

/**
 * @brief Deinitialize the main menu mode
 */
static void mainMenuExitMode(void)
{
    // Deinit menu
    deinitMenu(mainMenu->menu);

    // Deinit renderer
    deinitMenuManiaRenderer(mainMenu->renderer);

    // Free the font
    freeFont(&mainMenu->font_rodin);
    freeFont(&mainMenu->font_righteous);

    // Free the song
    unloadMidiFile(&mainMenu->jingle);
    unloadMidiFile(&mainMenu->fanfare);

    // Free mode memory
    free(mainMenu);
}

/**
 * @brief Main loop for the main menu. Simply handles menu input and draws the menu
 *
 * @param elapsedUs unused
 */
static void mainMenuMainLoop(int64_t elapsedUs)
{
    // Increment this timer
    mainMenu->autoLightDanceTimer += elapsedUs;
    // If 10s have elapsed with no user input
    if (getScreensaverTimeSetting() != 0 && mainMenu->autoLightDanceTimer >= (getScreensaverTimeSetting() * 1000000))
    {
        // Switch to the LED dance mode
        switchToSwadgeMode(&danceMode);
        return;
    }

    // Pass all button events to the menu
    buttonEvt_t evt = {0};
    while (checkButtonQueueWrapper(&evt))
    {
        // Any button event resets this timer
        mainMenu->autoLightDanceTimer = 0;

        if ((!mainMenu->debugMode) && (evt.down))
        {
            if (evt.button == cheatCode[mainMenu->cheatCodeIdx])
            {
                mainMenu->cheatCodeIdx++;

                if (mainMenu->cheatCodeIdx >= ARRAY_SIZE(cheatCode))
                {
                    mainMenu->cheatCodeIdx = 0;
                    soundPlayBgm(&mainMenu->fanfare, BZR_STEREO);
                    mainMenu->fanfarePlaying = true;

                    // Return to the top level menu
                    while (mainMenu->menu->parentMenu)
                    {
                        mainMenu->menu = mainMenu->menu->parentMenu;
                    }

                    addSecretsMenu();

                    return;
                }

                // Do not forward the A or START in the cheat code to the rest of the mode
                if (evt.button == PB_A || evt.button == PB_B)
                {
                    return;
                }
            }
            else
            {
                mainMenu->cheatCodeIdx = 0;
            }
        }
        mainMenu->menu = menuButton(mainMenu->menu, evt);
    }

    // Draw the menu
    drawMenuMania(mainMenu->menu, mainMenu->renderer, elapsedUs);
}

/**
 * @brief Callback for when menu items are selected
 *
 * @param label The menu item that was selected or moved to
 * @param selected true if the item was selected, false if it was moved to
 * @param settingVal The value of the setting, if the menu item is a settings item
 */
static void mainMenuCb(const char* label, bool selected, uint32_t settingVal)
{
    // Stop the buzzer first no matter what, so that it turns off
    // if we scroll away from the BGM or SFX settings.

    // Stop the buzzer when changing volume, not for fanfare
    if (false == mainMenu->fanfarePlaying)
    {
        soundStop(true);
    }

    if (selected)
    {
        // These items enter other modes, so they must be selected
        if (label == accelTestMode.modeName)
        {
            switchToSwadgeMode(&accelTestMode);
        }
        else if (label == colorchordMode.modeName)
        {
            switchToSwadgeMode(&colorchordMode);
        }
        else if (label == synthMode.modeName)
        {
            switchToSwadgeMode(&synthMode);
        }
        else if (label == danceMode.modeName)
        {
            switchToSwadgeMode(&danceMode);
        }
        else if (label == factoryTestMode.modeName)
        {
            switchToSwadgeMode(&factoryTestMode);
        }
        else if (label == gamepadMode.modeName)
        {
            switchToSwadgeMode(&gamepadMode);
        }
        else if (label == introMode.modeName)
        {
            switchToSwadgeMode(&introMode);
        }
        else if (label == jukeboxMode.modeName)
        {
            switchToSwadgeMode(&jukeboxMode);
        }
        else if (label == mainMenuMode.modeName)
        {
            switchToSwadgeMode(&mainMenuMode);
        }
        else if (label == modeCredits.modeName)
        {
            switchToSwadgeMode(&modeCredits);
        }
        else if (label == pinballMode.modeName)
        {
            switchToSwadgeMode(&pinballMode);
        }
<<<<<<< HEAD
        else if (label == pangoMode.modeName)
        {
            switchToSwadgeMode(&pangoMode);
=======
        else if (label == tttMode.modeName)
        {
            switchToSwadgeMode(&tttMode);
>>>>>>> 003f8e75
        }
        else if (label == timerMode.modeName)
        {
            switchToSwadgeMode(&timerMode);
        }
        else if (label == touchTestMode.modeName)
        {
            switchToSwadgeMode(&touchTestMode);
        }
        else if (label == keebTestMode.modeName)
        {
            switchToSwadgeMode(&keebTestMode);
        }
        else if (label == tunernomeMode.modeName)
        {
            switchToSwadgeMode(&tunernomeMode);
        }
        else if (label == factoryResetName)
        {
            if (!mainMenu->resetConfirmShown)
            {
                mainMenu->resetConfirmShown = true;
                removeSingleItemFromMenu(mainMenu->menu, mnuBackStr);
                addSingleItemToMenu(mainMenu->secretsMenu, confirmResetName);
                addSingleItemToMenu(mainMenu->menu, mnuBackStr);
            }
        }
        else if (label == confirmResetName)
        {
            if (eraseNvs())
            {
                switchToSwadgeMode(&factoryTestMode);
            }
            else
            {
                switchToSwadgeMode(&mainMenuMode);
            }
        }
    }
    else
    {
        // Settings are not selected, they're scrolled to
        if (tftSettingLabel == label)
        {
            setTftBrightnessSetting(settingVal);
        }
        else if (ledSettingLabel == label)
        {
            setLedBrightnessSetting(settingVal);
        }
        else if (bgmVolSettingLabel == label)
        {
            if (settingVal != mainMenu->lastBgmVol)
            {
                mainMenu->lastBgmVol = settingVal;
                setBgmVolumeSetting(settingVal);
                soundPlayBgm(&mainMenu->jingle, BZR_STEREO);
                mainMenu->fanfarePlaying = false;
            }
        }
        else if (sfxVolSettingLabel == label)
        {
            if (settingVal != mainMenu->lastSfxVol)
            {
                mainMenu->lastSfxVol = settingVal;
                setSfxVolumeSetting(settingVal);
                soundPlaySfx(&mainMenu->jingle, BZR_STEREO);
                mainMenu->fanfarePlaying = false;
            }
        }
        else if (micSettingLabel == label)
        {
            setMicGainSetting(settingVal);
        }
        else if (screenSaverSettingsLabel == label)
        {
            setScreensaverTimeSetting(settingVal);
        }
    }
}

void addSecretsMenu(void)
{
    mainMenu->debugMode = true;

    // Add the secrets menu
    mainMenu->menu        = startSubMenu(mainMenu->menu, "Secrets");
    mainMenu->secretsMenu = mainMenu->menu;
    addSingleItemToMenu(mainMenu->menu, "Git Hash: " GIT_SHA1);
    addSettingsOptionsItemToMenu(mainMenu->menu, mainMenuShowSecretsMenuName, showSecretsMenuSettingOptions,
                                 showSecretsMenuSettingValues, ARRAY_SIZE(showSecretsMenuSettingOptions),
                                 getShowSecretsMenuSettingBounds(), getShowSecretsMenuSetting());
    // addSingleItemToMenu(mainMenu->menu, demoMode.modeName);
    addSingleItemToMenu(mainMenu->menu, keebTestMode.modeName);
    addSingleItemToMenu(mainMenu->menu, accelTestMode.modeName);
    addSingleItemToMenu(mainMenu->menu, touchTestMode.modeName);
    addSingleItemToMenu(mainMenu->menu, factoryTestMode.modeName);
    addSingleItemToMenu(mainMenu->menu, factoryResetName);
    mainMenu->menu = endSubMenu(mainMenu->menu);
}<|MERGE_RESOLUTION|>--- conflicted
+++ resolved
@@ -17,12 +17,9 @@
 #include "modeTimer.h"
 #include "mode_credits.h"
 #include "mode_pinball.h"
-<<<<<<< HEAD
-#include "pango.h"
-=======
 #include "mode_synth.h"
 #include "ultimateTTT.h"
->>>>>>> 003f8e75
+#include "pango.h"
 #include "touchTest.h"
 #include "tunernome.h"
 #include "keebTest.h"
@@ -361,15 +358,13 @@
         {
             switchToSwadgeMode(&pinballMode);
         }
-<<<<<<< HEAD
+        else if (label == tttMode.modeName)
+        {
+            switchToSwadgeMode(&tttMode);
+        }
         else if (label == pangoMode.modeName)
         {
             switchToSwadgeMode(&pangoMode);
-=======
-        else if (label == tttMode.modeName)
-        {
-            switchToSwadgeMode(&tttMode);
->>>>>>> 003f8e75
         }
         else if (label == timerMode.modeName)
         {
