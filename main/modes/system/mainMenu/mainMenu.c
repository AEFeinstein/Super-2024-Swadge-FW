--- conflicted
+++ resolved
@@ -6,34 +6,7 @@
 
 #include "mainMenu.h"
 
-<<<<<<< HEAD
-#include "accelTest.h"
-#include "bongoTest.h"
-#include "colorchord.h"
-#include "dance.h"
-#include "factoryTest.h"
-#include "gamepad.h"
-#include "introMode.h"
-#include "jukebox.h"
-#include "mainMenu.h"
-#include "modeTimer.h"
-#include "mode_credits.h"
-#include "mode_bigbug.h"
-#include "mode_swadgeHero.h"
-#include "mode_synth.h"
-#include "ultimateTTT.h"
-#include "pango.h"
-#include "sequencerMode.h"
-#include "soko.h"
-#include "mode_cGrove.h"
-#include "touchTest.h"
-#include "trophyTest.h"
-#include "tunernome.h"
-#include "keebTest.h"
-#include "mode_2048.h"
-=======
 #include "modeIncludeList.h"
->>>>>>> 666865f4
 
 #include "settingsManager.h"
 
@@ -351,15 +324,7 @@
                 switchToSwadgeMode(current);
             }
         }
-<<<<<<< HEAD
-        else if (label == trophyTestMode.modeName)
-        {
-            switchToSwadgeMode(&trophyTestMode);
-        }
-        else if (label == confirmResetName)
-=======
         if (label == confirmResetName)
->>>>>>> 666865f4
         {
             if (eraseNvs())
             {
