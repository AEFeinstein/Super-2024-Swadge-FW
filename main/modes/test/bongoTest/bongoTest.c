--- conflicted
+++ resolved
@@ -253,15 +253,11 @@
         bt->player->mode              = MIDI_STREAMING;
         bt->player->streamingCallback = NULL;
         midiGmOn(bt->player);
-<<<<<<< HEAD
-        midiPause(bt->player, false); 
-=======
         midiPause(bt->player, false);
         for (int idx = 0; idx < 6; idx++)
         {
             bt->hits[idx] = false;
         }
->>>>>>> 255d3df5
     }
     if (bt->heat >= HEAT_CUTOFF)
     {
