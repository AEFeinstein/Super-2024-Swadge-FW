//==============================================================================
// Includes
//==============================================================================

#include "swadge2024.h"

#include "mainMenu.h"
#include "demoMode.h"
#include "jukebox.h"
#include "pong.h"
<<<<<<< HEAD
#include "mode_colorchord.h"
#include "mode_ray.h"
#include "mode_dance.h"
=======
#include "colorchord.h"
#include "dance.h"
>>>>>>> 8e0e7140
#include "tunernome.h"
#include "touchTest.h"

#include "settingsManager.h"

//==============================================================================
// Structs
//==============================================================================

typedef struct
{
    menu_t* menu;
    menuLogbookRenderer_t* renderer;
    font_t logbook;
    song_t jingle;
} mainMenu_t;

//==============================================================================
// Function Prototypes
//==============================================================================

static void mainMenuEnterMode(void);
static void mainMenuExitMode(void);
static void mainMenuMainLoop(int64_t elapsedUs);
static void mainMenuCb(const char* label, bool selected, uint32_t settingVal);

//==============================================================================
// Variables
//==============================================================================

// It's good practice to declare immutable strings as const so they get placed in ROM, not RAM
static const char mainMenuName[] = "MAIN MENU";

swadgeMode_t mainMenuMode = {
    .modeName                 = mainMenuName,
    .wifiMode                 = NO_WIFI,
    .overrideUsb              = false,
    .usesAccelerometer        = true,
    .usesThermometer          = true,
    .fnEnterMode              = mainMenuEnterMode,
    .fnExitMode               = mainMenuExitMode,
    .fnMainLoop               = mainMenuMainLoop,
    .fnAudioCallback          = NULL,
    .fnBackgroundDrawCallback = NULL,
    .fnEspNowRecvCb           = NULL,
    .fnEspNowSendCb           = NULL,
    .fnAdvancedUSB            = NULL,
};

mainMenu_t* mainMenu;

static const char settingsLabel[] = "Settings";

static const char tftSettingLabel[]          = "TFT";
static const char ledSettingLabel[]          = "LED";
static const char bgmVolSettingLabel[]       = "BGM";
static const char sfxVolSettingLabel[]       = "SFX";
static const char micSettingLabel[]          = "MIC";
static const char screenSaverSettingsLabel[] = "Screensaver: ";

static const int32_t screenSaverSettingsValues[] = {
    0,   // Off
    10,  // 10sec
    20,  // 20sec
    30,  // 30sec
    60,  // 60sec
    120, // 2min
    300, // 5min
};

static const char* const screenSaverSettingsOptions[] = {
    "Off", "10s", "20s", "30s", "1m", "2m", "5m",
};

//==============================================================================
// Functions
//==============================================================================

/**
 * @brief Initialize the main menu mode
 */
static void mainMenuEnterMode(void)
{
    // Allocate memory for the mode
    mainMenu = calloc(1, sizeof(mainMenu_t));

    // Load a font
    loadFont("logbook.font", &mainMenu->logbook, false);

    // Load a song for when the volume changes
    loadSong("jingle.sng", &mainMenu->jingle, false);

    // Allocate the menu
    mainMenu->menu = initMenu(mainMenuName, mainMenuCb);

    // Add single items
    addSingleItemToMenu(mainMenu->menu, demoMode.modeName);
    addSingleItemToMenu(mainMenu->menu, pongMode.modeName);
    addSingleItemToMenu(mainMenu->menu, colorchordMode.modeName);
<<<<<<< HEAD
    addSingleItemToMenu(mainMenu->menu, rayMode.modeName);
    addSingleItemToMenu(mainMenu->menu, modeDance.modeName);
=======
    addSingleItemToMenu(mainMenu->menu, danceMode.modeName);
>>>>>>> 8e0e7140
    addSingleItemToMenu(mainMenu->menu, tunernomeMode.modeName);
    addSingleItemToMenu(mainMenu->menu, jukeboxMode.modeName);
    addSingleItemToMenu(mainMenu->menu, touchTestMode.modeName);

    // Start a submenu for settings
    mainMenu->menu = startSubMenu(mainMenu->menu, settingsLabel);
    // Get the bounds and current settings to build this menu
    addSettingsItemToMenu(mainMenu->menu, tftSettingLabel, getTftBrightnessSettingBounds(), getTftBrightnessSetting());
    addSettingsItemToMenu(mainMenu->menu, ledSettingLabel, getLedBrightnessSettingBounds(), getLedBrightnessSetting());
    addSettingsItemToMenu(mainMenu->menu, bgmVolSettingLabel, getBgmVolumeSettingBounds(), getBgmVolumeSetting());
    addSettingsItemToMenu(mainMenu->menu, sfxVolSettingLabel, getSfxVolumeSettingBounds(), getSfxVolumeSetting());
    addSettingsItemToMenu(mainMenu->menu, micSettingLabel, getMicGainSettingBounds(), getMicGainSetting());

    addSettingsOptionsItemToMenu(mainMenu->menu, screenSaverSettingsLabel, screenSaverSettingsOptions,
                                 screenSaverSettingsValues, ARRAY_SIZE(screenSaverSettingsValues),
                                 getScreensaverTimeSettingBounds(), getScreensaverTimeSetting());
    // End the submenu for settings
    mainMenu->menu = endSubMenu(mainMenu->menu);

    // Initialize menu renderer
    mainMenu->renderer = initMenuLogbookRenderer(&mainMenu->logbook);
}

/**
 * @brief Deinitialize the main menu mode
 */
static void mainMenuExitMode(void)
{
    // Deinit menu
    deinitMenu(mainMenu->menu);

    // Deinit renderer
    deinitMenuLogbookRenderer(mainMenu->renderer);

    // Free the font
    freeFont(&mainMenu->logbook);

    // Free the song
    freeSong(&mainMenu->jingle);

    // Free mode memory
    free(mainMenu);
}

/**
 * @brief Main loop for the main menu. Simply handles menu input and draws the menu
 *
 * @param elapsedUs unused
 */
static void mainMenuMainLoop(int64_t elapsedUs)
{
    // Pass all button events to the menu
    buttonEvt_t evt = {0};
    while (checkButtonQueueWrapper(&evt))
    {
        mainMenu->menu = menuButton(mainMenu->menu, evt);
    }

    // Draw the menu
    drawMenuLogbook(mainMenu->menu, mainMenu->renderer, elapsedUs);
}

/**
 * @brief Callback for when menu items are selected
 *
 * @param label The menu item that was selected or moved to
 * @param selected true if the item was selected, false if it was moved to
 * @param settingVal The value of the setting, if the menu item is a settings item
 */
static void mainMenuCb(const char* label, bool selected, uint32_t settingVal)
{
    // Stop the buzzer first no matter what, so that it turns off
    // if we scroll away from the BGM or SFX settings.
    bzrStop();

    if (selected)
    {
        // These items enter other modes, so they must be selected
        if (label == demoMode.modeName)
        {
            switchToSwadgeMode(&demoMode);
        }
        else if (label == pongMode.modeName)
        {
            switchToSwadgeMode(&pongMode);
        }
        else if (label == colorchordMode.modeName)
        {
            switchToSwadgeMode(&colorchordMode);
        }
<<<<<<< HEAD
        else if (label == rayMode.modeName)
        {
            switchToSwadgeMode(&rayMode);
        }
        else if (label == modeDance.modeName)
=======
        else if (label == danceMode.modeName)
>>>>>>> 8e0e7140
        {
            switchToSwadgeMode(&danceMode);
        }
        else if (label == tunernomeMode.modeName)
        {
            switchToSwadgeMode(&tunernomeMode);
        }
        else if (label == jukeboxMode.modeName)
        {
            switchToSwadgeMode(&jukeboxMode);
        }
        else if (label == touchTestMode.modeName)
        {
            switchToSwadgeMode(&touchTestMode);
        }
    }
    else
    {
        // Settings are not selected, they're scrolled to
        if (tftSettingLabel == label)
        {
            setTftBrightnessSetting(settingVal);
        }
        else if (ledSettingLabel == label)
        {
            setLedBrightnessSetting(settingVal);
        }
        else if (bgmVolSettingLabel == label)
        {
            setBgmVolumeSetting(settingVal);
            bzrPlayBgm(&mainMenu->jingle, BZR_STEREO);
        }
        else if (sfxVolSettingLabel == label)
        {
            setSfxVolumeSetting(settingVal);
            bzrPlaySfx(&mainMenu->jingle, BZR_STEREO);
        }
        else if (micSettingLabel == label)
        {
            setMicGainSetting(settingVal);
        }
        else if (screenSaverSettingsLabel == label)
        {
            setScreensaverTimeSetting(settingVal);
        }
    }
}<|MERGE_RESOLUTION|>--- conflicted
+++ resolved
@@ -8,14 +8,9 @@
 #include "demoMode.h"
 #include "jukebox.h"
 #include "pong.h"
-<<<<<<< HEAD
-#include "mode_colorchord.h"
-#include "mode_ray.h"
-#include "mode_dance.h"
-=======
 #include "colorchord.h"
 #include "dance.h"
->>>>>>> 8e0e7140
+#include "mode_ray.h"
 #include "tunernome.h"
 #include "touchTest.h"
 
@@ -115,12 +110,8 @@
     addSingleItemToMenu(mainMenu->menu, demoMode.modeName);
     addSingleItemToMenu(mainMenu->menu, pongMode.modeName);
     addSingleItemToMenu(mainMenu->menu, colorchordMode.modeName);
-<<<<<<< HEAD
     addSingleItemToMenu(mainMenu->menu, rayMode.modeName);
-    addSingleItemToMenu(mainMenu->menu, modeDance.modeName);
-=======
     addSingleItemToMenu(mainMenu->menu, danceMode.modeName);
->>>>>>> 8e0e7140
     addSingleItemToMenu(mainMenu->menu, tunernomeMode.modeName);
     addSingleItemToMenu(mainMenu->menu, jukeboxMode.modeName);
     addSingleItemToMenu(mainMenu->menu, touchTestMode.modeName);
@@ -211,15 +202,11 @@
         {
             switchToSwadgeMode(&colorchordMode);
         }
-<<<<<<< HEAD
         else if (label == rayMode.modeName)
         {
             switchToSwadgeMode(&rayMode);
         }
-        else if (label == modeDance.modeName)
-=======
         else if (label == danceMode.modeName)
->>>>>>> 8e0e7140
         {
             switchToSwadgeMode(&danceMode);
         }
