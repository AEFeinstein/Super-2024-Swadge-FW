//==============================================================================
// Includes
//==============================================================================

#include "swadge2024.h"

#include "mainMenu.h"
#include "demoMode.h"
#include "pong.h"
#include "mode_colorchord.h"
<<<<<<< HEAD
#include "accelTest.h"
#include "touchTest.h"
=======
#include "mode_dance.h"
#include "tunernome.h"
>>>>>>> e2000f9a

#include "settingsManager.h"

//==============================================================================
// Structs
//==============================================================================

typedef struct
{
    menu_t* menu;
    menuLogbookRenderer_t* renderer;
    font_t logbook;
    song_t jingle;
} mainMenu_t;

//==============================================================================
// Function Prototypes
//==============================================================================

static void mainMenuEnterMode(void);
static void mainMenuExitMode(void);
static void mainMenuMainLoop(int64_t elapsedUs);
static void mainMenuCb(const char* label, bool selected, uint32_t settingVal);

//==============================================================================
// Variables
//==============================================================================

// It's good practice to declare immutable strings as const so they get placed in ROM, not RAM
static const char mainMenuName[] = "MAIN MENU";

swadgeMode_t mainMenuMode = {
    .modeName                 = mainMenuName,
    .wifiMode                 = NO_WIFI,
    .overrideUsb              = false,
    .usesAccelerometer        = true,
    .usesThermometer          = true,
    .fnEnterMode              = mainMenuEnterMode,
    .fnExitMode               = mainMenuExitMode,
    .fnMainLoop               = mainMenuMainLoop,
    .fnAudioCallback          = NULL,
    .fnBackgroundDrawCallback = NULL,
    .fnEspNowRecvCb           = NULL,
    .fnEspNowSendCb           = NULL,
    .fnAdvancedUSB            = NULL,
};

mainMenu_t* mainMenu;

static const char settingsLabel[] = "Settings";

static const char tftSettingLabel[]          = "TFT";
static const char ledSettingLabel[]          = "LED";
static const char bgmVolSettingLabel[]       = "BGM";
static const char sfxVolSettingLabel[]       = "SFX";
static const char micSettingLabel[]          = "MIC";
static const char screenSaverSettingsLabel[] = "Screensaver: ";

static const int32_t screenSaverSettingsValues[] = {
    0,   // Off
    10,  // 10sec
    20,  // 20sec
    30,  // 30sec
    60,  // 60sec
    120, // 2min
    300, // 5min
};

static const char* const screenSaverSettingsOptions[] = {
    "Off", "10s", "20s", "30s", "1m", "2m", "5m",
};

//==============================================================================
// Functions
//==============================================================================

/**
 * @brief Initialize the main menu mode
 */
static void mainMenuEnterMode(void)
{
    // Allocate memory for the mode
    mainMenu = calloc(1, sizeof(mainMenu_t));

    // Load a font
    loadFont("logbook.font", &mainMenu->logbook, false);

    // Load a song for when the volume changes
    loadSong("jingle.sng", &mainMenu->jingle, false);

    // Allocate the menu
    mainMenu->menu = initMenu(mainMenuName, mainMenuCb);

    // Add single items
    addSingleItemToMenu(mainMenu->menu, demoMode.modeName);
    addSingleItemToMenu(mainMenu->menu, pongMode.modeName);
    addSingleItemToMenu(mainMenu->menu, colorchordMode.modeName);
<<<<<<< HEAD
    addSingleItemToMenu(mainMenu->menu, accelTestMode.modeName);
    addSingleItemToMenu(mainMenu->menu, touchTestMode.modeName);
=======
    addSingleItemToMenu(mainMenu->menu, modeDance.modeName);
    addSingleItemToMenu(mainMenu->menu, tunernomeMode.modeName);
>>>>>>> e2000f9a

    // Start a submenu for settings
    mainMenu->menu = startSubMenu(mainMenu->menu, settingsLabel);
    // Get the bounds and current settings to build this menu
    addSettingsItemToMenu(mainMenu->menu, tftSettingLabel, getTftBrightnessSettingBounds(), getTftBrightnessSetting());
    addSettingsItemToMenu(mainMenu->menu, ledSettingLabel, getLedBrightnessSettingBounds(), getLedBrightnessSetting());
    addSettingsItemToMenu(mainMenu->menu, bgmVolSettingLabel, getBgmVolumeSettingBounds(), getBgmVolumeSetting());
    addSettingsItemToMenu(mainMenu->menu, sfxVolSettingLabel, getSfxVolumeSettingBounds(), getSfxVolumeSetting());
    addSettingsItemToMenu(mainMenu->menu, micSettingLabel, getMicGainSettingBounds(), getMicGainSetting());

    addSettingsOptionsItemToMenu(mainMenu->menu, screenSaverSettingsLabel, screenSaverSettingsOptions,
                                 screenSaverSettingsValues, ARRAY_SIZE(screenSaverSettingsValues),
                                 getScreensaverTimeSettingBounds(), getScreensaverTimeSetting());
    // End the submenu for settings
    mainMenu->menu = endSubMenu(mainMenu->menu);

    // Initialize menu renderer
    mainMenu->renderer = initMenuLogbookRenderer(&mainMenu->logbook);
}

/**
 * @brief Deinitialize the main menu mode
 */
static void mainMenuExitMode(void)
{
    // Deinit menu
    deinitMenu(mainMenu->menu);

    // Deinit renderer
    deinitMenuLogbookRenderer(mainMenu->renderer);

    // Free the font
    freeFont(&mainMenu->logbook);

    // Free the song
    freeSong(&mainMenu->jingle);

    // Free mode memory
    free(mainMenu);
}

/**
 * @brief Main loop for the main menu. Simply handles menu input and draws the menu
 *
 * @param elapsedUs unused
 */
static void mainMenuMainLoop(int64_t elapsedUs)
{
    // Pass all button events to the menu
    buttonEvt_t evt = {0};
    while (checkButtonQueueWrapper(&evt))
    {
        mainMenu->menu = menuButton(mainMenu->menu, evt);
    }

    // Draw the menu
    drawMenuLogbook(mainMenu->menu, mainMenu->renderer, elapsedUs);
}

/**
 * @brief Callback for when menu items are selected
 *
 * @param label The menu item that was selected or moved to
 * @param selected true if the item was selected, false if it was moved to
 * @param settingVal The value of the setting, if the menu item is a settings item
 */
static void mainMenuCb(const char* label, bool selected, uint32_t settingVal)
{
    // Stop the buzzer first no matter what, so that it turns off
    // if we scroll away from the BGM or SFX settings.
    bzrStop();

    if (selected)
    {
        // These items enter other modes, so they must be selected
        if (label == demoMode.modeName)
        {
            switchToSwadgeMode(&demoMode);
        }
        else if (label == pongMode.modeName)
        {
            switchToSwadgeMode(&pongMode);
        }
        else if (label == colorchordMode.modeName)
        {
            switchToSwadgeMode(&colorchordMode);
        }
<<<<<<< HEAD
        else if (label == accelTestMode.modeName)
        {
            switchToSwadgeMode(&accelTestMode);
        }
        else if (label == touchTestMode.modeName)
        {
            switchToSwadgeMode(&touchTestMode);
=======
        else if (label == modeDance.modeName)
        {
            switchToSwadgeMode(&modeDance);
        }
        else if (label == tunernomeMode.modeName)
        {
            switchToSwadgeMode(&tunernomeMode);
>>>>>>> e2000f9a
        }
    }
    else
    {
        // Settings are not selected, they're scrolled to
        if (tftSettingLabel == label)
        {
            setTftBrightnessSetting(settingVal);
        }
        else if (ledSettingLabel == label)
        {
            setLedBrightnessSetting(settingVal);
        }
        else if (bgmVolSettingLabel == label)
        {
            setBgmVolumeSetting(settingVal);
            bzrPlayBgm(&mainMenu->jingle);
        }
        else if (sfxVolSettingLabel == label)
        {
            setSfxVolumeSetting(settingVal);
            bzrPlaySfx(&mainMenu->jingle);
        }
        else if (micSettingLabel == label)
        {
            setMicGainSetting(settingVal);
        }
        else if (screenSaverSettingsLabel == label)
        {
            setScreensaverTimeSetting(settingVal);
        }
    }
}<|MERGE_RESOLUTION|>--- conflicted
+++ resolved
@@ -8,13 +8,10 @@
 #include "demoMode.h"
 #include "pong.h"
 #include "mode_colorchord.h"
-<<<<<<< HEAD
+#include "mode_dance.h"
+#include "tunernome.h"
 #include "accelTest.h"
 #include "touchTest.h"
-=======
-#include "mode_dance.h"
-#include "tunernome.h"
->>>>>>> e2000f9a
 
 #include "settingsManager.h"
 
@@ -112,13 +109,10 @@
     addSingleItemToMenu(mainMenu->menu, demoMode.modeName);
     addSingleItemToMenu(mainMenu->menu, pongMode.modeName);
     addSingleItemToMenu(mainMenu->menu, colorchordMode.modeName);
-<<<<<<< HEAD
+    addSingleItemToMenu(mainMenu->menu, modeDance.modeName);
+    addSingleItemToMenu(mainMenu->menu, tunernomeMode.modeName);
     addSingleItemToMenu(mainMenu->menu, accelTestMode.modeName);
     addSingleItemToMenu(mainMenu->menu, touchTestMode.modeName);
-=======
-    addSingleItemToMenu(mainMenu->menu, modeDance.modeName);
-    addSingleItemToMenu(mainMenu->menu, tunernomeMode.modeName);
->>>>>>> e2000f9a
 
     // Start a submenu for settings
     mainMenu->menu = startSubMenu(mainMenu->menu, settingsLabel);
@@ -206,7 +200,14 @@
         {
             switchToSwadgeMode(&colorchordMode);
         }
-<<<<<<< HEAD
+        else if (label == modeDance.modeName)
+        {
+            switchToSwadgeMode(&modeDance);
+        }
+        else if (label == tunernomeMode.modeName)
+        {
+            switchToSwadgeMode(&tunernomeMode);
+        }
         else if (label == accelTestMode.modeName)
         {
             switchToSwadgeMode(&accelTestMode);
@@ -214,15 +215,6 @@
         else if (label == touchTestMode.modeName)
         {
             switchToSwadgeMode(&touchTestMode);
-=======
-        else if (label == modeDance.modeName)
-        {
-            switchToSwadgeMode(&modeDance);
-        }
-        else if (label == tunernomeMode.modeName)
-        {
-            switchToSwadgeMode(&tunernomeMode);
->>>>>>> e2000f9a
         }
     }
     else
