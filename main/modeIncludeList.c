//==============================================================================
// Includes
//==============================================================================

#include "modeIncludeList.h"

//==============================================================================
// Variables
//==============================================================================

/*
 Quickly regenerate with:
   grep -hirE '^extern swadgeMode_t (.*);' main/modes/ | awk '{print $3}' \
     | sed -E 's/(.*);/\&\1,/g' | grep -v quickSettings | sort
*/

/// @brief Add swadgeMode_t pointers to this struct to include them in emulator and main menu
<<<<<<< HEAD
swadgeMode_t* const allSwadgeModes[]
    = {&accelTestMode,   &bouncyMode,     &colorchordMode, &cosCrunchMode,      &danceMode,          &danceNetworkMode,
       &factoryTestMode, &gamepadMode,    &introMode,      &jukeboxMode,        &keebTestMode,       &mainMenuMode,
       &modeCredits,     &modeDiceRoller, &modePicross,    &nameTestMode,       &roboRunnerMode,     &sequencerMode,
       &canvasTestMode,  &swadgedokuMode, &swadgeItMode,   &swadgePassTestMode, &swadgetamatoneMode, &synthMode,
       &tCaseMode,       &touchTestMode,  &trophyTestMode, &tunernomeMode,      &modeCh32v003test,   &cipherMode};
=======
swadgeMode_t* const allSwadgeModes[] = {
    &accelTestMode,      &artilleryMode,    &bouncyMode,         &canvasTestMode,  &colorchordMode, &cosCrunchMode,
    &danceMode,          &danceNetworkMode, &factoryTestMode,    &gamepadMode,     &introMode,      &jukeboxMode,
    &keebTestMode,       &mainMenuMode,     &modeCh32v003test,   &modeCredits,     &modeDiceRoller, &modePicross,
    &modePlatformer,     &nameTestMode,     &roboRunnerMode,     &sequencerMode,   &sonaTestMode,   &swadgeItMode,
    &swadgePassTestMode, &swadgedokuMode,   &swadgetamatoneMode, &swsnCreatorMode, &synthMode,      &tCaseMode,
    &touchTestMode,      &trophyTestMode,   &tunernomeMode,
};
>>>>>>> 5f8db33f

//==============================================================================
// Functions
//==============================================================================

int modeListGetCount()
{
    return ARRAY_SIZE(allSwadgeModes);
}

void modeListSetMenu(menu_t* menu)
{
    // Games sub menu
    menu = startSubMenu(menu, "Games");
    addSingleItemToMenu(menu, modePlatformer.modeName);
    addSingleItemToMenu(menu, cosCrunchMode.modeName);
    addSingleItemToMenu(menu, swadgeItMode.modeName);
    addSingleItemToMenu(menu, swadgedokuMode.modeName);
    addSingleItemToMenu(menu, danceNetworkMode.modeName);
    addSingleItemToMenu(menu, roboRunnerMode.modeName);
    addSingleItemToMenu(menu, modePicross.modeName);

    addSingleItemToMenu(menu, artilleryMode.modeName);
    menu = endSubMenu(menu);

    // Music sub menu
    menu = startSubMenu(menu, "Music");
    addSingleItemToMenu(menu, swadgetamatoneMode.modeName);
    addSingleItemToMenu(menu, sequencerMode.modeName);
    addSingleItemToMenu(menu, colorchordMode.modeName);
    addSingleItemToMenu(menu, tunernomeMode.modeName);
    addSingleItemToMenu(menu, jukeboxMode.modeName);
    addSingleItemToMenu(menu, synthMode.modeName);
    menu = endSubMenu(menu);

    // Utilities sub menu
    menu = startSubMenu(menu, "Utilities");
    addSingleItemToMenu(menu, cipherMode.modeName);
    addSingleItemToMenu(menu, gamepadMode.modeName);
    addSingleItemToMenu(menu, danceMode.modeName);
    addSingleItemToMenu(menu, modeDiceRoller.modeName);
    addSingleItemToMenu(menu, bouncyMode.modeName);
    addSingleItemToMenu(menu, tCaseMode.modeName);
    addSingleItemToMenu(menu, introMode.modeName);
    addSingleItemToMenu(menu, modeCredits.modeName);
    menu = endSubMenu(menu);

    // Swadgepass
    menu = startSubMenu(menu, "SwadgePass");
    addSingleItemToMenu(menu, swsnCreatorMode.modeName);
    menu = endSubMenu(menu);
}

void modeListAddSecretMenuModes(menu_t* menu)
{
    addSingleItemToMenu(menu, keebTestMode.modeName);
    addSingleItemToMenu(menu, accelTestMode.modeName);
    addSingleItemToMenu(menu, touchTestMode.modeName);
    addSingleItemToMenu(menu, factoryTestMode.modeName);
    addSingleItemToMenu(menu, swadgePassTestMode.modeName);
    addSingleItemToMenu(menu, trophyTestMode.modeName);
    addSingleItemToMenu(menu, nameTestMode.modeName);
    addSingleItemToMenu(menu, canvasTestMode.modeName);
    addSingleItemToMenu(menu, sonaTestMode.modeName);
    addSingleItemToMenu(menu, modeCh32v003test.modeName);
}

int32_t getModeIdx(const swadgeMode_t* mode)
{
    for (uint32_t idx = 0; idx < ARRAY_SIZE(allSwadgeModes); idx++)
    {
        if (allSwadgeModes[idx] == mode)
        {
            return idx;
        }
    }
    return -1;
}<|MERGE_RESOLUTION|>--- conflicted
+++ resolved
@@ -15,23 +15,14 @@
 */
 
 /// @brief Add swadgeMode_t pointers to this struct to include them in emulator and main menu
-<<<<<<< HEAD
-swadgeMode_t* const allSwadgeModes[]
-    = {&accelTestMode,   &bouncyMode,     &colorchordMode, &cosCrunchMode,      &danceMode,          &danceNetworkMode,
-       &factoryTestMode, &gamepadMode,    &introMode,      &jukeboxMode,        &keebTestMode,       &mainMenuMode,
-       &modeCredits,     &modeDiceRoller, &modePicross,    &nameTestMode,       &roboRunnerMode,     &sequencerMode,
-       &canvasTestMode,  &swadgedokuMode, &swadgeItMode,   &swadgePassTestMode, &swadgetamatoneMode, &synthMode,
-       &tCaseMode,       &touchTestMode,  &trophyTestMode, &tunernomeMode,      &modeCh32v003test,   &cipherMode};
-=======
 swadgeMode_t* const allSwadgeModes[] = {
     &accelTestMode,      &artilleryMode,    &bouncyMode,         &canvasTestMode,  &colorchordMode, &cosCrunchMode,
     &danceMode,          &danceNetworkMode, &factoryTestMode,    &gamepadMode,     &introMode,      &jukeboxMode,
     &keebTestMode,       &mainMenuMode,     &modeCh32v003test,   &modeCredits,     &modeDiceRoller, &modePicross,
     &modePlatformer,     &nameTestMode,     &roboRunnerMode,     &sequencerMode,   &sonaTestMode,   &swadgeItMode,
     &swadgePassTestMode, &swadgedokuMode,   &swadgetamatoneMode, &swsnCreatorMode, &synthMode,      &tCaseMode,
-    &touchTestMode,      &trophyTestMode,   &tunernomeMode,
+    &touchTestMode,      &trophyTestMode,   &tunernomeMode,      &cipherMode,
 };
->>>>>>> 5f8db33f
 
 //==============================================================================
 // Functions
