--- conflicted
+++ resolved
@@ -16,16 +16,9 @@
 
 /// @brief Add swadgeMode_t pointers to this struct to include them in emulator and main menu
 swadgeMode_t* const allSwadgeModes[] = {
-<<<<<<< HEAD
-    &accelTestMode, &colorchordMode, &cosCrunchMode, &danceMode,      &factoryTestMode, &gamepadMode,   &introMode,
-    &jukeboxMode,   &keebTestMode,   &mainMenuMode,  &modeCredits,    &modeDiceRoller,  &sequencerMode, &swadgeItMode,
-    &synthMode,     &touchTestMode,  &tunernomeMode, &trophyTestMode, &tCaseMode,
-=======
-    &accelTestMode,      &colorchordMode, &cosCrunchMode, &danceMode,     &factoryTestMode,
-    &gamepadMode,        &introMode,      &jukeboxMode,   &keebTestMode,  &mainMenuMode,
-    &modeCredits,        &modeDiceRoller, &nameTestMode,  &sequencerMode, &swadgeItMode,
-    &swadgePassTestMode, &synthMode,      &touchTestMode, &tunernomeMode,
->>>>>>> 849a6c98
+    &accelTestMode, &colorchordMode, &cosCrunchMode, &danceMode,     &factoryTestMode, &gamepadMode,
+    &introMode,     &jukeboxMode,    &keebTestMode,  &mainMenuMode,  &modeCredits,     &modeDiceRoller,
+    &sequencerMode, &swadgeItMode,   &synthMode,     &touchTestMode, &tunernomeMode, &trophyTestMode, &tCaseMode,
 };
 
 //==============================================================================
@@ -62,15 +55,12 @@
     addSingleItemToMenu(menu, modeDiceRoller.modeName);
     menu = endSubMenu(menu);
 
-<<<<<<< HEAD
+    addSingleItemToMenu(menu, nameTestMode.modeName);
+
     // Trophy Case
     addSingleItemToMenu(menu, tCaseMode.modeName);
 
     // Credits
-=======
-    addSingleItemToMenu(menu, nameTestMode.modeName);
-
->>>>>>> 849a6c98
     addSingleItemToMenu(menu, modeCredits.modeName);
 }
 
