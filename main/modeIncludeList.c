--- conflicted
+++ resolved
@@ -15,17 +15,10 @@
 */
 
 /// @brief Add swadgeMode_t pointers to this struct to include them in emulator and main menu
-<<<<<<< HEAD
-const swadgeMode_t* allSwadgeModes[] = {
-    &accelTestMode,   &bigbugMode,  &bongoTest,     &cGroveMode,  &colorchordMode, &danceMode,
-    &factoryTestMode, &gamepadMode, &introMode,     &jukeboxMode, &keebTestMode,   &mainMenuMode,
-    &modeCredits,     &pangoMode,   &sequencerMode, &sokoMode,    &swadgeHeroMode, &synthMode,
-    &t48Mode,         &timerMode,   &touchTestMode, &tttMode,     &tunernomeMode,  &trophyTestMode
-=======
 swadgeMode_t* const allSwadgeModes[] = {
     &accelTestMode, &colorchordMode, &danceMode,   &factoryTestMode, &gamepadMode, &introMode,     &jukeboxMode,
     &keebTestMode,  &mainMenuMode,   &modeCredits, &sequencerMode,   &synthMode,   &touchTestMode, &tunernomeMode,
->>>>>>> 6074da75
+    &trophyTestMode,
 };
 
 //==============================================================================
