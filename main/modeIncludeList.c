//==============================================================================
// Includes
//==============================================================================

#include "modeIncludeList.h"

//==============================================================================
// Variables
//==============================================================================

/*
 Quickly regenerate with:
   grep -hirE '^extern swadgeMode_t (.*);' main/modes/ | awk '{print $3}' \
     | sed -E 's/(.*);/\&\1,/g' | grep -v quickSettings | sort
*/

/// @brief Add swadgeMode_t pointers to this struct to include them in emulator and main menu
swadgeMode_t* const allSwadgeModes[]
<<<<<<< HEAD
    = {&accelTestMode,   &bouncyMode,     &colorchordMode,     &cosCrunchMode, &danceMode,      &danceNetworkMode,
       &factoryTestMode, &gamepadMode,    &introMode,          &jukeboxMode,   &keebTestMode,   &mainMenuMode,
       &modeCredits,     &modeDiceRoller, &modePicross,        &nameTestMode,  &roboRunnerMode, &sequencerMode,
       &swadgedokuMode,  &swadgeItMode,   &swadgePassTestMode, &synthMode,     &tCaseMode,      &touchTestMode,
       &trophyTestMode,  &tunernomeMode,  &modeCh32v003test,   &atriumMode,};
=======
    = {&accelTestMode,   &bouncyMode,     &colorchordMode, &cosCrunchMode,      &danceMode,          &danceNetworkMode,
       &factoryTestMode, &gamepadMode,    &introMode,      &jukeboxMode,        &keebTestMode,       &mainMenuMode,
       &modeCredits,     &modeDiceRoller, &modePicross,    &nameTestMode,       &roboRunnerMode,     &sequencerMode,
       &canvasTestMode,  &swadgedokuMode, &swadgeItMode,   &swadgePassTestMode, &swadgetamatoneMode, &synthMode,
       &tCaseMode,       &touchTestMode,  &trophyTestMode, &tunernomeMode,      &modeCh32v003test};
>>>>>>> e625b373

//==============================================================================
// Functions
//==============================================================================

int modeListGetCount()
{
    return ARRAY_SIZE(allSwadgeModes);
}

void modeListSetMenu(menu_t* menu)
{
    // Games sub menu
    menu = startSubMenu(menu, "Games");
    addSingleItemToMenu(menu, cosCrunchMode.modeName);
    addSingleItemToMenu(menu, swadgeItMode.modeName);
    addSingleItemToMenu(menu, swadgedokuMode.modeName);
    addSingleItemToMenu(menu, danceNetworkMode.modeName);
    addSingleItemToMenu(menu, roboRunnerMode.modeName);
    addSingleItemToMenu(menu, modePicross.modeName);
    addSingleItemToMenu(menu, atriumMode.modeName);
    menu = endSubMenu(menu);

    // Music sub menu
    menu = startSubMenu(menu, "Music");
    addSingleItemToMenu(menu, sequencerMode.modeName);
    addSingleItemToMenu(menu, colorchordMode.modeName);
    addSingleItemToMenu(menu, tunernomeMode.modeName);
    addSingleItemToMenu(menu, jukeboxMode.modeName);
    addSingleItemToMenu(menu, synthMode.modeName);
    addSingleItemToMenu(menu, swadgetamatoneMode.modeName);
    menu = endSubMenu(menu);

    // Utilities sub menu
    menu = startSubMenu(menu, "Utilities");
    addSingleItemToMenu(menu, gamepadMode.modeName);
    addSingleItemToMenu(menu, danceMode.modeName);
    addSingleItemToMenu(menu, introMode.modeName);
    addSingleItemToMenu(menu, modeDiceRoller.modeName);
    addSingleItemToMenu(menu, bouncyMode.modeName);
    addSingleItemToMenu(menu, modeCh32v003test.modeName);
    menu = endSubMenu(menu);

    // Trophy Case
    addSingleItemToMenu(menu, tCaseMode.modeName);

    // Credits
    addSingleItemToMenu(menu, modeCredits.modeName);
}

int32_t getModeIdx(const swadgeMode_t* mode)
{
    for (uint32_t idx = 0; idx < ARRAY_SIZE(allSwadgeModes); idx++)
    {
        if (allSwadgeModes[idx] == mode)
        {
            return idx;
        }
    }
    return -1;
}<|MERGE_RESOLUTION|>--- conflicted
+++ resolved
@@ -16,19 +16,11 @@
 
 /// @brief Add swadgeMode_t pointers to this struct to include them in emulator and main menu
 swadgeMode_t* const allSwadgeModes[]
-<<<<<<< HEAD
-    = {&accelTestMode,   &bouncyMode,     &colorchordMode,     &cosCrunchMode, &danceMode,      &danceNetworkMode,
-       &factoryTestMode, &gamepadMode,    &introMode,          &jukeboxMode,   &keebTestMode,   &mainMenuMode,
-       &modeCredits,     &modeDiceRoller, &modePicross,        &nameTestMode,  &roboRunnerMode, &sequencerMode,
-       &swadgedokuMode,  &swadgeItMode,   &swadgePassTestMode, &synthMode,     &tCaseMode,      &touchTestMode,
-       &trophyTestMode,  &tunernomeMode,  &modeCh32v003test,   &atriumMode,};
-=======
     = {&accelTestMode,   &bouncyMode,     &colorchordMode, &cosCrunchMode,      &danceMode,          &danceNetworkMode,
        &factoryTestMode, &gamepadMode,    &introMode,      &jukeboxMode,        &keebTestMode,       &mainMenuMode,
        &modeCredits,     &modeDiceRoller, &modePicross,    &nameTestMode,       &roboRunnerMode,     &sequencerMode,
        &canvasTestMode,  &swadgedokuMode, &swadgeItMode,   &swadgePassTestMode, &swadgetamatoneMode, &synthMode,
        &tCaseMode,       &touchTestMode,  &trophyTestMode, &tunernomeMode,      &modeCh32v003test};
->>>>>>> e625b373
 
 //==============================================================================
 // Functions
@@ -49,7 +41,6 @@
     addSingleItemToMenu(menu, danceNetworkMode.modeName);
     addSingleItemToMenu(menu, roboRunnerMode.modeName);
     addSingleItemToMenu(menu, modePicross.modeName);
-    addSingleItemToMenu(menu, atriumMode.modeName);
     menu = endSubMenu(menu);
 
     // Music sub menu
