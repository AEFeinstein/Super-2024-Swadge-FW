--- conflicted
+++ resolved
@@ -41,15 +41,12 @@
                             "modes/games/pango/paSoundManager.c"
                             "modes/games/pango/paTilemap.c"
                             "modes/games/pango/paWsgManager.c"
-<<<<<<< HEAD
-=======
                             "modes/games/soko/soko.c"
                             "modes/games/soko/soko_game.c"
                             "modes/games/soko/soko_gamerules.c"
                             "modes/games/soko/soko_input.c"
                             "modes/games/soko/soko_save.c"
                             "modes/games/soko/soko_undo.c"
->>>>>>> 66951160
                             "modes/games/ultimateTTT/ultimateTTT.c"
                             "modes/games/ultimateTTT/ultimateTTTgame.c"
                             "modes/games/ultimateTTT/ultimateTTThowTo.c"
@@ -121,10 +118,7 @@
                                 "./modes/games/2048"
                                 "./modes/games/bigbug"
                                 "./modes/games/pango"
-<<<<<<< HEAD
-=======
                                 "./modes/games/soko"
->>>>>>> 66951160
                                 "./modes/games/ultimateTTT"
                                 "./modes/music"
                                 "./modes/music/colorchord"
