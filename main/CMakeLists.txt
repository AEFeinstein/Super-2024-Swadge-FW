--- conflicted
+++ resolved
@@ -27,11 +27,8 @@
                             "modes/lumberjack/lumberjackPlayer.c"
                             "modes/jukebox/jukebox.c"
                             "modes/mainMenu/mainMenu.c"
-<<<<<<< HEAD
                             "modes/marbles/marbles.c"
-=======
                             "modes/pushy/pushy.c"
->>>>>>> c58ca091
                             "modes/pong/pong.c"
                             "modes/touchTest/touchTest.c"
                             "modes/quickSettings/menuQuickSettingsRenderer.c"
@@ -75,11 +72,8 @@
                                 "./modes/pong"
                                 "./modes/tunernome"
                                 "./modes/mainMenu"
-<<<<<<< HEAD
+                                "./modes/lumberjack"
                                 "./modes/marbles"
-=======
-                                "./modes/lumberjack"
->>>>>>> c58ca091
                                 "./modes/demo"
                                 "./modes/quickSettings")
 
