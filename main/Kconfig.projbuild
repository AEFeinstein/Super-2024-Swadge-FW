--- conflicted
+++ resolved
@@ -8,11 +8,7 @@
 		config HARDWARE_WAVEBIRD
 			bool "HARDWARE_WAVEBIRD"
 			help
-<<<<<<< HEAD
-				Build for the Squarewavebird Swadge (2023)	
-=======
 				Build for the Squarewavebird Swadge (2023)
->>>>>>> 5bc57045
 		config HARDWARE_GUNSHIP
 			bool "HARDWARE_GUNSHIP"
 			help
